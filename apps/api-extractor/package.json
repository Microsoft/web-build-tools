{
  "name": "@microsoft/api-extractor",
  "version": "5.0.0",
  "description": "Validate, document, and review the exported API for a TypeScript library",
  "keywords": [
    "typescript",
    "API",
    "JSDoc",
    "AEDoc",
    "generate",
    "documentation",
    "compiler",
    "alpha",
    "beta"
  ],
  "repository": {
    "type": "git",
    "url": "https://github.com/microsoft/web-build-tools"
  },
  "homepage": "http://aka.ms/extractor",
  "main": "lib/index.js",
  "typings": "lib/index.d.ts",
  "bin": {
    "api-extractor": "./bin/api-extractor"
  },
  "license": "MIT",
  "scripts": {
    "build": "gulp test --clean"
  },
  "dependencies": {
    "@microsoft/node-core-library": "0.3.25",
    "@microsoft/ts-command-line": "2.2.13",
    "@types/fs-extra": "0.0.37",
    "@types/node": "6.0.88",
    "@types/z-schema": "3.16.31",
    "colors": "~1.1.2",
    "fs-extra": "~0.26.7",
    "jju": "~1.3.0",
    "lodash": "~4.15.0",
    "typescript": "~2.4.1",
    "z-schema": "~3.18.3"
  },
  "devDependencies": {
    "@types/colors": "1.1.3",
    "@types/lodash": "4.14.74",
    "gulp": "~3.9.1",
<<<<<<< HEAD
    "@microsoft/node-library-build": "4.2.14",
=======
    "@microsoft/node-library-build": "4.2.16",
>>>>>>> e55b468a
    "@types/jest": "~21.1.8"
  }
}<|MERGE_RESOLUTION|>--- conflicted
+++ resolved
@@ -44,11 +44,7 @@
     "@types/colors": "1.1.3",
     "@types/lodash": "4.14.74",
     "gulp": "~3.9.1",
-<<<<<<< HEAD
-    "@microsoft/node-library-build": "4.2.14",
-=======
     "@microsoft/node-library-build": "4.2.16",
->>>>>>> e55b468a
     "@types/jest": "~21.1.8"
   }
 }