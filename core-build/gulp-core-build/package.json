{
  "name": "@microsoft/gulp-core-build",
  "version": "3.9.26",
  "description": "Core gulp build tasks for building typescript, html, less, etc.",
  "repository": {
    "type": "git",
    "url": "https://github.com/Microsoft/web-build-tools/tree/master/core-build/gulp-core-build"
  },
  "scripts": {
    "build": "gulp --clean"
  },
  "main": "lib/index.js",
  "typings": "lib/index.d.ts",
  "tsdoc": {
    "tsdocFlavor": "AEDoc"
  },
  "license": "MIT",
  "dependencies": {
    "@microsoft/node-core-library": "3.13.0",
    "@types/chalk": "0.4.31",
    "@types/gulp": "4.0.6",
    "@types/node": "8.5.8",
    "@types/node-notifier": "0.0.28",
    "@types/orchestrator": "0.0.30",
    "@types/semver": "5.3.33",
    "@types/through2": "2.0.32",
    "@types/vinyl": "2.0.3",
    "@types/yargs": "0.0.34",
    "colors": "~1.2.1",
    "del": "^2.2.2",
    "end-of-stream": "~1.1.0",
    "glob-escape": "~0.0.1",
    "globby": "~5.0.0",
    "gulp": "~4.0.2",
    "gulp-flatten": "~0.2.0",
    "gulp-if": "^2.0.1",
    "jest": "~23.6.0",
    "jest-cli": "~22.4.3",
    "jest-environment-jsdom": "~22.4.3",
    "jest-resolve": "~22.4.3",
    "jsdom": "~11.11.0",
    "lodash.merge": "~4.3.2",
    "merge2": "~1.0.2",
    "node-notifier": "~5.0.2",
    "object-assign": "~4.1.0",
    "orchestrator": "~0.3.8",
    "pretty-hrtime": "~1.0.2",
    "semver": "~5.3.0",
    "through2": "~2.0.1",
    "vinyl": "~2.2.0",
    "yargs": "~4.6.0",
    "z-schema": "~3.18.3"
  },
  "devDependencies": {
<<<<<<< HEAD
    "@types/mocha": "5.2.5",
    "@types/chai": "3.4.34",
    "@microsoft/node-library-build": "6.0.71",
    "@microsoft/rush-stack-compiler-3.2": "0.3.23",
=======
    "@microsoft/rush-stack-compiler-3.4": "0.1.11",
>>>>>>> 1188f387
    "@types/z-schema": "3.16.31",
    "chai": "~3.5.0"
  }
}<|MERGE_RESOLUTION|>--- conflicted
+++ resolved
@@ -52,14 +52,10 @@
     "z-schema": "~3.18.3"
   },
   "devDependencies": {
-<<<<<<< HEAD
     "@types/mocha": "5.2.5",
     "@types/chai": "3.4.34",
     "@microsoft/node-library-build": "6.0.71",
-    "@microsoft/rush-stack-compiler-3.2": "0.3.23",
-=======
     "@microsoft/rush-stack-compiler-3.4": "0.1.11",
->>>>>>> 1188f387
     "@types/z-schema": "3.16.31",
     "chai": "~3.5.0"
   }
