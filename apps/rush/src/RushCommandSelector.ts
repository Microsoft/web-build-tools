// Copyright (c) Microsoft Corporation. All rights reserved. Licensed under the MIT license.
// See LICENSE in the project root for license information.

import * as colors from 'colors';
import * as path from 'path';
import * as rushLib from '@microsoft/rush-lib';

type CommandName = 'rush' | 'rushx' | 'myrush' | undefined;

/**
 * Both "rush" and "rushx" share the same src/start.ts entry point.  This makes it
 * a little easier for them to share all the same startup checks and version selector
 * logic.  RushCommandSelector looks at argv to determine whether we're doing "rush"
 * or "rushx" behavior, and then invokes the appropriate entry point in the selected
 * @microsoft/rush-lib.
 */
export class RushCommandSelector {
  public static failIfNotInvokedAsRush(version: string): void {
<<<<<<< HEAD
    if (RushCommandSelector.getCommandName() === 'rushx') {
      RushCommandSelector._failWithError(`This repository is using Rush version ${version}`
        + ` which does not support the "rushx" command`);
=======
    if (RushCommandSelector._getCommandName() === 'rushx') {
      RushCommandSelector._failWithError(
        `This repository is using Rush version ${version} which does not support the "rushx" command`
      );
>>>>>>> a30cdf5b
    }
  }

  public static execute(
    launcherVersion: string,
    // eslint-disable-next-line @typescript-eslint/no-explicit-any
    selectedRushLib: any,
    options: rushLib.ILaunchOptions
  ): void {
    const Rush: typeof rushLib.Rush = selectedRushLib.Rush;

    if (!Rush) {
      // This should be impossible unless we somehow loaded an unexpected version
      RushCommandSelector._failWithError(`Unable to find the "Rush" entry point in @microsoft/rush-lib`);
    }

    if (RushCommandSelector.getCommandName() === 'rushx') {
      if (!Rush.launchRushX) {
        RushCommandSelector._failWithError(
          `This repository is using Rush version ${Rush.version}` +
            ` which does not support the "rushx" command`
        );
      }
      Rush.launchRushX(launcherVersion, {
        isManaged: options.isManaged,
        alreadyReportedNodeTooNewError: options.alreadyReportedNodeTooNewError
      });
    } else {
      Rush.launch(launcherVersion, {
        isManaged: options.isManaged,
        alreadyReportedNodeTooNewError: options.alreadyReportedNodeTooNewError
      });
    }
  }

  private static _failWithError(message: string): never {
    console.log(colors.red(message));
    return process.exit(1);
  }

  public static getCommandName(): CommandName {
    if (process.argv.length >= 2) {
      // Example:
      // argv[0]: "C:\\Program Files\\nodejs\\node.exe"
      // argv[1]: "C:\\Program Files\\nodejs\\node_modules\\@microsoft\\rush\\bin\\rushx"
      const basename: string = path.basename(process.argv[1]).toUpperCase();
      switch (basename) {
        case ('RUSHX') :
          return 'rushx';
        case ('RUSH'):
          return 'rush';
        case ('MYRUSH'):
          return 'myrush'
      }
    }
    return undefined;
  }
}<|MERGE_RESOLUTION|>--- conflicted
+++ resolved
@@ -16,16 +16,10 @@
  */
 export class RushCommandSelector {
   public static failIfNotInvokedAsRush(version: string): void {
-<<<<<<< HEAD
     if (RushCommandSelector.getCommandName() === 'rushx') {
-      RushCommandSelector._failWithError(`This repository is using Rush version ${version}`
-        + ` which does not support the "rushx" command`);
-=======
-    if (RushCommandSelector._getCommandName() === 'rushx') {
       RushCommandSelector._failWithError(
-        `This repository is using Rush version ${version} which does not support the "rushx" command`
+        `This repository is using Rush version ${version}` + ` which does not support the "rushx" command`
       );
->>>>>>> a30cdf5b
     }
   }
 
@@ -73,12 +67,12 @@
       // argv[1]: "C:\\Program Files\\nodejs\\node_modules\\@microsoft\\rush\\bin\\rushx"
       const basename: string = path.basename(process.argv[1]).toUpperCase();
       switch (basename) {
-        case ('RUSHX') :
+        case 'RUSHX':
           return 'rushx';
-        case ('RUSH'):
+        case 'RUSH':
           return 'rush';
-        case ('MYRUSH'):
-          return 'myrush'
+        case 'MYRUSH':
+          return 'myrush';
       }
     }
     return undefined;
