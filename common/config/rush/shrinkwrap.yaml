dependencies:
<<<<<<< HEAD
  '@microsoft/node-library-build': 5.0.16
  '@microsoft/rush-stack-compiler': 0.1.11
  '@microsoft/tsdoc': 0.10.0
=======
  '@microsoft/node-library-build': 6.0.2
  '@microsoft/rush-stack-compiler': 0.4.0
  '@microsoft/tsdoc': 0.9.3
>>>>>>> c7237d9d
  '@pnpm/link-bins': 1.0.3
  '@pnpm/logger': 1.0.2
  '@rush-temp/api-documenter': 'file:projects/api-documenter.tgz'
  '@rush-temp/api-extractor': 'file:projects/api-extractor.tgz'
  '@rush-temp/api-extractor-test-01': 'file:projects/api-extractor-test-01.tgz'
  '@rush-temp/api-extractor-test-02': 'file:projects/api-extractor-test-02.tgz'
  '@rush-temp/api-extractor-test-03': 'file:projects/api-extractor-test-03.tgz'
  '@rush-temp/api-extractor-test-04': 'file:projects/api-extractor-test-04.tgz'
  '@rush-temp/api-extractor-test-05': 'file:projects/api-extractor-test-05.tgz'
  '@rush-temp/gulp-core-build': 'file:projects/gulp-core-build.tgz'
  '@rush-temp/gulp-core-build-karma': 'file:projects/gulp-core-build-karma.tgz'
  '@rush-temp/gulp-core-build-mocha': 'file:projects/gulp-core-build-mocha.tgz'
  '@rush-temp/gulp-core-build-sass': 'file:projects/gulp-core-build-sass.tgz'
  '@rush-temp/gulp-core-build-serve': 'file:projects/gulp-core-build-serve.tgz'
  '@rush-temp/gulp-core-build-typescript': 'file:projects/gulp-core-build-typescript.tgz'
  '@rush-temp/gulp-core-build-webpack': 'file:projects/gulp-core-build-webpack.tgz'
  '@rush-temp/load-themed-styles': 'file:projects/load-themed-styles.tgz'
  '@rush-temp/loader-load-themed-styles': 'file:projects/loader-load-themed-styles.tgz'
  '@rush-temp/loader-raw-script': 'file:projects/loader-raw-script.tgz'
  '@rush-temp/loader-set-webpack-public-path': 'file:projects/loader-set-webpack-public-path.tgz'
  '@rush-temp/node-core-library': 'file:projects/node-core-library.tgz'
  '@rush-temp/node-library-build': 'file:projects/node-library-build.tgz'
  '@rush-temp/node-library-build-test': 'file:projects/node-library-build-test.tgz'
  '@rush-temp/package-deps-hash': 'file:projects/package-deps-hash.tgz'
  '@rush-temp/resolve-chunk-plugin': 'file:projects/resolve-chunk-plugin.tgz'
  '@rush-temp/rush': 'file:projects/rush.tgz'
  '@rush-temp/rush-lib': 'file:projects/rush-lib.tgz'
  '@rush-temp/rush-stack': 'file:projects/rush-stack.tgz'
  '@rush-temp/rush-stack-compiler': 'file:projects/rush-stack-compiler.tgz'
  '@rush-temp/rush-stack-library-test': 'file:projects/rush-stack-library-test.tgz'
  '@rush-temp/rushell': 'file:projects/rushell.tgz'
  '@rush-temp/set-webpack-public-path-plugin': 'file:projects/set-webpack-public-path-plugin.tgz'
  '@rush-temp/stream-collator': 'file:projects/stream-collator.tgz'
  '@rush-temp/ts-command-line': 'file:projects/ts-command-line.tgz'
  '@rush-temp/web-library-build': 'file:projects/web-library-build.tgz'
  '@rush-temp/web-library-build-test': 'file:projects/web-library-build-test.tgz'
  '@types/argparse': 1.0.33
  '@types/assertion-error': 1.0.30
  '@types/bluebird': 3.5.3
  '@types/chai': 3.4.34
  '@types/chalk': 0.4.31
  '@types/clean-css': 3.4.30
  '@types/express': 4.11.0
  '@types/express-serve-static-core': 4.11.0
  '@types/fs-extra': 5.0.1
  '@types/glob': 5.0.30
  '@types/gulp': 3.8.32
  '@types/gulp-istanbul': 0.9.30
  '@types/gulp-mocha': 0.0.32
  '@types/inquirer': 0.0.43
  '@types/jest': 21.1.10
  '@types/js-yaml': 3.9.1
  '@types/karma': 0.13.33
  '@types/loader-utils': 1.1.3
  '@types/lodash': 4.14.116
  '@types/log4js': 0.0.33
  '@types/mime': 0.0.29
  '@types/minimatch': 2.0.29
  '@types/mocha': 5.2.5
  '@types/node': 8.5.8
  '@types/node-fetch': 1.6.9
  '@types/node-forge': 0.6.8
  '@types/node-notifier': 0.0.28
  '@types/node-sass': 3.10.32
  '@types/orchestrator': 0.0.30
  '@types/q': 0.0.32
  '@types/resolve': 0.0.8
  '@types/rimraf': 0.0.28
  '@types/semver': 5.3.33
  '@types/serve-static': 1.13.1
  '@types/sinon': 1.16.34
  '@types/source-map': 0.5.0
  '@types/tapable': 1.0.2
  '@types/tar': 4.0.0
  '@types/through2': 2.0.32
  '@types/uglify-js': 2.6.29
  '@types/vinyl': 1.2.30
  '@types/webpack': 4.4.0
  '@types/webpack-env': 1.13.0
  '@types/yargs': 0.0.34
  '@types/z-schema': 3.16.31
  '@yarnpkg/lockfile': 1.0.2
  argparse: 1.0.10
  autoprefixer: 9.1.5
  builtins: 1.0.3
  chai: 3.5.0
  clean-css: 4.2.1
  colors: 1.2.5
  deasync: 0.1.13
  decomment: 0.9.2
  del: 2.2.2
  end-of-stream: 1.1.0
  express: 4.16.4
  fs-extra: 5.0.0
  git-repo-info: 1.1.4
  glob: 7.0.6
  glob-escape: 0.0.2
  globby: 5.0.0
  gulp: 3.9.1
  gulp-connect: 5.5.0
  gulp-flatten: 0.2.0
  gulp-if: 2.0.2
  gulp-istanbul: 0.10.4
  gulp-karma: 0.0.5
  gulp-mocha: 6.0.0
  gulp-open: 3.0.1
  gulp-replace: 0.5.4
  https-proxy-agent: 2.2.1
  inquirer: 6.2.0
  istanbul-instrumenter-loader: 3.0.1
  jest: 22.4.4
  jest-cli: 22.4.4
  jest-environment-jsdom: 22.4.3
  jest-resolve: 22.4.3
  jju: 1.3.0
  js-yaml: 3.9.1
  jsdom: 11.11.0
  karma: 0.13.22
  karma-coverage: 0.5.5
  karma-mocha: 1.3.0
  karma-mocha-clean-reporter: 0.0.1
  karma-phantomjs-launcher: 1.0.4
  karma-sinon-chai: 1.2.4
  karma-webpack: 2.0.9
  loader-utils: 1.1.0
  lodash: 4.17.11
  lodash.merge: 4.3.5
  lolex: 1.4.0
  merge2: 1.0.3
  minimatch: 3.0.4
  mocha: 5.2.0
  node-fetch: 2.1.2
  node-forge: 0.7.6
  node-notifier: 5.0.2
  node-sass: 4.9.3
  npm-package-arg: 5.1.2
  object-assign: 4.1.1
  orchestrator: 0.3.8
  phantomjs-polyfill: 0.0.2
  phantomjs-prebuilt: 2.1.16
  postcss: 7.0.5
  postcss-modules: 1.3.2
  pretty-hrtime: 1.0.3
  read-package-tree: 5.1.6
  resolve: 1.8.1
  rimraf: 2.5.4
  semver: 5.3.0
  sinon: 1.17.7
  sinon-chai: 2.8.0
  strict-uri-encode: 2.0.0
  sudo: 1.0.3
  tar: 4.4.6
  through2: 2.0.3
  ts-jest: 22.4.6
  tslint: 5.11.0
  tslint-microsoft-contrib: 5.2.1
  typescript: 3.0.3
  uglify-js: 3.0.28
  vinyl: 2.2.0
  webpack: 3.11.0
  wordwrap: 1.0.0
  yargs: 4.6.0
  z-schema: 3.18.4
packages:
  /@babel/code-frame/7.0.0:
    dependencies:
      '@babel/highlight': 7.0.0
    dev: false
    resolution:
      integrity: sha512-OfC2uemaknXr87bdLUkWog7nYuliM9Ij5HUcajsVcMCpQrcLmtxRbVFTIqmcSkSeYRBFBRxs2FiUqFJDLdiebA==
  /@babel/highlight/7.0.0:
    dependencies:
      chalk: 2.4.1
      esutils: 2.0.2
      js-tokens: 4.0.0
    dev: false
    resolution:
      integrity: sha512-UFMC4ZeFC48Tpvj7C8UgLvtkaUuovQX+5xNWrsIoMG8o2z+XFKjKaN9iVmS84dPwVN00W4wPmqvYoZF3EGAsfw==
  /@microsoft/api-extractor/6.0.9:
    dependencies:
      '@microsoft/node-core-library': 3.5.0
      '@microsoft/ts-command-line': 4.2.2
      '@microsoft/tsdoc': 0.9.3
      '@types/node': 8.5.8
      '@types/z-schema': 3.16.31
      colors: 1.2.5
      jju: 1.3.0
      lodash: 4.17.11
      typescript: 3.0.3
      z-schema: 3.18.4
    dev: false
    hasBin: true
    resolution:
      integrity: sha512-QaS2ozlaf17qwtqgFCmMIUBw70E90ccYe9u4R51XBDYKJUBXCj7kLZI64GseXAI1eDJpAjIf1cddyemLB9caww==
  /@microsoft/gulp-core-build-mocha/3.5.30:
    dependencies:
      '@microsoft/gulp-core-build': 3.8.38
      '@types/node': 8.5.8
      glob: 7.0.6
      gulp: 3.9.1
      gulp-istanbul: 0.10.4
      gulp-mocha: 6.0.0
    dev: false
    resolution:
      integrity: sha512-FoXG2P+w4Xu6Yg0eWWRhq6gJqU/5kDJ82m7oW9x43UprTTqS8AXnGxeX57d5fyN74JNxnrJ4/I2JsjqpFao6Qg==
  /@microsoft/gulp-core-build-typescript/7.0.2:
    dependencies:
      '@microsoft/gulp-core-build': 3.8.38
      '@microsoft/node-core-library': 3.5.0
      '@types/node': 8.5.8
      decomment: 0.9.2
      glob: 7.0.6
      glob-escape: 0.0.2
      resolve: 1.8.1
    dev: false
    resolution:
      integrity: sha512-qaYXRHL2KUQu3k2HUC9PhYEPXSwQk/k1SSKG5Np9+uycRGCI0wzPv02z2FryLGDlYJlaA8f8UrC4hx6zSFaIqQ==
  /@microsoft/gulp-core-build/3.8.38:
    dependencies:
      '@microsoft/node-core-library': 3.5.0
      '@types/assertion-error': 1.0.30
      '@types/chai': 3.4.34
      '@types/chalk': 0.4.31
      '@types/gulp': 3.8.32
      '@types/mocha': 5.2.5
      '@types/node': 8.5.8
      '@types/node-notifier': 0.0.28
      '@types/orchestrator': 0.0.30
      '@types/q': 0.0.32
      '@types/rimraf': 0.0.28
      '@types/semver': 5.3.33
      '@types/through2': 2.0.32
      '@types/vinyl': 1.2.30
      '@types/yargs': 0.0.34
      colors: 1.2.5
      del: 2.2.2
      end-of-stream: 1.1.0
      glob-escape: 0.0.2
      globby: 5.0.0
      gulp: 3.9.1
      gulp-flatten: 0.2.0
      gulp-if: 2.0.2
      jest: 22.4.4
      jest-cli: 22.4.4
      jest-environment-jsdom: 22.4.3
      jest-resolve: 22.4.3
      jju: 1.3.0
      jsdom: 11.11.0
      lodash.merge: 4.3.5
      merge2: 1.0.3
      node-notifier: 5.0.2
      object-assign: 4.1.1
      orchestrator: 0.3.8
      pretty-hrtime: 1.0.3
      rimraf: 2.5.4
      semver: 5.3.0
      through2: 2.0.3
      vinyl: 2.2.0
      yargs: 4.6.0
      z-schema: 3.18.4
    dev: false
    resolution:
      integrity: sha512-w5MjIKuFHmNvgDgpYaKsoyNCI62bIg+xpFxBVmMbs8UYyCE3mvpEjnR2d1RjRJFoKvvKjQhsxmAawW2HD6fRLA==
  /@microsoft/node-core-library/3.5.0:
    dependencies:
      '@types/fs-extra': 5.0.1
      '@types/node': 8.5.8
      '@types/z-schema': 3.16.31
      colors: 1.2.5
      fs-extra: 5.0.0
      jju: 1.3.0
      z-schema: 3.18.4
    dev: false
    resolution:
      integrity: sha512-DZ16Aa64BMwsfw8yvHUDVhAX2YWqIpPpWXC0BQnDawG1BgkMCox7aBxC2JofnMnMOSzaeXmuUSuy32s4D64ZeA==
  /@microsoft/node-library-build/6.0.2:
    dependencies:
      '@microsoft/gulp-core-build': 3.8.38
      '@microsoft/gulp-core-build-mocha': 3.5.30
      '@microsoft/gulp-core-build-typescript': 7.0.2
      '@types/gulp': 3.8.32
      '@types/node': 8.5.8
      gulp: 3.9.1
    dev: false
    resolution:
      integrity: sha512-SJj6emw98t17NQAdA7tovTCIcQ1BkvHa2pWDYEIJoCPrPM2dsvVdYmHG4rh8MqtHV8FM65i/yDtgy+ivIAXyGA==
  /@microsoft/rush-stack-compiler/0.4.0:
    dependencies:
      '@microsoft/api-extractor': 6.0.9
      '@microsoft/node-core-library': 3.5.0
      '@types/node': 8.5.8
      tslint: 5.11.0
      tslint-microsoft-contrib: /tslint-microsoft-contrib/5.2.1/tslint@5.11.0
      typescript: 3.0.3
    dev: false
    hasBin: true
    resolution:
      integrity: sha512-TZKnh6UvJnbJE7J93TVwSGp/J1715RO7ZOy13wOXckJUSxt5BPBFiN8n7JRXwbDOzfdClF5u0lrKvESV4C0VeQ==
  /@microsoft/ts-command-line/4.2.2:
    dependencies:
      '@types/argparse': 1.0.33
      '@types/node': 8.5.8
      argparse: 1.0.10
      colors: 1.2.5
    dev: false
    resolution:
      integrity: sha512-CLLVG+zWmUvD6jZD5oq7QCFYj3WOvrBSc3H6KejXCH6q2ntP5/ZHlmKVzQVvN1cEOSWP+jN9ml2AvUcDY/l6Tw==
<<<<<<< HEAD
  /@microsoft/tsdoc/0.10.0:
    dev: false
    resolution:
      integrity: sha512-1PIyAxpdOO2b1Usy2FDo/1drfoaUkVG6e8EWk8JYDzwKPqXYKcBQWGMrgOxwgVUWk1GuhzFt67yWQPBYxiWAIA==
  /@microsoft/tsdoc/0.8.1:
    dev: false
    resolution:
      integrity: sha512-WxaPrxTdUTA0Td4Fg+0Fdxf/DvWiwYWpmrPYPtSJ6k6kFKi9vfDQAUd7DsLwNH4tjdZpwiexF4n7Dk3uFz+PDg==
=======
  /@microsoft/tsdoc/0.9.3:
    dev: false
    resolution:
      integrity: sha512-eRJ5mGGdv0YU4gXg+WMdN3XQ7/V/4eRoS/mpmqqHs2bFXFayaB+fqAP6dgzxlpm3aXsSdv4aHq/zLM5c1cx7Cg==
>>>>>>> c7237d9d
  /@pnpm/link-bins/1.0.3:
    dependencies:
      '@pnpm/package-bins': 1.0.0
      '@pnpm/types': 1.8.0
      '@types/mz': 0.0.32
      '@types/node': 10.12.0
      '@types/ramda': 0.25.40
      '@zkochan/cmd-shim': 2.2.4
      arr-flatten: 1.1.0
      is-windows: 1.0.2
      mkdirp-promise: 5.0.1
      mz: 2.7.0
      normalize-path: 3.0.0
      p-filter: 1.0.0
      ramda: 0.25.0
      read-package-json: 2.0.13
    dev: false
    engines:
      node: '>=4'
    peerDependencies:
      '@pnpm/logger': ^1.0.0
    resolution:
      integrity: sha512-thVgwrQ5rMcPYI6a0IPOt2pnlF1n5zX7BN4CrFeBp0/JCGsZAht/VOPv9bD3cZ+j0vDemEwE23BfhOWxmxq2yQ==
  /@pnpm/link-bins/1.0.3/@pnpm!logger@1.0.2:
    dependencies:
      '@pnpm/logger': 1.0.2
      '@pnpm/package-bins': 1.0.0
      '@pnpm/types': 1.8.0
      '@types/mz': 0.0.32
      '@types/node': 10.12.0
      '@types/ramda': 0.25.40
      '@zkochan/cmd-shim': 2.2.4
      arr-flatten: 1.1.0
      is-windows: 1.0.2
      mkdirp-promise: 5.0.1
      mz: 2.7.0
      normalize-path: 3.0.0
      p-filter: 1.0.0
      ramda: 0.25.0
      read-package-json: 2.0.13
    dev: false
    engines:
      node: '>=4'
    id: registry.npmjs.org/@pnpm/link-bins/1.0.3
    peerDependencies:
      '@pnpm/logger': ^1.0.0
    resolution:
      integrity: sha512-thVgwrQ5rMcPYI6a0IPOt2pnlF1n5zX7BN4CrFeBp0/JCGsZAht/VOPv9bD3cZ+j0vDemEwE23BfhOWxmxq2yQ==
  /@pnpm/logger/1.0.2:
    dependencies:
      '@types/node': 10.12.0
      bole: 3.0.2
      ndjson: 1.5.0
    dev: false
    engines:
      node: '>=4'
    resolution:
      integrity: sha512-A8XbJKvdueazvJGPn1qQ9LL6uopV88ebIT+dJKNQ68gT7yfCbtfT8j5ZzdVczmGbkiuBeZ1VckZerkO0tjOXZA==
  /@pnpm/package-bins/1.0.0:
    dependencies:
      '@pnpm/types': 1.8.0
      '@types/mz': 0.0.32
      mz: 2.7.0
      p-filter: 1.0.0
    dev: false
    engines:
      node: '>=4'
    resolution:
      integrity: sha512-ZqVfIXK3r5AsP5VAhPHrhf3isF+T4yEuUpJTF9T03oFTJ9LBnkKvx8F7P7biKEManxSGOkSpNoIBdsura9pY5Q==
  /@pnpm/types/1.8.0:
    dev: false
    resolution:
      integrity: sha512-NsEzBVa5aMgn/n79piyJtpUQFzJ97tB2R2r8PSJlLnMA6LJmchKuv7ATN+/nZH/3QRd/+uFXEq07/i/ajsqVGQ==
  /@types/argparse/1.0.33:
    dev: false
    resolution:
      integrity: sha512-VQgHxyPMTj3hIlq9SY1mctqx+Jj8kpQfoLvDlVSDNOyuYs8JYfkuY3OW/4+dO657yPmNhHpePRx0/Tje5ImNVQ==
  /@types/assertion-error/1.0.30:
    dev: false
    resolution:
      integrity: sha1-89DV2i7Ie1FOMNs/+aAYh7VhnCk=
  /@types/bluebird/3.5.3:
    dev: false
    resolution:
      integrity: sha1-osKL4CwIVfUm5DeF+jJvKCQC4pA=
  /@types/body-parser/1.17.0:
    dependencies:
      '@types/connect': 3.4.32
      '@types/node': 8.5.8
    dev: false
    resolution:
      integrity: sha512-a2+YeUjPkztKJu5aIF2yArYFQQp8d51wZ7DavSHjFuY1mqVgidGyzEQ41JIVNy82fXj8yPgy2vJmfIywgESW6w==
  /@types/chai/3.4.34:
    dev: false
    resolution:
      integrity: sha1-1TNXkoI7sJzd1eOMPSEbcJGDhU0=
  /@types/chalk/0.4.31:
    dev: false
    resolution:
      integrity: sha1-ox10JBprHtu5c8822XooloNKUfk=
  /@types/clean-css/3.4.30:
    dev: false
    resolution:
      integrity: sha1-AFLBNvUkgAJCjjY4s33ko5gYZB0=
  /@types/connect/3.4.32:
    dependencies:
      '@types/node': 8.5.8
    dev: false
    resolution:
      integrity: sha512-4r8qa0quOvh7lGD0pre62CAb1oni1OO6ecJLGCezTmhQ8Fz50Arx9RUszryR8KlgK6avuSXvviL6yWyViQABOg==
  /@types/express-serve-static-core/4.11.0:
    dependencies:
      '@types/node': 8.5.8
    dev: false
    resolution:
      integrity: sha512-hOi1QNb+4G+UjDt6CEJ6MjXHy+XceY7AxIa28U9HgJ80C+3gIbj7h5dJNxOI7PU3DO1LIhGP5Bs47Dbf5l8+MA==
  /@types/express/4.11.0:
    dependencies:
      '@types/body-parser': 1.17.0
      '@types/express-serve-static-core': 4.11.0
      '@types/serve-static': 1.13.1
    dev: false
    resolution:
      integrity: sha512-N1Wdp3v4KmdO3W/CM7KXrDwM4xcVZjlHF2dAOs7sNrTUX8PY3G4n9NkaHlfjGFEfgFeHmRRjywoBd4VkujDs9w==
  /@types/fs-extra/5.0.1:
    dependencies:
      '@types/node': 8.5.8
    dev: false
    resolution:
      integrity: sha512-h3wnflb+jMTipvbbZnClgA2BexrT4w0GcfoCz5qyxd0IRsbqhLSyesM6mqZTAnhbVmhyTm5tuxfRu9R+8l+lGw==
  /@types/glob/5.0.30:
    dependencies:
      '@types/minimatch': 2.0.29
      '@types/node': 8.5.8
    dev: false
    resolution:
      integrity: sha1-ECZAnFYlqGiQdGAoCNCCsoZ7ilE=
  /@types/gulp-istanbul/0.9.30:
    dependencies:
      '@types/node': 8.5.8
    dev: false
    resolution:
      integrity: sha1-RAh5rEB1frbwiO+CjRaedfkV7gs=
  /@types/gulp-mocha/0.0.32:
    dependencies:
      '@types/mocha': 5.2.5
      '@types/node': 8.5.8
    dev: false
    resolution:
      integrity: sha512-30OJubm6wl7oVFR7ibaaTl0h52sRQDJwB0h7SXm8KbPG7TN3Bb8QqNI7ObfGFjCoBCk9tr55R4278ckLMFzNcw==
  /@types/gulp/3.8.32:
    dependencies:
      '@types/node': 8.5.8
      '@types/orchestrator': 0.0.30
      '@types/vinyl': 1.2.30
    dev: false
    resolution:
      integrity: sha1-g8WcaBzCM9Hsf4LSaVVVZvoTMVY=
  /@types/inquirer/0.0.43:
    dependencies:
      '@types/rx': 4.1.1
      '@types/through': 0.0.29
    dev: false
    resolution:
      integrity: sha512-xgyfKZVMFqE8aIKy1xfFVsX2MxyXUNgjgmbF6dRbR3sL+ZM5K4ka/9L4mmTwX8eTeVYtduyXu0gUVwVJa1HbNw==
  /@types/jest/21.1.10:
    dev: false
    resolution:
      integrity: sha512-qDyqzbcyNgW2RgWbl606xCYQ+5fK9khOW5+Hl3wH7RggVES0dB6GcZvpmPs/XIty5qpu1xYCwpiK+iRkJ3xFBw==
  /@types/js-yaml/3.9.1:
    dev: false
    resolution:
      integrity: sha512-6ejot8/A47YhEGg8K/Gi+/Nu4vohMgxEG383aBaHKjrGjJUQE7umk+vg5I7TaPe4C99nUZrCDw+weK3M7gg/oA==
  /@types/karma/0.13.33:
    dependencies:
      '@types/bluebird': 3.5.3
      '@types/log4js': 0.0.33
      '@types/node': 8.5.8
    dev: false
    resolution:
      integrity: sha1-ODXT2U6IS23oiEo+cKb1aQ5qWFA=
  /@types/loader-utils/1.1.3:
    dependencies:
      '@types/node': 8.5.8
      '@types/webpack': 4.4.0
    dev: false
    resolution:
      integrity: sha512-euKGFr2oCB3ASBwG39CYJMR3N9T0nanVqXdiH7Zu/Nqddt6SmFRxytq/i2w9LQYNQekEtGBz+pE3qG6fQTNvRg==
  /@types/lodash/4.14.116:
    dev: false
    resolution:
      integrity: sha512-lRnAtKnxMXcYYXqOiotTmJd74uawNWuPnsnPrrO7HiFuE3npE2iQhfABatbYDyxTNqZNuXzcKGhw37R7RjBFLg==
  /@types/log4js/0.0.33:
    dependencies:
      '@types/express': 4.11.0
    dev: false
    resolution:
      integrity: sha512-AiV2aDM8FZoSh/cRzWA3y9kffXjzTMS1x002FfwzYzbg8cYJpTgTGyjWuJl0b0bZxluOpgqcA248xmtXrJ1TBg==
  /@types/mime/0.0.29:
    dev: false
    resolution:
      integrity: sha1-+8/TMFc7kS71nu7hRgK/rOYwdUs=
  /@types/minimatch/2.0.29:
    dev: false
    resolution:
      integrity: sha1-UALhT3Xi1x5WQoHfBDHIwbSio2o=
  /@types/mocha/5.2.5:
    dev: false
    resolution:
      integrity: sha512-lAVp+Kj54ui/vLUFxsJTMtWvZraZxum3w3Nwkble2dNuV5VnPA+Mi2oGX9XYJAaIvZi3tn3cbjS/qcJXRb6Bww==
  /@types/mz/0.0.32:
    dependencies:
      '@types/node': 8.5.8
    dev: false
    resolution:
      integrity: sha512-cy3yebKhrHuOcrJGkfwNHhpTXQLgmXSv1BX+4p32j+VUQ6aP2eJ5cL7OvGcAQx75fCTFaAIIAKewvqL+iwSd4g==
  /@types/node-fetch/1.6.9:
    dependencies:
      '@types/node': 8.5.8
    dev: false
    resolution:
      integrity: sha512-n2r6WLoY7+uuPT7pnEtKJCmPUGyJ+cbyBR8Avnu4+m1nzz7DwBVuyIvvlBzCZ/nrpC7rIgb3D6pNavL7rFEa9g==
  /@types/node-forge/0.6.8:
    dev: false
    resolution:
      integrity: sha1-+ziuQgvpybZ5vtP5dCARIJR7kg8=
  /@types/node-notifier/0.0.28:
    dependencies:
      '@types/node': 8.5.8
    dev: false
    resolution:
      integrity: sha1-hro9OqjZGDUswxkdiN4yiyDck8E=
  /@types/node-sass/3.10.32:
    dependencies:
      '@types/node': 8.5.8
    dev: false
    resolution:
      integrity: sha1-spbM5xRP+rd7hAkMqtTx5Lvqjgk=
  /@types/node/10.12.0:
    dev: false
    resolution:
      integrity: sha512-3TUHC3jsBAB7qVRGxT6lWyYo2v96BMmD2PTcl47H25Lu7UXtFH/2qqmKiVrnel6Ne//0TFYf6uvNX+HW2FRkLQ==
  /@types/node/8.5.8:
    dev: false
    resolution:
      integrity: sha512-8KmlRxwbKZfjUHFIt3q8TF5S2B+/E5BaAoo/3mgc5h6FJzqxXkCK/VMetO+IRDtwtU6HUvovHMBn+XRj7SV9Qg==
  /@types/orchestrator/0.0.30:
    dependencies:
      '@types/q': 0.0.32
    dev: false
    resolution:
      integrity: sha1-3N2o1ke1aLex40F4yx8LRKyamOU=
  /@types/q/0.0.32:
    dev: false
    resolution:
      integrity: sha1-vShOV8hPEyXacCur/IKlMoGQwMU=
  /@types/ramda/0.25.40:
    dev: false
    resolution:
      integrity: sha512-2wJUkK/jY//CECZZrFb1LBreCkwuA9RY4P1GpGV35vLg/cJQUFs0dSUEvQANPjnoa4Kv8hsVFvM0v8xS5cPydg==
  /@types/resolve/0.0.8:
    dependencies:
      '@types/node': 8.5.8
    dev: false
    resolution:
      integrity: sha512-auApPaJf3NPfe18hSoJkp8EbZzer2ISk7o8mCC3M9he/a04+gbMF97NkpD2S8riMGvm4BMRI59/SZQSaLTKpsQ==
  /@types/rimraf/0.0.28:
    dev: false
    resolution:
      integrity: sha1-VWJRm8eWPKyoq/fxKMrjtZTUHQY=
  /@types/rx-core-binding/4.0.4:
    dependencies:
      '@types/rx-core': 4.0.3
    dev: false
    resolution:
      integrity: sha512-5pkfxnC4w810LqBPUwP5bg7SFR/USwhMSaAeZQQbEHeBp57pjKXRlXmqpMrLJB4y1oglR/c2502853uN0I+DAQ==
  /@types/rx-core/4.0.3:
    dev: false
    resolution:
      integrity: sha1-CzNUsSOM7b4rdPYybxOdvHpZHWA=
  /@types/rx-lite-aggregates/4.0.3:
    dependencies:
      '@types/rx-lite': 4.0.6
    dev: false
    resolution:
      integrity: sha512-MAGDAHy8cRatm94FDduhJF+iNS5//jrZ/PIfm+QYw9OCeDgbymFHChM8YVIvN2zArwsRftKgE33QfRWvQk4DPg==
  /@types/rx-lite-async/4.0.2:
    dependencies:
      '@types/rx-lite': 4.0.6
    dev: false
    resolution:
      integrity: sha512-vTEv5o8l6702ZwfAM5aOeVDfUwBSDOs+ARoGmWAKQ6LOInQ8J4/zjM7ov12fuTpktUKdMQjkeCp07Vd73mPkxw==
  /@types/rx-lite-backpressure/4.0.3:
    dependencies:
      '@types/rx-lite': 4.0.6
    dev: false
    resolution:
      integrity: sha512-Y6aIeQCtNban5XSAF4B8dffhIKu6aAy/TXFlScHzSxh6ivfQBQw6UjxyEJxIOt3IT49YkS+siuayM2H/Q0cmgA==
  /@types/rx-lite-coincidence/4.0.3:
    dependencies:
      '@types/rx-lite': 4.0.6
    dev: false
    resolution:
      integrity: sha512-1VNJqzE9gALUyMGypDXZZXzR0Tt7LC9DdAZQ3Ou/Q0MubNU35agVUNXKGHKpNTba+fr8GdIdkC26bRDqtCQBeQ==
  /@types/rx-lite-experimental/4.0.1:
    dependencies:
      '@types/rx-lite': 4.0.6
    dev: false
    resolution:
      integrity: sha1-xTL1y98/LBXaFt7Ykw0bKYQCPL0=
  /@types/rx-lite-joinpatterns/4.0.1:
    dependencies:
      '@types/rx-lite': 4.0.6
    dev: false
    resolution:
      integrity: sha1-9w/jcFGKhDLykVjMkv+1a05K/D4=
  /@types/rx-lite-testing/4.0.1:
    dependencies:
      '@types/rx-lite-virtualtime': 4.0.3
    dev: false
    resolution:
      integrity: sha1-IbGdEfTf1v/vWp0WSOnIh5v+Iek=
  /@types/rx-lite-time/4.0.3:
    dependencies:
      '@types/rx-lite': 4.0.6
    dev: false
    resolution:
      integrity: sha512-ukO5sPKDRwCGWRZRqPlaAU0SKVxmWwSjiOrLhoQDoWxZWg6vyB9XLEZViKOzIO6LnTIQBlk4UylYV0rnhJLxQw==
  /@types/rx-lite-virtualtime/4.0.3:
    dependencies:
      '@types/rx-lite': 4.0.6
    dev: false
    resolution:
      integrity: sha512-3uC6sGmjpOKatZSVHI2xB1+dedgml669ZRvqxy+WqmGJDVusOdyxcKfyzjW0P3/GrCiN4nmRkLVMhPwHCc5QLg==
  /@types/rx-lite/4.0.6:
    dependencies:
      '@types/rx-core': 4.0.3
      '@types/rx-core-binding': 4.0.4
    dev: false
    resolution:
      integrity: sha512-oYiDrFIcor9zDm0VDUca1UbROiMYBxMLMaM6qzz4ADAfOmA9r1dYEcAFH+2fsPI5BCCjPvV9pWC3X3flbrvs7w==
  /@types/rx/4.1.1:
    dependencies:
      '@types/rx-core': 4.0.3
      '@types/rx-core-binding': 4.0.4
      '@types/rx-lite': 4.0.6
      '@types/rx-lite-aggregates': 4.0.3
      '@types/rx-lite-async': 4.0.2
      '@types/rx-lite-backpressure': 4.0.3
      '@types/rx-lite-coincidence': 4.0.3
      '@types/rx-lite-experimental': 4.0.1
      '@types/rx-lite-joinpatterns': 4.0.1
      '@types/rx-lite-testing': 4.0.1
      '@types/rx-lite-time': 4.0.3
      '@types/rx-lite-virtualtime': 4.0.3
    dev: false
    resolution:
      integrity: sha1-WY/JSla67ZdfGUV04PVy/Y5iekg=
  /@types/semver/5.3.33:
    dev: false
    resolution:
      integrity: sha512-UwrBgjsRS8BSsckIEdrAhIAmdh0MJidtKTvD3S6tpMq6qHLY3uGaNYcRDUjPxpF4hOAOEbMNSXhhfxmNHB1QNQ==
  /@types/serve-static/1.13.1:
    dependencies:
      '@types/express-serve-static-core': 4.11.0
      '@types/mime': 0.0.29
    dev: false
    resolution:
      integrity: sha512-jDMH+3BQPtvqZVIcsH700Dfi8Q3MIcEx16g/VdxjoqiGR/NntekB10xdBpirMKnPe9z2C5cBmL0vte0YttOr3Q==
  /@types/sinon/1.16.34:
    dev: false
    resolution:
      integrity: sha1-qXYf/zPQ97P+YYdbV3d4oldqmgM=
  /@types/source-map/0.5.0:
    dev: false
    resolution:
      integrity: sha1-3TS72OMv5OdPLj2KwH+KpbRaR6w=
  /@types/tapable/1.0.2:
    dev: false
    resolution:
      integrity: sha512-42zEJkBpNfMEAvWR5WlwtTH22oDzcMjFsL9gDGExwF8X8WvAiw7Vwop7hPw03QT8TKfec83LwbHj6SvpqM4ELQ==
  /@types/tar/4.0.0:
    dependencies:
      '@types/node': 8.5.8
    dev: false
    resolution:
      integrity: sha512-YybbEHNngcHlIWVCYsoj7Oo1JU9JqONuAlt1LlTH/lmL8BMhbzdFUgReY87a05rY1j8mfK47Del+TCkaLAXwLw==
  /@types/through/0.0.29:
    dependencies:
      '@types/node': 8.5.8
    dev: false
    resolution:
      integrity: sha512-9a7C5VHh+1BKblaYiq+7Tfc+EOmjMdZaD1MYtkQjSoxgB69tBjW98ry6SKsi4zEIWztLOMRuL87A3bdT/Fc/4w==
  /@types/through2/2.0.32:
    dependencies:
      '@types/node': 8.5.8
    dev: false
    resolution:
      integrity: sha1-RwAkRQ8at2QPGfnr9C09pXTCYSk=
  /@types/uglify-js/2.6.29:
    dependencies:
      '@types/source-map': 0.5.0
    dev: false
    resolution:
      integrity: sha512-BdFLCZW0GTl31AbqXSak8ss/MqEZ3DN2MH9rkAyGoTuzK7ifGUlX+u0nfbWeTsa7IPcZhtn8BlpYBXSV+vqGhQ==
  /@types/vinyl/1.2.30:
    dependencies:
      '@types/node': 8.5.8
    dev: false
    resolution:
      integrity: sha1-kRXAxFxAxXVziQa+n7Tfb1ueUBM=
  /@types/webpack-env/1.13.0:
    dev: false
    resolution:
      integrity: sha1-MEQ4FkfhHulzxa8uklMjkw9pHYA=
  /@types/webpack/4.4.0:
    dependencies:
      '@types/node': 8.5.8
      '@types/tapable': 1.0.2
      '@types/uglify-js': 2.6.29
      source-map: 0.6.1
    dev: false
    resolution:
      integrity: sha512-G7TXt4IRP7NTQO8R8QyDN7YwkQzlxjiKhA+z7W5FvkGbK7kIdOUtW2e7AE2w33Q10uphyG+vr8pfRy7wBWLmsA==
  /@types/yargs/0.0.34:
    dev: false
    resolution:
      integrity: sha1-FWBCn8VQxDvEGnt9PfoK+8yRSjU=
  /@types/z-schema/3.16.31:
    dev: false
    resolution:
      integrity: sha1-LrHQCl5Ow/pYx2r94S4YK2bcXBw=
  /@yarnpkg/lockfile/1.0.2:
    dev: false
    resolution:
      integrity: sha512-MqJ00WXw89ga0rK6GZkdmmgv3bAsxpJixyTthjcix73O44pBqotyU2BejBkLuIsaOBI6SEu77vAnSyLe5iIHkw==
  /@zkochan/cmd-shim/2.2.4:
    dependencies:
      is-windows: 1.0.2
      mkdirp-promise: 5.0.1
      mz: 2.7.0
    dev: false
    engines:
      node: '>=4'
    resolution:
      integrity: sha512-BDy1oz6aFYyY73618IkXzJzFghnXwVZDc3SVa6MVKTrrk4RgubahAF5yKK+Mx4a78tfO0OHeZnJKPs0pNy5uNA==
  /abab/1.0.4:
    dev: false
    resolution:
      integrity: sha1-X6rZwsB/YN12dw9xzwJbYqY8/U4=
  /abab/2.0.0:
    dev: false
    resolution:
      integrity: sha512-sY5AXXVZv4Y1VACTtR11UJCPHHudgY5i26Qj5TypE6DKlIApbwb5uqhXcJ5UUGbvZNRh7EeIoW+LrJumBsKp7w==
  /abbrev/1.0.9:
    dev: false
    resolution:
      integrity: sha1-kbR5JYinc4wl813W9jdSovh3YTU=
  /abbrev/1.1.1:
    dev: false
    resolution:
      integrity: sha512-nne9/IiQ/hzIhY6pdDnbBtz7DjPTKrY00P/zvPSm5pOFkl6xuGrGnXn/VtTNNfNtAfZ9/1RtehkszU9qcTii0Q==
  /accepts/1.3.3:
    dependencies:
      mime-types: 2.1.21
      negotiator: 0.6.1
    dev: false
    engines:
      node: '>= 0.6'
    resolution:
      integrity: sha1-w8p0NJOGSMPg2cHjKN1otiLChMo=
  /accepts/1.3.5:
    dependencies:
      mime-types: 2.1.21
      negotiator: 0.6.1
    dev: false
    engines:
      node: '>= 0.6'
    resolution:
      integrity: sha1-63d99gEXI6OxTopywIBcjoZ0a9I=
  /acorn-dynamic-import/2.0.2:
    dependencies:
      acorn: 4.0.13
    dev: false
    resolution:
      integrity: sha1-x1K9IQvvZ5UBtsbLf8hPj0cVjMQ=
  /acorn-globals/4.3.0:
    dependencies:
      acorn: 6.0.2
      acorn-walk: 6.1.0
    dev: false
    resolution:
      integrity: sha512-hMtHj3s5RnuhvHPowpBYvJVj3rAar82JiDQHvGs1zO0l10ocX/xEdBShNHTJaboucJUsScghp74pH3s7EnHHQw==
  /acorn-walk/6.1.0:
    dev: false
    engines:
      node: '>=0.4.0'
    resolution:
      integrity: sha512-ugTb7Lq7u4GfWSqqpwE0bGyoBZNMTok/zDBXxfEG0QM50jNlGhIWjRC1pPN7bvV1anhF+bs+/gNcRw+o55Evbg==
  /acorn/4.0.13:
    dev: false
    engines:
      node: '>=0.4.0'
    hasBin: true
    resolution:
      integrity: sha1-EFSVrlNh1pe9GVyCUZLhrX8lN4c=
  /acorn/5.7.3:
    dev: false
    engines:
      node: '>=0.4.0'
    hasBin: true
    resolution:
      integrity: sha512-T/zvzYRfbVojPWahDsE5evJdHb3oJoQfFbsrKM7w5Zcs++Tr257tia3BmMP8XYVjp1S9RZXQMh7gao96BlqZOw==
  /acorn/6.0.2:
    dev: false
    engines:
      node: '>=0.4.0'
    hasBin: true
    resolution:
      integrity: sha512-GXmKIvbrN3TV7aVqAzVFaMW8F8wzVX7voEBRO3bDA64+EX37YSayggRJP5Xig6HYHBkWKpFg9W5gg6orklubhg==
  /after/0.8.2:
    dev: false
    resolution:
      integrity: sha1-/ts5T58OAqqXaOcCvaI7UF+ufh8=
  /agent-base/4.2.1:
    dependencies:
      es6-promisify: 5.0.0
    dev: false
    engines:
      node: '>= 4.0.0'
    resolution:
      integrity: sha512-JVwXMr9nHYTUXsBFKUqhJwvlcYU/blreOEUkhNR2eXZIvwd+c+o5V4MgDPKWnMS/56awN3TRzIP+KoPn+roQtg==
  /ajv-keywords/3.2.0/ajv@6.5.4:
    dependencies:
      ajv: 6.5.4
    dev: false
    id: registry.npmjs.org/ajv-keywords/3.2.0
    peerDependencies:
      ajv: ^6.0.0
    resolution:
      integrity: sha1-6GuBnGAs+IIa1jdBNpjx3sAhhHo=
  /ajv/5.5.2:
    dependencies:
      co: 4.6.0
      fast-deep-equal: 1.1.0
      fast-json-stable-stringify: 2.0.0
      json-schema-traverse: 0.3.1
    dev: false
    resolution:
      integrity: sha1-c7Xuyj+rZT49P5Qis0GtQiBdyWU=
  /ajv/6.5.4:
    dependencies:
      fast-deep-equal: 2.0.1
      fast-json-stable-stringify: 2.0.0
      json-schema-traverse: 0.4.1
      uri-js: 4.2.2
    dev: false
    resolution:
      integrity: sha512-4Wyjt8+t6YszqaXnLDfMmG/8AlO5Zbcsy3ATHncCzjW/NoPzAId8AK6749Ybjmdt+kUY1gP60fCu46oDxPv/mg==
  /align-text/0.1.4:
    dependencies:
      kind-of: 3.2.2
      longest: 1.0.1
      repeat-string: 1.6.1
    dev: false
    engines:
      node: '>=0.10.0'
    resolution:
      integrity: sha1-DNkKVhCT810KmSVsIrcGlDP60Rc=
  /amdefine/1.0.1:
    dev: false
    engines:
      node: '>=0.4.2'
    resolution:
      integrity: sha1-SlKCrBZHKek2Gbz9OtFR+BfOkfU=
  /ansi-colors/1.1.0:
    dependencies:
      ansi-wrap: 0.1.0
    dev: false
    engines:
      node: '>=0.10.0'
    resolution:
      integrity: sha512-SFKX67auSNoVR38N3L+nvsPjOE0bybKTYbkf5tRvushrAPQ9V75huw0ZxBkKVeRU9kqH3d6HA4xTckbwZ4ixmA==
  /ansi-escapes/3.1.0:
    dev: false
    engines:
      node: '>=4'
    resolution:
      integrity: sha512-UgAb8H9D41AQnu/PbWlCofQVcnV4Gs2bBJi9eZPxfU/hgglFh3SMDMENRIqdr7H6XFnXdoknctFByVsCOotTVw==
  /ansi-gray/0.1.1:
    dependencies:
      ansi-wrap: 0.1.0
    dev: false
    engines:
      node: '>=0.10.0'
    resolution:
      integrity: sha1-KWLPVOyXksSFEKPetSRDaGHvclE=
  /ansi-regex/0.2.1:
    dev: false
    engines:
      node: '>=0.10.0'
    resolution:
      integrity: sha1-DY6UaWej2BQ/k+JOKYUl/BsiNfk=
  /ansi-regex/2.1.1:
    dev: false
    engines:
      node: '>=0.10.0'
    resolution:
      integrity: sha1-w7M6te42DYbg5ijwRorn7yfWVN8=
  /ansi-regex/3.0.0:
    dev: false
    engines:
      node: '>=4'
    resolution:
      integrity: sha1-7QMXwyIGT3lGbAKWa922Bas32Zg=
  /ansi-styles/1.1.0:
    dev: false
    engines:
      node: '>=0.10.0'
    resolution:
      integrity: sha1-6uy/Zs1waIJ2Cy9GkVgrj1XXp94=
  /ansi-styles/2.2.1:
    dev: false
    engines:
      node: '>=0.10.0'
    resolution:
      integrity: sha1-tDLdM1i2NM914eRmQ2gkBTPB3b4=
  /ansi-styles/3.2.1:
    dependencies:
      color-convert: 1.9.3
    dev: false
    engines:
      node: '>=4'
    resolution:
      integrity: sha512-VT0ZI6kZRdTh8YyJw3SMbYm/u+NqfsAxEpWO0Pf9sq8/e94WxxOpPKx9FR1FlyCtOVDNOQ+8ntlqFxiRc+r5qA==
  /ansi-wrap/0.1.0:
    dev: false
    engines:
      node: '>=0.10.0'
    resolution:
      integrity: sha1-qCJQ3bABXponyoLoLqYDu/pF768=
  /any-promise/1.3.0:
    dev: false
    resolution:
      integrity: sha1-q8av7tzqUugJzcA3au0845Y10X8=
  /anymatch/1.3.2:
    dependencies:
      micromatch: 2.3.11
      normalize-path: 2.1.1
    dev: false
    resolution:
      integrity: sha512-0XNayC8lTHQ2OI8aljNCN3sSx6hsr/1+rlcDAotXJR7C1oZZHCNsfpbKwMjRA3Uqb5tF1Rae2oloTr4xpq+WjA==
  /anymatch/2.0.0:
    dependencies:
      micromatch: 3.1.10
      normalize-path: 2.1.1
    dev: false
    resolution:
      integrity: sha512-5teOsQWABXHHBFP9y3skS5P3d/WfWXpv3FUpy+LorMrNYaT9pI4oLMQX7jzQ2KklNpGpWHzdCXTDT2Y3XGlZBw==
  /append-transform/0.4.0:
    dependencies:
      default-require-extensions: 1.0.0
    dev: false
    engines:
      node: '>=0.10.0'
    resolution:
      integrity: sha1-126/jKlNJ24keja61EpLdKthGZE=
  /aproba/1.2.0:
    dev: false
    resolution:
      integrity: sha512-Y9J6ZjXtoYh8RnXVCMOU/ttDmk1aBjunq9vO0ta5x85WDQiQfUF9sIPBITdbiiIVcBo03Hi3jMxigBtsddlXRw==
  /archy/1.0.0:
    dev: false
    resolution:
      integrity: sha1-+cjBN1fMHde8N5rHeyxipcKGjEA=
  /are-we-there-yet/1.1.5:
    dependencies:
      delegates: 1.0.0
      readable-stream: 2.3.6
    dev: false
    resolution:
      integrity: sha512-5hYdAkZlcG8tOLujVDTgCT+uPX0VnpAH28gWsLfzpXYm7wP6mp5Q/gYyR7YQ0cKVJcXJnl3j2kpBan13PtQf6w==
  /argparse/1.0.10:
    dependencies:
      sprintf-js: 1.0.3
    dev: false
    resolution:
      integrity: sha512-o5Roy6tNG4SL/FOkCAN6RzjiakZS25RLYFrcMttJqbdd8BWrnA+fGz57iN5Pb06pvBGvl5gQ0B48dJlslXvoTg==
  /arr-diff/2.0.0:
    dependencies:
      arr-flatten: 1.1.0
    dev: false
    engines:
      node: '>=0.10.0'
    resolution:
      integrity: sha1-jzuCf5Vai9ZpaX5KQlasPOrjVs8=
  /arr-diff/4.0.0:
    dev: false
    engines:
      node: '>=0.10.0'
    resolution:
      integrity: sha1-1kYQdP6/7HHn4VI1dhoyml3HxSA=
  /arr-flatten/1.1.0:
    dev: false
    engines:
      node: '>=0.10.0'
    resolution:
      integrity: sha512-L3hKV5R/p5o81R7O02IGnwpDmkp6E982XhtbuwSe3O4qOtMMMtodicASA1Cny2U+aCXcNpml+m4dPsvsJ3jatg==
  /arr-union/3.1.0:
    dev: false
    engines:
      node: '>=0.10.0'
    resolution:
      integrity: sha1-45sJrqne+Gao8gbiiK9jkZuuOcQ=
  /array-differ/1.0.0:
    dev: false
    engines:
      node: '>=0.10.0'
    resolution:
      integrity: sha1-7/UuN1gknTO+QCuLuOVkuytdQDE=
  /array-each/1.0.1:
    dev: false
    engines:
      node: '>=0.10.0'
    resolution:
      integrity: sha1-p5SvDAWrF1KEbudTofIRoFugxE8=
  /array-equal/1.0.0:
    dev: false
    resolution:
      integrity: sha1-jCpe8kcv2ep0KwTHenUJO6J1fJM=
  /array-filter/0.0.1:
    dev: false
    resolution:
      integrity: sha1-fajPLiZijtcygDWB/SH2fKzS7uw=
  /array-find-index/1.0.2:
    dev: false
    engines:
      node: '>=0.10.0'
    resolution:
      integrity: sha1-3wEKoSh+Fku9pvlyOwqWoexBh6E=
  /array-flatten/1.1.1:
    dev: false
    resolution:
      integrity: sha1-ml9pkFGx5wczKPKgCJaLZOopVdI=
  /array-map/0.0.0:
    dev: false
    resolution:
      integrity: sha1-iKK6tz0c97zVwbEYoAP2b2ZfpmI=
  /array-reduce/0.0.0:
    dev: false
    resolution:
      integrity: sha1-FziZ0//Rx9k4PkR5Ul2+J4yrXys=
  /array-slice/0.2.3:
    dev: false
    engines:
      node: '>=0.10.0'
    resolution:
      integrity: sha1-3Tz7gO15c6dRF82sabC5nshhhvU=
  /array-slice/1.1.0:
    dev: false
    engines:
      node: '>=0.10.0'
    resolution:
      integrity: sha512-B1qMD3RBP7O8o0H2KbrXDyB0IccejMF15+87Lvlor12ONPRHP6gTjXMNkt/d3ZuOGbAe66hFmaCfECI24Ufp6w==
  /array-union/1.0.2:
    dependencies:
      array-uniq: 1.0.3
    dev: false
    engines:
      node: '>=0.10.0'
    resolution:
      integrity: sha1-mjRBDk9OPaI96jdb5b5w8kd47Dk=
  /array-uniq/1.0.3:
    dev: false
    engines:
      node: '>=0.10.0'
    resolution:
      integrity: sha1-r2rId6Jcx/dOBYiUdThY39sk/bY=
  /array-unique/0.2.1:
    dev: false
    engines:
      node: '>=0.10.0'
    resolution:
      integrity: sha1-odl8yvy8JiXMcPrc6zalDFiwGlM=
  /array-unique/0.3.2:
    dev: false
    engines:
      node: '>=0.10.0'
    resolution:
      integrity: sha1-qJS3XUvE9s1nnvMkSp/Y9Gri1Cg=
  /arraybuffer.slice/0.0.6:
    dev: false
    resolution:
      integrity: sha1-8zshWfBTKj8xB6JywMz70a0peco=
  /arrify/1.0.1:
    dev: false
    engines:
      node: '>=0.10.0'
    resolution:
      integrity: sha1-iYUI2iIm84DfkEcoRWhJwVAaSw0=
  /asap/2.0.6:
    dev: false
    resolution:
      integrity: sha1-5QNHYR1+aQlDIIu9r+vLwvuGbUY=
  /asn1.js/4.10.1:
    dependencies:
      bn.js: 4.11.8
      inherits: 2.0.3
      minimalistic-assert: 1.0.1
    dev: false
    resolution:
      integrity: sha512-p32cOF5q0Zqs9uBiONKYLm6BClCoBCM5O9JfeUSlnQLBTxYdTK+pW+nXflm8UkKd2UYlEbYz5qEi0JuZR9ckSw==
  /asn1/0.2.4:
    dependencies:
      safer-buffer: 2.1.2
    dev: false
    resolution:
      integrity: sha512-jxwzQpLQjSmWXgwaCZE9Nz+glAG01yF1QnWgbhGwHI5A6FRIEY6IVqtHhIepHqI7/kyEyQEagBC5mBEFlIYvdg==
  /assert-plus/1.0.0:
    dev: false
    engines:
      node: '>=0.8'
    resolution:
      integrity: sha1-8S4PPF13sLHN2RRpQuTpbB5N1SU=
  /assert/1.4.1:
    dependencies:
      util: 0.10.3
    dev: false
    resolution:
      integrity: sha1-mZEtWRg2tab1s0XA8H7vwI/GXZE=
  /assertion-error/1.1.0:
    dev: false
    resolution:
      integrity: sha512-jgsaNduz+ndvGyFt3uSuWqvy4lCnIJiovtouQN5JZHOKCS2QuhEdbcQHFhVksz2N2U9hXJo8odG7ETyWlEeuDw==
  /assign-symbols/1.0.0:
    dev: false
    engines:
      node: '>=0.10.0'
    resolution:
      integrity: sha1-WWZ/QfrdTyDMvCu5a41Pf3jsA2c=
  /astral-regex/1.0.0:
    dev: false
    engines:
      node: '>=4'
    resolution:
      integrity: sha512-+Ryf6g3BKoRc7jfp7ad8tM4TtMiaWvbF/1/sQcZPkkS7ag3D5nMBCe2UfOTONtAkaG0tO0ij3C5Lwmf1EiyjHg==
  /async-each/1.0.1:
    dev: false
    resolution:
      integrity: sha1-GdOGodntxufByF04iu28xW0zYC0=
  /async-foreach/0.1.3:
    dev: false
    resolution:
      integrity: sha1-NhIfhFwFeBct5Bmpfb6x0W7DRUI=
  /async-limiter/1.0.0:
    dev: false
    resolution:
      integrity: sha512-jp/uFnooOiO+L211eZOoSyzpOITMXx1rBITauYykG3BRYPu8h0UcxsPNB04RR5vo4Tyz3+ay17tR6JVf9qzYWg==
  /async/0.9.2:
    dev: false
    resolution:
      integrity: sha1-rqdNXmHB+JlhO/ZL2mbUx48v0X0=
  /async/1.5.2:
    dev: false
    resolution:
      integrity: sha1-7GphrlZIDAw8skHJVhjiCJL5Zyo=
  /async/2.6.1:
    dependencies:
      lodash: 4.17.11
    dev: false
    resolution:
      integrity: sha512-fNEiL2+AZt6AlAw/29Cr0UDe4sRAHCpEHh54WMz+Bb7QfNcFw4h3loofyJpLeQs4Yx7yuqu/2dLgM5hKOs6HlQ==
  /asynckit/0.4.0:
    dev: false
    resolution:
      integrity: sha1-x57Zf380y48robyXkLzDZkdLS3k=
  /atob/2.1.2:
    dev: false
    engines:
      node: '>= 4.5.0'
    hasBin: true
    resolution:
      integrity: sha512-Wm6ukoaOGJi/73p/cl2GvLjTI5JM1k/O14isD73YML8StrH/7/lRFgmg8nICZgD3bZZvjwCGxtMOD3wWNAu8cg==
  /autoprefixer/9.1.5:
    dependencies:
      browserslist: 4.3.3
      caniuse-lite: 1.0.30000899
      normalize-range: 0.1.2
      num2fraction: 1.2.2
      postcss: 7.0.5
      postcss-value-parser: 3.3.1
    dev: false
    engines:
      node: '>=6.0.0'
    hasBin: true
    resolution:
      integrity: sha512-kk4Zb6RUc58ld7gdosERHMF3DzIYJc2fp5sX46qEsGXQQy5bXsu8qyLjoxuY1NuQ/cJuCYnx99BfjwnRggrYIw==
  /aws-sign2/0.7.0:
    dev: false
    resolution:
      integrity: sha1-tG6JCTSpWR8tL2+G1+ap8bP+dqg=
  /aws4/1.8.0:
    dev: false
    resolution:
      integrity: sha512-ReZxvNHIOv88FlT7rxcXIIC0fPt4KZqZbOlivyWtXLt8ESx84zd3kMC6iK5jVeS2qt+g7ftS7ye4fi06X5rtRQ==
  /babel-code-frame/6.26.0:
    dependencies:
      chalk: 1.1.3
      esutils: 2.0.2
      js-tokens: 3.0.2
    dev: false
    resolution:
      integrity: sha1-Y/1D99weO7fONZR9uP42mj9Yx0s=
  /babel-core/6.26.3:
    dependencies:
      babel-code-frame: 6.26.0
      babel-generator: 6.26.1
      babel-helpers: 6.24.1
      babel-messages: 6.23.0
      babel-register: 6.26.0
      babel-runtime: 6.26.0
      babel-template: 6.26.0
      babel-traverse: 6.26.0
      babel-types: 6.26.0
      babylon: 6.18.0
      convert-source-map: 1.6.0
      debug: 2.6.9
      json5: 0.5.1
      lodash: 4.17.11
      minimatch: 3.0.4
      path-is-absolute: 1.0.1
      private: 0.1.8
      slash: 1.0.0
      source-map: 0.5.7
    dev: false
    resolution:
      integrity: sha512-6jyFLuDmeidKmUEb3NM+/yawG0M2bDZ9Z1qbZP59cyHLz8kYGKYwpJP0UwUKKUiTRNvxfLesJnTedqczP7cTDA==
  /babel-generator/6.26.1:
    dependencies:
      babel-messages: 6.23.0
      babel-runtime: 6.26.0
      babel-types: 6.26.0
      detect-indent: 4.0.0
      jsesc: 1.3.0
      lodash: 4.17.11
      source-map: 0.5.7
      trim-right: 1.0.1
    dev: false
    resolution:
      integrity: sha512-HyfwY6ApZj7BYTcJURpM5tznulaBvyio7/0d4zFOeMPUmfxkCjHocCuoLa2SAGzBI8AREcH3eP3758F672DppA==
  /babel-helpers/6.24.1:
    dependencies:
      babel-runtime: 6.26.0
      babel-template: 6.26.0
    dev: false
    resolution:
      integrity: sha1-NHHenK7DiOXIUOWX5Yom3fN2ArI=
  /babel-jest/22.4.4/babel-core@6.26.3:
    dependencies:
      babel-core: 6.26.3
      babel-plugin-istanbul: 4.1.6
      babel-preset-jest: 22.4.4
    dev: false
    id: registry.npmjs.org/babel-jest/22.4.4
    peerDependencies:
      babel-core: ^6.0.0 || ^7.0.0-0
    resolution:
      integrity: sha512-A9NB6/lZhYyypR9ATryOSDcqBaqNdzq4U+CN+/wcMsLcmKkPxQEoTKLajGfd3IkxNyVBT8NewUK2nWyGbSzHEQ==
  /babel-messages/6.23.0:
    dependencies:
      babel-runtime: 6.26.0
    dev: false
    resolution:
      integrity: sha1-8830cDhYA1sqKVHG7F7fbGLyYw4=
  /babel-plugin-istanbul/4.1.6:
    dependencies:
      babel-plugin-syntax-object-rest-spread: 6.13.0
      find-up: 2.1.0
      istanbul-lib-instrument: 1.10.2
      test-exclude: 4.2.3
    dev: false
    resolution:
      integrity: sha512-PWP9FQ1AhZhS01T/4qLSKoHGY/xvkZdVBGlKM/HuxxS3+sC66HhTNR7+MpbO/so/cz/wY94MeSWJuP1hXIPfwQ==
  /babel-plugin-jest-hoist/22.4.4:
    dev: false
    resolution:
      integrity: sha512-DUvGfYaAIlkdnygVIEl0O4Av69NtuQWcrjMOv6DODPuhuGLDnbsARz3AwiiI/EkIMMlxQDUcrZ9yoyJvTNjcVQ==
  /babel-plugin-syntax-object-rest-spread/6.13.0:
    dev: false
    resolution:
      integrity: sha1-/WU28rzhODb/o6VFjEkDpZe7O/U=
  /babel-plugin-transform-es2015-modules-commonjs/6.26.2:
    dependencies:
      babel-plugin-transform-strict-mode: 6.24.1
      babel-runtime: 6.26.0
      babel-template: 6.26.0
      babel-types: 6.26.0
    dev: false
    resolution:
      integrity: sha512-CV9ROOHEdrjcwhIaJNBGMBCodN+1cfkwtM1SbUHmvyy35KGT7fohbpOxkE2uLz1o6odKK2Ck/tz47z+VqQfi9Q==
  /babel-plugin-transform-strict-mode/6.24.1:
    dependencies:
      babel-runtime: 6.26.0
      babel-types: 6.26.0
    dev: false
    resolution:
      integrity: sha1-1fr3qleKZbvlkc9e2uBKDGcCB1g=
  /babel-preset-jest/22.4.4:
    dependencies:
      babel-plugin-jest-hoist: 22.4.4
      babel-plugin-syntax-object-rest-spread: 6.13.0
    dev: false
    resolution:
      integrity: sha512-+dxMtOFwnSYWfum0NaEc0O03oSdwBsjx4tMSChRDPGwu/4wSY6Q6ANW3wkjKpJzzguaovRs/DODcT4hbSN8yiA==
  /babel-register/6.26.0:
    dependencies:
      babel-core: 6.26.3
      babel-runtime: 6.26.0
      core-js: 2.5.7
      home-or-tmp: 2.0.0
      lodash: 4.17.11
      mkdirp: 0.5.1
      source-map-support: 0.4.18
    dev: false
    resolution:
      integrity: sha1-btAhFz4vy0htestFxgCahW9kcHE=
  /babel-runtime/6.26.0:
    dependencies:
      core-js: 2.5.7
      regenerator-runtime: 0.11.1
    dev: false
    resolution:
      integrity: sha1-llxwWGaOgrVde/4E/yM3vItWR/4=
  /babel-template/6.26.0:
    dependencies:
      babel-runtime: 6.26.0
      babel-traverse: 6.26.0
      babel-types: 6.26.0
      babylon: 6.18.0
      lodash: 4.17.11
    dev: false
    resolution:
      integrity: sha1-3gPi0WOWsGn0bdn/+FIfsaDjXgI=
  /babel-traverse/6.26.0:
    dependencies:
      babel-code-frame: 6.26.0
      babel-messages: 6.23.0
      babel-runtime: 6.26.0
      babel-types: 6.26.0
      babylon: 6.18.0
      debug: 2.6.9
      globals: 9.18.0
      invariant: 2.2.4
      lodash: 4.17.11
    dev: false
    resolution:
      integrity: sha1-RqnL1+3MYsjlwGTi0tjQ9ANXZu4=
  /babel-types/6.26.0:
    dependencies:
      babel-runtime: 6.26.0
      esutils: 2.0.2
      lodash: 4.17.11
      to-fast-properties: 1.0.3
    dev: false
    resolution:
      integrity: sha1-o7Bz+Uq0nrb6Vc1lInozQ4BjJJc=
  /babylon/6.18.0:
    dev: false
    hasBin: true
    resolution:
      integrity: sha512-q/UEjfGJ2Cm3oKV71DJz9d25TPnq5rhBVL2Q4fA5wcC3jcrdn7+SssEybFIxwAvvP+YCsCYNKughoF33GxgycQ==
  /backo2/1.0.2:
    dev: false
    resolution:
      integrity: sha1-MasayLEpNjRj41s+u2n038+6eUc=
  /balanced-match/1.0.0:
    dev: false
    resolution:
      integrity: sha1-ibTRmasr7kneFk6gK4nORi1xt2c=
  /base/0.11.2:
    dependencies:
      cache-base: 1.0.1
      class-utils: 0.3.6
      component-emitter: 1.2.1
      define-property: 1.0.0
      isobject: 3.0.1
      mixin-deep: 1.3.1
      pascalcase: 0.1.1
    dev: false
    engines:
      node: '>=0.10.0'
    resolution:
      integrity: sha512-5T6P4xPgpp0YDFvSWwEZ4NoE3aM4QBQXDzmVbraCkFj8zHM+mba8SyqB5DbZWyR7mYHo6Y7BdQo3MoA4m0TeQg==
  /base64-arraybuffer/0.1.5:
    dev: false
    engines:
      node: '>= 0.6.0'
    resolution:
      integrity: sha1-c5JncZI7Whl0etZmqlzUv5xunOg=
  /base64-js/1.3.0:
    dev: false
    resolution:
      integrity: sha512-ccav/yGvoa80BQDljCxsmmQ3Xvx60/UpBIij5QN21W3wBi/hhIC9OoO+KLpu9IJTS9j4DRVJ3aDDF9cMSoa2lw==
  /base64id/1.0.0:
    dev: false
    engines:
      node: '>= 0.4.0'
    resolution:
      integrity: sha1-R2iMuZu2gE8OBtPnY7HDLlfY5rY=
  /batch/0.5.3:
    dev: false
    resolution:
      integrity: sha1-PzQU84AyF0O/wQQvmoP/HVgk1GQ=
  /batch/0.6.1:
    dev: false
    resolution:
      integrity: sha1-3DQxT05nkxgJP8dgJyUl+UvyXBY=
  /bcrypt-pbkdf/1.0.2:
    dependencies:
      tweetnacl: 0.14.5
    dev: false
    resolution:
      integrity: sha1-pDAdOJtqQ/m2f/PKEaP2Y342Dp4=
  /beeper/1.1.1:
    dev: false
    engines:
      node: '>=0.10.0'
    resolution:
      integrity: sha1-5tXqjF2tABMEpwsiY4RH9pyy+Ak=
  /better-assert/1.0.2:
    dependencies:
      callsite: 1.0.0
    dev: false
    resolution:
      integrity: sha1-QIZrnhueC1W0gYlDEeaPr/rrxSI=
  /big.js/3.2.0:
    dev: false
    resolution:
      integrity: sha512-+hN/Zh2D08Mx65pZ/4g5bsmNiZUuChDiQfTUQ7qJr4/kuopCr88xZsAXv6mBoZEsUI4OuGHlX59qE94K2mMW8Q==
  /binary-extensions/1.12.0:
    dev: false
    engines:
      node: '>=0.10.0'
    resolution:
      integrity: sha512-DYWGk01lDcxeS/K9IHPGWfT8PsJmbXRtRd2Sx72Tnb8pcYZQFF1oSDb8hJtS1vhp212q1Rzi5dUf9+nq0o9UIg==
  /binaryextensions/1.0.1:
    dev: false
    resolution:
      integrity: sha1-HmN0iLNbWL2l9HdL+WpSEqjJB1U=
  /bindings/1.2.1:
    dev: false
    resolution:
      integrity: sha1-FK1hE4EtLTfXLme0ystLtyZQXxE=
  /blob/0.0.4:
    dev: false
    resolution:
      integrity: sha1-vPEwUspURj8w+fx+lbmkdjCpSSE=
  /block-stream/0.0.9:
    dependencies:
      inherits: 2.0.3
    dev: false
    engines:
      node: 0.4 || >=0.5.8
    resolution:
      integrity: sha1-E+v+d4oDIFz+A3UUgeu0szAMEmo=
  /bluebird/2.11.0:
    dev: false
    resolution:
      integrity: sha1-U0uQM8AiyVecVro7Plpcqvu2UOE=
  /bn.js/4.11.8:
    dev: false
    resolution:
      integrity: sha512-ItfYfPLkWHUjckQCk8xC+LwxgK8NYcXywGigJgSwOP8Y2iyWT4f2vsZnoOXTTbo+o5yXmIUJ4gn5538SO5S3gA==
  /body-parser/1.14.2:
    dependencies:
      bytes: 2.2.0
      content-type: 1.0.4
      debug: 2.2.0
      depd: 1.1.2
      http-errors: 1.3.1
      iconv-lite: 0.4.13
      on-finished: 2.3.0
      qs: 5.2.0
      raw-body: 2.1.7
      type-is: 1.6.16
    dev: false
    engines:
      node: '>= 0.8'
    resolution:
      integrity: sha1-EBXLH+LEQ4WCWVgdtTMy+NDPUPk=
  /body-parser/1.18.3:
    dependencies:
      bytes: 3.0.0
      content-type: 1.0.4
      debug: 2.6.9
      depd: 1.1.2
      http-errors: 1.6.3
      iconv-lite: 0.4.23
      on-finished: 2.3.0
      qs: 6.5.2
      raw-body: 2.3.3
      type-is: 1.6.16
    dev: false
    engines:
      node: '>= 0.8'
    resolution:
      integrity: sha1-WykhmP/dVTs6DyDe0FkrlWlVyLQ=
  /bole/3.0.2:
    dependencies:
      fast-safe-stringify: 1.1.13
      individual: 3.0.0
    dev: false
    resolution:
      integrity: sha1-vIpIPKlASdqbg3wa0Rzf6+5uBRQ=
  /brace-expansion/1.1.11:
    dependencies:
      balanced-match: 1.0.0
      concat-map: 0.0.1
    dev: false
    resolution:
      integrity: sha512-iCuPHDFgrHX7H2vEI/5xpz07zSHB00TpugqhmYtVmMO6518mCuRMoOYFldEBl0g187ufozdaHgWKcYFb61qGiA==
  /braces/0.1.5:
    dependencies:
      expand-range: 0.1.1
    dev: false
    engines:
      node: '>=0.10.0'
    resolution:
      integrity: sha1-wIVxEIUpHYt1/ddOqw+FlygHEeY=
  /braces/1.8.5:
    dependencies:
      expand-range: 1.8.2
      preserve: 0.2.0
      repeat-element: 1.1.3
    dev: false
    engines:
      node: '>=0.10.0'
    resolution:
      integrity: sha1-uneWLhLf+WnWt2cR6RS3N4V79qc=
  /braces/2.3.2:
    dependencies:
      arr-flatten: 1.1.0
      array-unique: 0.3.2
      extend-shallow: 2.0.1
      fill-range: 4.0.0
      isobject: 3.0.1
      repeat-element: 1.1.3
      snapdragon: 0.8.2
      snapdragon-node: 2.1.1
      split-string: 3.1.0
      to-regex: 3.0.2
    dev: false
    engines:
      node: '>=0.10.0'
    resolution:
      integrity: sha512-aNdbnj9P8PjdXU4ybaWLK2IF3jc/EoDYbC7AazW6to3TRsfXxscC9UXOB5iDiEQrkyIbWp2SLQda4+QAa7nc3w==
  /brorand/1.1.0:
    dev: false
    resolution:
      integrity: sha1-EsJe/kCkXjwyPrhnWgoM5XsiNx8=
  /browser-process-hrtime/0.1.3:
    dev: false
    resolution:
      integrity: sha512-bRFnI4NnjO6cnyLmOV/7PVoDEMJChlcfN0z4s1YMBY989/SvlfMI1lgCnkFUs53e9gQF+w7qu7XdllSTiSl8Aw==
  /browser-resolve/1.11.3:
    dependencies:
      resolve: 1.1.7
    dev: false
    resolution:
      integrity: sha512-exDi1BYWB/6raKHmDTCicQfTkqwN5fioMFV4j8BsfMU4R2DK/QfZfK7kOVkmWCNANf0snkBzqGqAJBao9gZMdQ==
  /browser-stdout/1.3.1:
    dev: false
    resolution:
      integrity: sha512-qhAVI1+Av2X7qelOfAIYwXONood6XlZE/fXaBSmW/T5SzLAmCgzi+eiWE7fUvbHaeNBQH13UftjpXxsfLkMpgw==
  /browserify-aes/1.2.0:
    dependencies:
      buffer-xor: 1.0.3
      cipher-base: 1.0.4
      create-hash: 1.2.0
      evp_bytestokey: 1.0.3
      inherits: 2.0.3
      safe-buffer: 5.1.2
    dev: false
    resolution:
      integrity: sha512-+7CHXqGuspUn/Sl5aO7Ea0xWGAtETPXNSAjHo48JfLdPWcMng33Xe4znFvQweqc/uzk5zSOI3H52CYnjCfb5hA==
  /browserify-cipher/1.0.1:
    dependencies:
      browserify-aes: 1.2.0
      browserify-des: 1.0.2
      evp_bytestokey: 1.0.3
    dev: false
    resolution:
      integrity: sha512-sPhkz0ARKbf4rRQt2hTpAHqn47X3llLkUGn+xEJzLjwY8LRs2p0v7ljvI5EyoRO/mexrNunNECisZs+gw2zz1w==
  /browserify-des/1.0.2:
    dependencies:
      cipher-base: 1.0.4
      des.js: 1.0.0
      inherits: 2.0.3
      safe-buffer: 5.1.2
    dev: false
    resolution:
      integrity: sha512-BioO1xf3hFwz4kc6iBhI3ieDFompMhrMlnDFC4/0/vd5MokpuAc3R+LYbwTA9A5Yc9pq9UYPqffKpW2ObuwX5A==
  /browserify-rsa/4.0.1:
    dependencies:
      bn.js: 4.11.8
      randombytes: 2.0.6
    dev: false
    resolution:
      integrity: sha1-IeCr+vbyApzy+vsTNWenAdQTVSQ=
  /browserify-sign/4.0.4:
    dependencies:
      bn.js: 4.11.8
      browserify-rsa: 4.0.1
      create-hash: 1.2.0
      create-hmac: 1.1.7
      elliptic: 6.4.1
      inherits: 2.0.3
      parse-asn1: 5.1.1
    dev: false
    resolution:
      integrity: sha1-qk62jl17ZYuqa/alfmMMvXqT0pg=
  /browserify-zlib/0.2.0:
    dependencies:
      pako: 1.0.6
    dev: false
    resolution:
      integrity: sha512-Z942RysHXmJrhqk88FmKBVq/v5tqmSkDz7p54G/MGyjMnCFFnC79XWNbg+Vta8W6Wb2qtSZTSxIGkJrRpCFEiA==
  /browserslist/4.3.3:
    dependencies:
      caniuse-lite: 1.0.30000899
      electron-to-chromium: 1.3.82
      node-releases: 1.0.0-alpha.15
    dev: false
    hasBin: true
    resolution:
      integrity: sha512-6h84UD1mmHeuQ9IucX6yzBc+KBYcBBTLYt2CXtY7GYCra6iE5kOm7oM+zuGw/0tjGtbJxjm58OvxSBmogEMCRQ==
  /bser/2.0.0:
    dependencies:
      node-int64: 0.4.0
    dev: false
    resolution:
      integrity: sha1-mseNPtXZFYBP2HrLFYvHlxR6Fxk=
  /buffer-alloc-unsafe/1.1.0:
    dev: false
    resolution:
      integrity: sha512-TEM2iMIEQdJ2yjPJoSIsldnleVaAk1oW3DBVUykyOLsEsFmEc9kn+SFFPz+gl54KQNxlDnAwCXosOS9Okx2xAg==
  /buffer-alloc/1.2.0:
    dependencies:
      buffer-alloc-unsafe: 1.1.0
      buffer-fill: 1.0.0
    dev: false
    resolution:
      integrity: sha512-CFsHQgjtW1UChdXgbyJGtnm+O/uLQeZdtbDo8mfUgYXCHSM1wgrVxXm6bSyrUuErEb+4sYVGCzASBRot7zyrow==
  /buffer-fill/1.0.0:
    dev: false
    resolution:
      integrity: sha1-+PeLdniYiO858gXNY39o5wISKyw=
  /buffer-from/1.1.1:
    dev: false
    resolution:
      integrity: sha512-MQcXEUbCKtEo7bhqEs6560Hyd4XaovZlO/k9V3hjVUF/zwW7KBVdSK4gIt/bzwS9MbR5qob+F5jusZsb0YQK2A==
  /buffer-xor/1.0.3:
    dev: false
    resolution:
      integrity: sha1-JuYe0UIvtw3ULm42cp7VHYVf6Nk=
  /buffer/4.9.1:
    dependencies:
      base64-js: 1.3.0
      ieee754: 1.1.12
      isarray: 1.0.0
    dev: false
    resolution:
      integrity: sha1-bRu2AbB6TvztlwlBMgkwJ8lbwpg=
  /builtin-modules/1.1.1:
    dev: false
    engines:
      node: '>=0.10.0'
    resolution:
      integrity: sha1-Jw8HbFpywC9bZaR9+Uxf46J4iS8=
  /builtin-status-codes/3.0.0:
    dev: false
    resolution:
      integrity: sha1-hZgoeOIbmOHGZCXgPQF0eI9Wnug=
  /builtins/1.0.3:
    dev: false
    resolution:
      integrity: sha1-y5T662HIaWRR2zZTThQi+U8K7og=
  /bytes/2.2.0:
    dev: false
    resolution:
      integrity: sha1-/TVGSkA/b5EXwt42Cez/nK4ABYg=
  /bytes/2.4.0:
    dev: false
    resolution:
      integrity: sha1-fZcZb51br39pNeJZhVSe3SpsIzk=
  /bytes/3.0.0:
    dev: false
    engines:
      node: '>= 0.8'
    resolution:
      integrity: sha1-0ygVQE1olpn4Wk6k+odV3ROpYEg=
  /cache-base/1.0.1:
    dependencies:
      collection-visit: 1.0.0
      component-emitter: 1.2.1
      get-value: 2.0.6
      has-value: 1.0.0
      isobject: 3.0.1
      set-value: 2.0.0
      to-object-path: 0.3.0
      union-value: 1.0.0
      unset-value: 1.0.0
    dev: false
    engines:
      node: '>=0.10.0'
    resolution:
      integrity: sha512-AKcdTnFSWATd5/GCPRxr2ChwIJ85CeyrEyjRHlKxQ56d4XJMGym0uAiKn0xbLOGOl3+yRpOTi484dVCEc5AUzQ==
  /callsite/1.0.0:
    dev: false
    resolution:
      integrity: sha1-KAOY5dZkvXQDi28JBRU+borxvCA=
  /callsites/2.0.0:
    dev: false
    engines:
      node: '>=4'
    resolution:
      integrity: sha1-BuuE8A7qQT2oav/vrL/7Ngk7PFA=
  /camelcase-keys/2.1.0:
    dependencies:
      camelcase: 2.1.1
      map-obj: 1.0.1
    dev: false
    engines:
      node: '>=0.10.0'
    resolution:
      integrity: sha1-MIvur/3ygRkFHvodkyITyRuPkuc=
  /camelcase/1.2.1:
    dev: false
    engines:
      node: '>=0.10.0'
    resolution:
      integrity: sha1-m7UwTS4LVmmLLHWLCKPqqdqlijk=
  /camelcase/2.1.1:
    dev: false
    engines:
      node: '>=0.10.0'
    resolution:
      integrity: sha1-fB0W1nmhu+WcoCys7PsBHiAfWh8=
  /camelcase/3.0.0:
    dev: false
    engines:
      node: '>=0.10.0'
    resolution:
      integrity: sha1-MvxLn82vhF/N9+c7uXysImHwqwo=
  /camelcase/4.1.0:
    dev: false
    engines:
      node: '>=4'
    resolution:
      integrity: sha1-1UVjW+HjPFQmScaRc+Xeas+uNN0=
  /caniuse-lite/1.0.30000899:
    dev: false
    resolution:
      integrity: sha512-enC3zKfUCJxxwvUIsBkbHd54CtJw1KtIWvrK0JZxWD/fEN2knHaai45lndJ4xXAkyRAPyk60J3yagkKDWhfeMA==
  /capture-exit/1.2.0:
    dependencies:
      rsvp: 3.6.2
    dev: false
    resolution:
      integrity: sha1-HF/MSJ/QqwDU8ax64QcuMXP7q28=
  /caseless/0.12.0:
    dev: false
    resolution:
      integrity: sha1-G2gcIf+EAzyCZUMJBolCDRhxUdw=
  /center-align/0.1.3:
    dependencies:
      align-text: 0.1.4
      lazy-cache: 1.0.4
    dev: false
    engines:
      node: '>=0.10.0'
    resolution:
      integrity: sha1-qg0yYptu6XIgBBHL1EYckHvCt60=
  /chai/3.5.0:
    dependencies:
      assertion-error: 1.1.0
      deep-eql: 0.1.3
      type-detect: 1.0.0
    dev: false
    engines:
      node: '>= 0.4.0'
    resolution:
      integrity: sha1-TQJjewZ/6Vi9v906QOxW/vc3Mkc=
  /chalk/0.5.1:
    dependencies:
      ansi-styles: 1.1.0
      escape-string-regexp: 1.0.5
      has-ansi: 0.1.0
      strip-ansi: 0.3.0
      supports-color: 0.2.0
    dev: false
    engines:
      node: '>=0.10.0'
    resolution:
      integrity: sha1-Zjs6ZItotV0EaQ1JFnqoN4WPIXQ=
  /chalk/1.1.3:
    dependencies:
      ansi-styles: 2.2.1
      escape-string-regexp: 1.0.5
      has-ansi: 2.0.0
      strip-ansi: 3.0.1
      supports-color: 2.0.0
    dev: false
    engines:
      node: '>=0.10.0'
    resolution:
      integrity: sha1-qBFcVeSnAv5NFQq9OHKCKn4J/Jg=
  /chalk/2.4.1:
    dependencies:
      ansi-styles: 3.2.1
      escape-string-regexp: 1.0.5
      supports-color: 5.5.0
    dev: false
    engines:
      node: '>=4'
    resolution:
      integrity: sha512-ObN6h1v2fTJSmUXoS3nMQ92LbDK9be4TV+6G+omQlGJFdcUX5heKi1LZ1YnRMIgwTLEj3E24bT6tYni50rlCfQ==
  /chardet/0.7.0:
    dev: false
    resolution:
      integrity: sha512-mT8iDcrh03qDGRRmoA2hmBJnxpllMR+0/0qlzjqZES6NdiWDcZkCNAk4rPFZ9Q85r27unkiNNg8ZOiwZXBHwcA==
  /chokidar/1.7.0:
    dependencies:
      anymatch: 1.3.2
      async-each: 1.0.1
      glob-parent: 2.0.0
      inherits: 2.0.3
      is-binary-path: 1.0.1
      is-glob: 2.0.1
      path-is-absolute: 1.0.1
      readdirp: 2.2.1
    dev: false
    optionalDependencies:
      fsevents: 1.2.4
    resolution:
      integrity: sha1-eY5ol3gVHIB2tLNg5e3SjNortGg=
  /chokidar/2.0.4:
    dependencies:
      anymatch: 2.0.0
      async-each: 1.0.1
      braces: 2.3.2
      glob-parent: 3.1.0
      inherits: 2.0.3
      is-binary-path: 1.0.1
      is-glob: 4.0.0
      lodash.debounce: 4.0.8
      normalize-path: 2.1.1
      path-is-absolute: 1.0.1
      readdirp: 2.2.1
      upath: 1.1.0
    dev: false
    optionalDependencies:
      fsevents: 1.2.4
    resolution:
      integrity: sha512-z9n7yt9rOvIJrMhvDtDictKrkFHeihkNl6uWMmZlmL6tJtX9Cs+87oK+teBx+JIgzvbX3yZHT3eF8vpbDxHJXQ==
  /chownr/1.1.1:
    dev: false
    resolution:
      integrity: sha512-j38EvO5+LHX84jlo6h4UzmOwi0UgW61WRyPtJz4qaadK5eY3BTS5TY/S1Stc3Uk2lIM6TPevAlULiEJwie860g==
  /ci-info/1.6.0:
    dev: false
    resolution:
      integrity: sha512-vsGdkwSCDpWmP80ncATX7iea5DWQemg1UgCW5J8tqjU3lYw4FBYuj89J0CTVomA7BEfvSZd84GmHko+MxFQU2A==
  /cipher-base/1.0.4:
    dependencies:
      inherits: 2.0.3
      safe-buffer: 5.1.2
    dev: false
    resolution:
      integrity: sha512-Kkht5ye6ZGmwv40uUDZztayT2ThLQGfnj/T71N/XzeZeo3nf8foyW7zGTsPYkEya3m5f3cAypH+qe7YOrM1U2Q==
  /class-utils/0.3.6:
    dependencies:
      arr-union: 3.1.0
      define-property: 0.2.5
      isobject: 3.0.1
      static-extend: 0.1.2
    dev: false
    engines:
      node: '>=0.10.0'
    resolution:
      integrity: sha512-qOhPa/Fj7s6TY8H8esGu5QNpMMQxz79h+urzrNYN6mn+9BnxlDGf5QZ+XeCDsxSjPqsSR56XOZOJmpeurnLMeg==
  /clean-css/4.2.1:
    dependencies:
      source-map: 0.6.1
    dev: false
    engines:
      node: '>= 4.0'
    resolution:
      integrity: sha512-4ZxI6dy4lrY6FHzfiy1aEOXgu4LIsW2MhwG0VBKdcoGoH/XLFgaHSdLTGr4O8Be6A8r3MOphEiI8Gc1n0ecf3g==
  /cli-cursor/2.1.0:
    dependencies:
      restore-cursor: 2.0.0
    dev: false
    engines:
      node: '>=4'
    resolution:
      integrity: sha1-s12sN2R5+sw+lHR9QdDQ9SOP/LU=
  /cli-width/2.2.0:
    dev: false
    resolution:
      integrity: sha1-/xnt6Kml5XkyQUewwR8PvLq+1jk=
  /cliui/2.1.0:
    dependencies:
      center-align: 0.1.3
      right-align: 0.1.3
      wordwrap: 0.0.2
    dev: false
    resolution:
      integrity: sha1-S0dXYP+AJkx2LDoXGQMukcf+oNE=
  /cliui/3.2.0:
    dependencies:
      string-width: 1.0.2
      strip-ansi: 3.0.1
      wrap-ansi: 2.1.0
    dev: false
    resolution:
      integrity: sha1-EgYBU3qRbSmUD5NNo7SNWFo5IT0=
  /cliui/4.1.0:
    dependencies:
      string-width: 2.1.1
      strip-ansi: 4.0.0
      wrap-ansi: 2.1.0
    dev: false
    resolution:
      integrity: sha512-4FG+RSG9DL7uEwRUZXZn3SS34DiDPfzP0VOiEwtUWlE+AR2EIg+hSyvrIgUUfhdgR/UkAeW2QHgeP+hWrXs7jQ==
  /clone-buffer/1.0.0:
    dev: false
    engines:
      node: '>= 0.10'
    resolution:
      integrity: sha1-4+JbIHrE5wGvch4staFnksrD3Fg=
  /clone-stats/0.0.1:
    dev: false
    resolution:
      integrity: sha1-uI+UqCzzi4eR1YBG6kAprYjKmdE=
  /clone-stats/1.0.0:
    dev: false
    resolution:
      integrity: sha1-s3gt/4u1R04Yuba/D9/ngvh3doA=
  /clone/0.2.0:
    dev: false
    resolution:
      integrity: sha1-xhJqkK1Pctv1rNskPMN3JP6T/B8=
  /clone/1.0.4:
    dev: false
    engines:
      node: '>=0.8'
    resolution:
      integrity: sha1-2jCcwmPfFZlMaIypAheco8fNfH4=
  /clone/2.1.2:
    dev: false
    engines:
      node: '>=0.8'
    resolution:
      integrity: sha1-G39Ln1kfHo+DZwQBYANFoCiHQ18=
  /cloneable-readable/1.1.2:
    dependencies:
      inherits: 2.0.3
      process-nextick-args: 2.0.0
      readable-stream: 2.3.6
    dev: false
    resolution:
      integrity: sha512-Bq6+4t+lbM8vhTs/Bef5c5AdEMtapp/iFb6+s4/Hh9MVTt8OLKH7ZOOZSCT+Ys7hsHvqv0GuMPJ1lnQJVHvxpg==
  /co/4.6.0:
    dev: false
    engines:
      iojs: '>= 1.0.0'
      node: '>= 0.12.0'
    resolution:
      integrity: sha1-bqa989hTrlTMuOR7+gvz+QMfsYQ=
  /code-point-at/1.1.0:
    dev: false
    engines:
      node: '>=0.10.0'
    resolution:
      integrity: sha1-DQcLTQQ6W+ozovGkDi7bPZpMz3c=
  /collection-visit/1.0.0:
    dependencies:
      map-visit: 1.0.0
      object-visit: 1.0.1
    dev: false
    engines:
      node: '>=0.10.0'
    resolution:
      integrity: sha1-S8A3PBZLwykbTTaMgpzxqApZ3KA=
  /color-convert/1.9.3:
    dependencies:
      color-name: 1.1.3
    dev: false
    resolution:
      integrity: sha512-QfAUtd+vFdAtFQcC8CCyYt1fYWxSqAiK2cSD6zDB8N3cpsEBAvRxp9zOGg6G/SHHJYAT88/az/IuDGALsNVbGg==
  /color-name/1.1.3:
    dev: false
    resolution:
      integrity: sha1-p9BVi9icQveV3UIyj3QIMcpTvCU=
  /color-support/1.1.3:
    dev: false
    hasBin: true
    resolution:
      integrity: sha512-qiBjkpbMLO/HL68y+lh4q0/O1MZFj2RX6X/KmMa3+gJD3z+WwI1ZzDHysvqHGS3mP6mznPckpXmw1nI9cJjyRg==
  /colors/1.2.5:
    dev: false
    engines:
      node: '>=0.1.90'
    resolution:
      integrity: sha512-erNRLao/Y3Fv54qUa0LBB+//Uf3YwMUmdJinN20yMXm9zdKKqH9wt7R9IIVZ+K7ShzfpLV/Zg8+VyrBJYB4lpg==
  /combined-stream/1.0.7:
    dependencies:
      delayed-stream: 1.0.0
    dev: false
    engines:
      node: '>= 0.8'
    resolution:
      integrity: sha512-brWl9y6vOB1xYPZcpZde3N9zDByXTosAeMDo4p1wzo6UMOX4vumB+TP1RZ76sfE6Md68Q0NJSrE/gbezd4Ul+w==
  /commander/2.11.0:
    dev: false
    resolution:
      integrity: sha512-b0553uYA5YAEGgyYIGYROzKQ7X5RAqedkfjiZxwi0kL1g3bOaBNNZfYkzt/CL0umgD5wc9Jec2FbB98CjkMRvQ==
  /commander/2.15.1:
    dev: false
    resolution:
      integrity: sha512-VlfT9F3V0v+jr4yxPc5gg9s62/fIVWsd2Bk2iD435um1NlGMYdVCq+MjcXnhYq2icNOizHr1kK+5TI6H0Hy0ag==
  /commander/2.17.1:
    dev: false
    optional: true
    resolution:
      integrity: sha512-wPMUt6FnH2yzG95SA6mzjQOEKUU3aLaDEmzs1ti+1E9h+CsrZghRlqEM/EJ4KscsQVG8uNN4uVreUeT8+drlgg==
  /commander/2.19.0:
    dev: false
    resolution:
      integrity: sha512-6tvAOO+D6OENvRAh524Dh9jcfKTYDQAqvqezbCW82xj5X0pSrcpxtvRKHLG0yBY6SD7PSDrJaj+0AiOcKVd1Xg==
  /component-bind/1.0.0:
    dev: false
    resolution:
      integrity: sha1-AMYIq33Nk4l8AAllGx06jh5zu9E=
  /component-emitter/1.1.2:
    dev: false
    resolution:
      integrity: sha1-KWWU8nU9qmOZbSrwjRWpURbJrsM=
  /component-emitter/1.2.1:
    dev: false
    resolution:
      integrity: sha1-E3kY1teCg/ffemt8WmPhQOaUJeY=
  /component-inherit/0.0.3:
    dev: false
    resolution:
      integrity: sha1-ZF/ErfWLcrZJ1crmUTVhnbJv8UM=
  /concat-map/0.0.1:
    dev: false
    resolution:
      integrity: sha1-2Klr13/Wjfd5OnMDajug1UBdR3s=
  /concat-stream/1.6.2:
    dependencies:
      buffer-from: 1.1.1
      inherits: 2.0.3
      readable-stream: 2.3.6
      typedarray: 0.0.6
    dev: false
    engines:
      '0': node >= 0.8
    resolution:
      integrity: sha512-27HBghJxjiZtIk3Ycvn/4kbJk/1uZuJFfuPEns6LaEvpvG1f0hTea8lilrouyo9mVc2GWdcEZ8OLoGmSADlrCw==
  /connect-livereload/0.5.4:
    dev: false
    resolution:
      integrity: sha1-gBV9E3HJ83zBQDmrGJWXDRGdw7w=
  /connect/3.6.6:
    dependencies:
      debug: 2.6.9
      finalhandler: 1.1.0
      parseurl: 1.3.2
      utils-merge: 1.0.1
    dev: false
    engines:
      node: '>= 0.10.0'
    resolution:
      integrity: sha1-Ce/2xVr3I24TcTWnJXSFi2eG9SQ=
  /console-browserify/1.1.0:
    dependencies:
      date-now: 0.1.4
    dev: false
    resolution:
      integrity: sha1-8CQcRXMKn8YyOyBtvzjtx0HQuxA=
  /console-control-strings/1.1.0:
    dev: false
    resolution:
      integrity: sha1-PXz0Rk22RG6mRL9LOVB/mFEAjo4=
  /constants-browserify/1.0.0:
    dev: false
    resolution:
      integrity: sha1-wguW2MYXdIqvHBYCF2DNJ/y4y3U=
  /content-disposition/0.5.2:
    dev: false
    engines:
      node: '>= 0.6'
    resolution:
      integrity: sha1-DPaLud318r55YcOoUXjLhdunjLQ=
  /content-type/1.0.4:
    dev: false
    engines:
      node: '>= 0.6'
    resolution:
      integrity: sha512-hIP3EEPs8tB9AT1L+NUqtwOAps4mk2Zob89MWXMHjHWg9milF/j4osnnQLXBCBFBk/tvIG/tUc9mOUJiPBhPXA==
  /convert-source-map/1.6.0:
    dependencies:
      safe-buffer: 5.1.2
    dev: false
    resolution:
      integrity: sha512-eFu7XigvxdZ1ETfbgPBohgyQ/Z++C0eEhTor0qRwBw9unw+L0/6V8wkSuGgzdThkiS5lSpdptOQPD8Ak40a+7A==
  /cookie-signature/1.0.6:
    dev: false
    resolution:
      integrity: sha1-4wOogrNCzD7oylE6eZmXNNqzriw=
  /cookie/0.3.1:
    dev: false
    engines:
      node: '>= 0.6'
    resolution:
      integrity: sha1-5+Ch+e9DtMi6klxcWpboBtFoc7s=
  /copy-descriptor/0.1.1:
    dev: false
    engines:
      node: '>=0.10.0'
    resolution:
      integrity: sha1-Z29us8OZl8LuGsOpJP1hJHSPV40=
  /core-js/2.5.7:
    dev: false
    resolution:
      integrity: sha512-RszJCAxg/PP6uzXVXL6BsxSXx/B05oJAQ2vkJRjyjrEcNVycaqOmNb5OTxZPE3xa5gwZduqza6L9JOCenh/Ecw==
  /core-util-is/1.0.2:
    dev: false
    resolution:
      integrity: sha1-tf1UIgqivFq1eqtxQMlAdUUDwac=
  /cpx/1.5.0:
    dependencies:
      babel-runtime: 6.26.0
      chokidar: 1.7.0
      duplexer: 0.1.1
      glob: 7.0.6
      glob2base: 0.0.12
      minimatch: 3.0.4
      mkdirp: 0.5.1
      resolve: 1.8.1
      safe-buffer: 5.1.2
      shell-quote: 1.6.1
      subarg: 1.0.0
    dev: false
    hasBin: true
    resolution:
      integrity: sha1-GFvgGFEdhycN7czCkxceN2VauI8=
  /create-ecdh/4.0.3:
    dependencies:
      bn.js: 4.11.8
      elliptic: 6.4.1
    dev: false
    resolution:
      integrity: sha512-GbEHQPMOswGpKXM9kCWVrremUcBmjteUaQ01T9rkKCPDXfUHX0IoP9LpHYo2NPFampa4e+/pFDc3jQdxrxQLaw==
  /create-hash/1.2.0:
    dependencies:
      cipher-base: 1.0.4
      inherits: 2.0.3
      md5.js: 1.3.5
      ripemd160: 2.0.2
      sha.js: 2.4.11
    dev: false
    resolution:
      integrity: sha512-z00bCGNHDG8mHAkP7CtT1qVu+bFQUPjYq/4Iv3C3kWjTFV10zIjfSoeqXo9Asws8gwSHDGj/hl2u4OGIjapeCg==
  /create-hmac/1.1.7:
    dependencies:
      cipher-base: 1.0.4
      create-hash: 1.2.0
      inherits: 2.0.3
      ripemd160: 2.0.2
      safe-buffer: 5.1.2
      sha.js: 2.4.11
    dev: false
    resolution:
      integrity: sha512-MJG9liiZ+ogc4TzUwuvbER1JRdgvUFSB5+VR/g5h82fGaIRWMWddtKBHi7/sVhfjQZ6SehlyhvQYrcYkaUIpLg==
  /cross-spawn/3.0.1:
    dependencies:
      lru-cache: 4.1.3
      which: 1.3.1
    dev: false
    resolution:
      integrity: sha1-ElYDfsufDF9549bvE14wdwGEuYI=
  /cross-spawn/5.1.0:
    dependencies:
      lru-cache: 4.1.3
      shebang-command: 1.2.0
      which: 1.3.1
    dev: false
    resolution:
      integrity: sha1-6L0O/uWPz/b4+UUQoKVUu/ojVEk=
  /cross-spawn/6.0.5:
    dependencies:
      nice-try: 1.0.5
      path-key: 2.0.1
      semver: 5.6.0
      shebang-command: 1.2.0
      which: 1.3.1
    dev: false
    engines:
      node: '>=4.8'
    resolution:
      integrity: sha512-eTVLrBSt7fjbDygz805pMnstIs2VTBNkRm0qxZd+M7A5XDdxVRWO5MxGBXZhjY4cqLYLdtrGqRf8mBPmzwSpWQ==
  /crypto-browserify/3.12.0:
    dependencies:
      browserify-cipher: 1.0.1
      browserify-sign: 4.0.4
      create-ecdh: 4.0.3
      create-hash: 1.2.0
      create-hmac: 1.1.7
      diffie-hellman: 5.0.3
      inherits: 2.0.3
      pbkdf2: 3.0.17
      public-encrypt: 4.0.3
      randombytes: 2.0.6
      randomfill: 1.0.4
    dev: false
    resolution:
      integrity: sha512-fz4spIh+znjO2VjL+IdhEpRJ3YN6sMzITSBijk6FK2UvTqruSQW+/cCZTSNsMiZNvUeq0CqurF+dAbyiGOY6Wg==
  /css-modules-loader-core/1.1.0:
    dependencies:
      icss-replace-symbols: 1.1.0
      postcss: 6.0.1
      postcss-modules-extract-imports: 1.1.0
      postcss-modules-local-by-default: 1.2.0
      postcss-modules-scope: 1.1.0
      postcss-modules-values: 1.3.0
    dev: false
    resolution:
      integrity: sha1-WQhmgpShvs0mGuCkziGwtVHyHRY=
  /css-selector-tokenizer/0.7.0:
    dependencies:
      cssesc: 0.1.0
      fastparse: 1.1.1
      regexpu-core: 1.0.0
    dev: false
    resolution:
      integrity: sha1-5piEdK6MlTR3v15+/s/OzNnPTIY=
  /cssesc/0.1.0:
    dev: false
    hasBin: true
    resolution:
      integrity: sha1-yBSQPkViM3GgR3tAEJqq++6t27Q=
  /cssom/0.3.4:
    dev: false
    resolution:
      integrity: sha512-+7prCSORpXNeR4/fUP3rL+TzqtiFfhMvTd7uEqMdgPvLPt4+uzFUeufx5RHjGTACCargg/DiEt/moMQmvnfkog==
  /cssstyle/0.3.1:
    dependencies:
      cssom: 0.3.4
    dev: false
    resolution:
      integrity: sha512-tNvaxM5blOnxanyxI6panOsnfiyLRj3HV4qjqqS45WPNS1usdYWRUQjqTEEELK73lpeP/1KoIGYUwrBn/VcECA==
  /currently-unhandled/0.4.1:
    dependencies:
      array-find-index: 1.0.2
    dev: false
    engines:
      node: '>=0.10.0'
    resolution:
      integrity: sha1-mI3zP+qxke95mmE2nddsF635V+o=
  /custom-event/1.0.1:
    dev: false
    resolution:
      integrity: sha1-XQKkaFCt8bSjF5RqOSj8y1v9BCU=
  /d/1.0.0:
    dependencies:
      es5-ext: 0.10.46
    dev: false
    resolution:
      integrity: sha1-dUu1v+VUUdpppYuU1F9MWwRi1Y8=
  /dargs/5.1.0:
    dev: false
    engines:
      node: '>=4'
    resolution:
      integrity: sha1-7H6lDHhWTNNsnV7Bj2Yyn63ieCk=
  /dashdash/1.14.1:
    dependencies:
      assert-plus: 1.0.0
    dev: false
    engines:
      node: '>=0.10'
    resolution:
      integrity: sha1-hTz6D3y+L+1d4gMmuN1YEDX24vA=
  /data-urls/1.1.0:
    dependencies:
      abab: 2.0.0
      whatwg-mimetype: 2.2.0
      whatwg-url: 7.0.0
    dev: false
    resolution:
      integrity: sha512-YTWYI9se1P55u58gL5GkQHW4P6VJBJ5iBT+B5a7i2Tjadhv52paJG0qHX4A0OR6/t52odI64KP2YvFpkDOi3eQ==
  /date-now/0.1.4:
    dev: false
    resolution:
      integrity: sha1-6vQ5/U1ISK105cx9vvIAZyueNFs=
  /dateformat/1.0.12:
    dependencies:
      get-stdin: 4.0.1
      meow: 3.7.0
    dev: false
    hasBin: true
    resolution:
      integrity: sha1-nxJLZ1lMk3/3BpMuSmQsyo27/uk=
  /dateformat/2.2.0:
    dev: false
    resolution:
      integrity: sha1-QGXiATz5+5Ft39gu+1Bq1MZ2kGI=
  /deasync/0.1.13:
    dependencies:
      bindings: 1.2.1
      nan: 2.11.1
    dev: false
    engines:
      node: '>=0.11.0'
    requiresBuild: true
    resolution:
      integrity: sha512-/6ngYM7AapueqLtvOzjv9+11N2fHDSrkxeMF1YPE20WIfaaawiBg+HZH1E5lHrcJxlKR42t6XPOEmMmqcAsU1g==
  /debug/2.2.0:
    dependencies:
      ms: 0.7.1
    dev: false
    resolution:
      integrity: sha1-+HBX6ZWxofauaklgZkE3vFbwOdo=
  /debug/2.3.3:
    dependencies:
      ms: 0.7.2
    dev: false
    resolution:
      integrity: sha1-QMRT5n5uE8kB3ewxeviYbNqe/4w=
  /debug/2.6.9:
    dependencies:
      ms: 2.0.0
    dev: false
    resolution:
      integrity: sha512-bC7ElrdJaJnPbAP+1EotYvqZsb3ecl5wi6Bfi6BJTUcNowp6cvspg0jXznRTKDjm/E7AdgFBVeAPVMNcKGsHMA==
  /debug/3.1.0:
    dependencies:
      ms: 2.0.0
    dev: false
    resolution:
      integrity: sha512-OX8XqP7/1a9cqkxYw2yXss15f26NKWBpDXQd0/uK/KPqdQhxbPa994hnzjcE2VqQpDslf55723cKPUOGSmMY3g==
  /debug/3.2.6:
    dependencies:
      ms: 2.1.1
    dev: false
    resolution:
      integrity: sha512-mel+jf7nrtEl5Pn1Qx46zARXKDpBbvzezse7p7LqINmdoIk8PYP5SySaxEmYv6TZ0JyEKA1hsCId6DIhgITtWQ==
  /debuglog/1.0.1:
    dev: false
    resolution:
      integrity: sha1-qiT/uaw9+aI1GDfPstJ5NgzXhJI=
  /decamelize/1.2.0:
    dev: false
    engines:
      node: '>=0.10.0'
    resolution:
      integrity: sha1-9lNNFRSCabIDUue+4m9QH5oZEpA=
  /decode-uri-component/0.2.0:
    dev: false
    engines:
      node: '>=0.10'
    resolution:
      integrity: sha1-6zkTMzRYd1y4TNGh+uBiEGu4dUU=
  /decomment/0.9.2:
    dependencies:
      esprima: 4.0.1
    dev: false
    engines:
      node: '>=6.4'
      npm: '>=2.15'
    resolution:
      integrity: sha512-sblyUmOJZxiL7oJ2ogJS6jtl/67+CTOW87SrYE/96u3PhDYikYoLCdLzcnceToiQejOLlqNnLCkaxx/+nE/ehg==
  /deep-eql/0.1.3:
    dependencies:
      type-detect: 0.1.1
    dev: false
    resolution:
      integrity: sha1-71WKyrjeJSBs1xOQbXTlaTDrafI=
  /deep-is/0.1.3:
    dev: false
    resolution:
      integrity: sha1-s2nW+128E+7PUk+RsHD+7cNXzzQ=
  /default-require-extensions/1.0.0:
    dependencies:
      strip-bom: 2.0.0
    dev: false
    engines:
      node: '>=0.10.0'
    resolution:
      integrity: sha1-836hXT4T/9m0N9M+GnW1+5eHTLg=
  /defaults/1.0.3:
    dependencies:
      clone: 1.0.4
    dev: false
    resolution:
      integrity: sha1-xlYFHpgX2f8I7YgUd/P+QBnz730=
  /define-properties/1.1.3:
    dependencies:
      object-keys: 1.0.12
    dev: false
    engines:
      node: '>= 0.4'
    resolution:
      integrity: sha512-3MqfYKj2lLzdMSf8ZIZE/V+Zuy+BgD6f164e8K2w7dgnpKArBDerGYpM46IYYcjnkdPNMjPk9A6VFB8+3SKlXQ==
  /define-property/0.2.5:
    dependencies:
      is-descriptor: 0.1.6
    dev: false
    engines:
      node: '>=0.10.0'
    resolution:
      integrity: sha1-w1se+RjsPJkPmlvFe+BKrOxcgRY=
  /define-property/1.0.0:
    dependencies:
      is-descriptor: 1.0.2
    dev: false
    engines:
      node: '>=0.10.0'
    resolution:
      integrity: sha1-dp66rz9KY6rTr56NMEybvnm/sOY=
  /define-property/2.0.2:
    dependencies:
      is-descriptor: 1.0.2
      isobject: 3.0.1
    dev: false
    engines:
      node: '>=0.10.0'
    resolution:
      integrity: sha512-jwK2UV4cnPpbcG7+VRARKTZPUWowwXA8bzH5NP6ud0oeAxyYPuGZUAC7hMugpCdz4BeSZl2Dl9k66CHJ/46ZYQ==
  /del/2.2.2:
    dependencies:
      globby: 5.0.0
      is-path-cwd: 1.0.0
      is-path-in-cwd: 1.0.1
      object-assign: 4.1.1
      pify: 2.3.0
      pinkie-promise: 2.0.1
      rimraf: 2.5.4
    dev: false
    engines:
      node: '>=0.10.0'
    resolution:
      integrity: sha1-wSyYHQZ4RshLyvhiz/kw2Qf/0ag=
  /delayed-stream/1.0.0:
    dev: false
    engines:
      node: '>=0.4.0'
    resolution:
      integrity: sha1-3zrhmayt+31ECqrgsp4icrJOxhk=
  /delegates/1.0.0:
    dev: false
    resolution:
      integrity: sha1-hMbhWbgZBP3KWaDvRM2HDTElD5o=
  /depd/1.1.2:
    dev: false
    engines:
      node: '>= 0.6'
    resolution:
      integrity: sha1-m81S4UwJd2PnSbJ0xDRu0uVgtak=
  /deprecated/0.0.1:
    dev: false
    engines:
      node: '>= 0.9'
    resolution:
      integrity: sha1-+cmvVGSvoeepcUWKi97yqpTVuxk=
  /des.js/1.0.0:
    dependencies:
      inherits: 2.0.3
      minimalistic-assert: 1.0.1
    dev: false
    resolution:
      integrity: sha1-wHTS4qpqipoH29YfmhXCzYPsjsw=
  /destroy/1.0.4:
    dev: false
    resolution:
      integrity: sha1-l4hXRCxEdJ5CBmE+N5RiBYJqvYA=
  /detect-file/1.0.0:
    dev: false
    engines:
      node: '>=0.10.0'
    resolution:
      integrity: sha1-8NZtA2cqglyxtzvbP+YjEMjlUrc=
  /detect-indent/4.0.0:
    dependencies:
      repeating: 2.0.1
    dev: false
    engines:
      node: '>=0.10.0'
    resolution:
      integrity: sha1-920GQ1LN9Docts5hnE7jqUdd4gg=
  /detect-newline/2.1.0:
    dev: false
    engines:
      node: '>=0.10.0'
    resolution:
      integrity: sha1-9B8cEL5LAOh7XxPaaAdZ8sW/0+I=
  /dezalgo/1.0.3:
    dependencies:
      asap: 2.0.6
      wrappy: 1.0.2
    dev: false
    resolution:
      integrity: sha1-f3Qt4Gb8dIvI24IFad3c5Jvw1FY=
  /di/0.0.1:
    dev: false
    resolution:
      integrity: sha1-gGZJMmzqp8qjMG112YXqJ0i6kTw=
  /diff/3.5.0:
    dev: false
    engines:
      node: '>=0.3.1'
    resolution:
      integrity: sha512-A46qtFgd+g7pDZinpnwiRJtxbC1hpgf0uzP3iG89scHk0AUC7A1TGxf5OiiOUv/JMZR8GOt8hL900hV0bOy5xA==
  /diffie-hellman/5.0.3:
    dependencies:
      bn.js: 4.11.8
      miller-rabin: 4.0.1
      randombytes: 2.0.6
    dev: false
    resolution:
      integrity: sha512-kqag/Nl+f3GwyK25fhUMYj81BUOrZ9IuJsjIcDE5icNM9FJHAVm3VcUDxdLPoQtTuUylWm6ZIknYJwwaPxsUzg==
  /dom-serialize/2.2.1:
    dependencies:
      custom-event: 1.0.1
      ent: 2.2.0
      extend: 3.0.2
      void-elements: 2.0.1
    dev: false
    resolution:
      integrity: sha1-ViromZ9Evl6jB29UGdzVnrQ6yVs=
  /domain-browser/1.2.0:
    dev: false
    engines:
      node: '>=0.4'
      npm: '>=1.2'
    resolution:
      integrity: sha512-jnjyiM6eRyZl2H+W8Q/zLMA481hzi0eszAaBUzIVnmYVDBbnLxVNnfu1HgEBvCbL+71FrxMl3E6lpKH7Ge3OXA==
  /domexception/1.0.1:
    dependencies:
      webidl-conversions: 4.0.2
    dev: false
    resolution:
      integrity: sha512-raigMkn7CJNNo6Ihro1fzG7wr3fHuYVytzquZKX5n0yizGsTcYgzdIUwj1X9pK0VvjeihV+XiclP+DjwbsSKug==
  /duplexer/0.1.1:
    dev: false
    resolution:
      integrity: sha1-rOb/gIwc5mtX0ev5eXessCM0z8E=
  /duplexer2/0.0.2:
    dependencies:
      readable-stream: 1.1.14
    dev: false
    resolution:
      integrity: sha1-xhTc9n4vsUmVqRcR5aYX6KYKMds=
  /duplexify/3.6.1:
    dependencies:
      end-of-stream: 1.1.0
      inherits: 2.0.3
      readable-stream: 2.3.6
      stream-shift: 1.0.0
    dev: false
    resolution:
      integrity: sha512-vM58DwdnKmty+FSPzT14K9JXb90H+j5emaR4KYbr2KTIz00WHGbWOe5ghQTx233ZCLZtrGDALzKwcjEtSt35mA==
  /ecc-jsbn/0.1.2:
    dependencies:
      jsbn: 0.1.1
      safer-buffer: 2.1.2
    dev: false
    resolution:
      integrity: sha1-OoOpBOVDUyh4dMVkt1SThoSamMk=
  /ee-first/1.1.1:
    dev: false
    resolution:
      integrity: sha1-WQxhFWsK4vTwJVcyoViyZrxWsh0=
  /electron-to-chromium/1.3.82:
    dev: false
    resolution:
      integrity: sha512-NI4nB2IWGcU4JVT1AE8kBb/dFor4zjLHMLsOROPahppeHrR0FG5uslxMmkp/thO1MvPjM2xhlKoY29/I60s0ew==
  /elliptic/6.4.1:
    dependencies:
      bn.js: 4.11.8
      brorand: 1.1.0
      hash.js: 1.1.5
      hmac-drbg: 1.0.1
      inherits: 2.0.3
      minimalistic-assert: 1.0.1
      minimalistic-crypto-utils: 1.0.1
    dev: false
    resolution:
      integrity: sha512-BsXLz5sqX8OHcsh7CqBMztyXARmGQ3LWPtGjJi6DiJHq5C/qvi9P3OqgswKSDftbu8+IoI/QDTAm2fFnQ9SZSQ==
  /emojis-list/2.1.0:
    dev: false
    engines:
      node: '>= 0.10'
    resolution:
      integrity: sha1-TapNnbAPmBmIDHn6RXrlsJof04k=
  /encodeurl/1.0.2:
    dev: false
    engines:
      node: '>= 0.8'
    resolution:
      integrity: sha1-rT/0yG7C0CkyL1oCw6mmBslbP1k=
  /end-of-stream/0.1.5:
    dependencies:
      once: 1.3.3
    dev: false
    resolution:
      integrity: sha1-jhdyBsPICDfYVjLouTWd/osvbq8=
  /end-of-stream/1.1.0:
    dependencies:
      once: 1.3.3
    dev: false
    resolution:
      integrity: sha1-6TUyWLqpEIll78QcsO+K3i88+wc=
  /engine.io-client/1.8.5:
    dependencies:
      component-emitter: 1.2.1
      component-inherit: 0.0.3
      debug: 2.3.3
      engine.io-parser: 1.3.2
      has-cors: 1.1.0
      indexof: 0.0.1
      parsejson: 0.0.3
      parseqs: 0.0.5
      parseuri: 0.0.5
      ws: 1.1.5
      xmlhttprequest-ssl: 1.5.3
      yeast: 0.1.2
    dev: false
    resolution:
      integrity: sha512-AYTgHyeVUPitsseqjoedjhYJapNVoSPShbZ+tEUX9/73jgZ/Z3sUlJf9oYgdEBBdVhupUpUqSxH0kBCXlQnmZg==
  /engine.io-parser/1.3.2:
    dependencies:
      after: 0.8.2
      arraybuffer.slice: 0.0.6
      base64-arraybuffer: 0.1.5
      blob: 0.0.4
      has-binary: 0.1.7
      wtf-8: 1.0.0
    dev: false
    resolution:
      integrity: sha1-k3sHnwAH0Ik+xW1GyyILjLQ1Igo=
  /engine.io/1.8.5:
    dependencies:
      accepts: 1.3.3
      base64id: 1.0.0
      cookie: 0.3.1
      debug: 2.3.3
      engine.io-parser: 1.3.2
      ws: 1.1.5
    dev: false
    resolution:
      integrity: sha512-j1DWIcktw4hRwrv6nWx++5nFH2X64x16MAG2P0Lmi5Dvdfi3I+Jhc7JKJIdAmDJa+5aZ/imHV7dWRPy2Cqjh3A==
  /enhanced-resolve/3.4.1:
    dependencies:
      graceful-fs: 4.1.11
      memory-fs: 0.4.1
      object-assign: 4.1.1
      tapable: 0.2.8
    dev: false
    engines:
      node: '>=4.3.0 <5.0.0 || >=5.10'
    resolution:
      integrity: sha1-BCHjOf1xQZs9oT0Smzl5BAIwR24=
  /ent/2.2.0:
    dev: false
    resolution:
      integrity: sha1-6WQhkyWiHQX0RGai9obtbOX13R0=
  /errno/0.1.7:
    dependencies:
      prr: 1.0.1
    dev: false
    hasBin: true
    resolution:
      integrity: sha512-MfrRBDWzIWifgq6tJj60gkAwtLNb6sQPlcFrSOflcP1aFmmruKQ2wRnze/8V6kgyz7H3FF8Npzv78mZ7XLLflg==
  /error-ex/1.3.2:
    dependencies:
      is-arrayish: 0.2.1
    dev: false
    resolution:
      integrity: sha512-7dFHNmqeFSEt2ZBsCriorKnn3Z2pj+fd9kmI6QoWw4//DL+icEBfc0U7qJCisqrTsKTjw4fNFy2pW9OqStD84g==
  /es-abstract/1.12.0:
    dependencies:
      es-to-primitive: 1.2.0
      function-bind: 1.1.1
      has: 1.0.3
      is-callable: 1.1.4
      is-regex: 1.0.4
    dev: false
    engines:
      node: '>= 0.4'
    resolution:
      integrity: sha512-C8Fx/0jFmV5IPoMOFPA9P9G5NtqW+4cOPit3MIuvR2t7Ag2K15EJTpxnHAYTzL+aYQJIESYeXZmDBfOBE1HcpA==
  /es-to-primitive/1.2.0:
    dependencies:
      is-callable: 1.1.4
      is-date-object: 1.0.1
      is-symbol: 1.0.2
    dev: false
    engines:
      node: '>= 0.4'
    resolution:
      integrity: sha512-qZryBOJjV//LaxLTV6UC//WewneB3LcXOL9NP++ozKVXsIIIpm/2c13UDiD9Jp2eThsecw9m3jPqDwTyobcdbg==
  /es5-ext/0.10.46:
    dependencies:
      es6-iterator: 2.0.3
      es6-symbol: 3.1.1
      next-tick: 1.0.0
    dev: false
    resolution:
      integrity: sha512-24XxRvJXNFwEMpJb3nOkiRJKRoupmjYmOPVlI65Qy2SrtxwOTB+g6ODjBKOtwEHbYrhWRty9xxOWLNdClT2djw==
  /es6-iterator/2.0.3:
    dependencies:
      d: 1.0.0
      es5-ext: 0.10.46
      es6-symbol: 3.1.1
    dev: false
    resolution:
      integrity: sha1-p96IkUGgWpSwhUQDstCg+/qY87c=
  /es6-map/0.1.5:
    dependencies:
      d: 1.0.0
      es5-ext: 0.10.46
      es6-iterator: 2.0.3
      es6-set: 0.1.5
      es6-symbol: 3.1.1
      event-emitter: 0.3.5
    dev: false
    resolution:
      integrity: sha1-kTbgUD3MBqMBaQ8LsU/042TpSfA=
  /es6-promise/4.2.5:
    dev: false
    resolution:
      integrity: sha512-n6wvpdE43VFtJq+lUDYDBFUwV8TZbuGXLV4D6wKafg13ldznKsyEvatubnmUe31zcvelSzOHF+XbaT+Bl9ObDg==
  /es6-promisify/5.0.0:
    dependencies:
      es6-promise: 4.2.5
    dev: false
    resolution:
      integrity: sha1-UQnWLz5W6pZ8S2NQWu8IKRyKUgM=
  /es6-set/0.1.5:
    dependencies:
      d: 1.0.0
      es5-ext: 0.10.46
      es6-iterator: 2.0.3
      es6-symbol: 3.1.1
      event-emitter: 0.3.5
    dev: false
    resolution:
      integrity: sha1-0rPsXU2ADO2BjbU40ol02wpzzLE=
  /es6-symbol/3.1.1:
    dependencies:
      d: 1.0.0
      es5-ext: 0.10.46
    dev: false
    resolution:
      integrity: sha1-vwDvT9q2uhtG7Le2KbTH7VcVzHc=
  /es6-weak-map/2.0.2:
    dependencies:
      d: 1.0.0
      es5-ext: 0.10.46
      es6-iterator: 2.0.3
      es6-symbol: 3.1.1
    dev: false
    resolution:
      integrity: sha1-XjqzIlH/0VOKH45f+hNXdy+S2W8=
  /escape-html/1.0.3:
    dev: false
    resolution:
      integrity: sha1-Aljq5NPQwJdN4cFpGI7wBR0dGYg=
  /escape-string-regexp/1.0.5:
    dev: false
    engines:
      node: '>=0.8.0'
    resolution:
      integrity: sha1-G2HAViGQqN/2rjuyzwIAyhMLhtQ=
  /escodegen/1.11.0:
    dependencies:
      esprima: 3.1.3
      estraverse: 4.2.0
      esutils: 2.0.2
      optionator: 0.8.2
    dev: false
    engines:
      node: '>=4.0'
    hasBin: true
    optionalDependencies:
      source-map: 0.6.1
    resolution:
      integrity: sha512-IeMV45ReixHS53K/OmfKAIztN/igDHzTJUhZM3k1jMhIZWjk45SMwAtBsEXiJp3vSPmTcu6CXn7mDvFHRN66fw==
  /escodegen/1.7.1:
    dependencies:
      esprima: 1.2.5
      estraverse: 1.9.3
      esutils: 2.0.2
      optionator: 0.5.0
    dev: false
    engines:
      node: '>=0.12.0'
    hasBin: true
    optionalDependencies:
      source-map: 0.2.0
    resolution:
      integrity: sha1-MOz89mypjcZ80v0WKr626vqM5vw=
  /escodegen/1.8.1:
    dependencies:
      esprima: 2.7.3
      estraverse: 1.9.3
      esutils: 2.0.2
      optionator: 0.8.2
    dev: false
    engines:
      node: '>=0.12.0'
    hasBin: true
    optionalDependencies:
      source-map: 0.2.0
    resolution:
      integrity: sha1-WltTr0aTEQvrsIZ6o0MN07cKEBg=
  /escope/3.6.0:
    dependencies:
      es6-map: 0.1.5
      es6-weak-map: 2.0.2
      esrecurse: 4.2.1
      estraverse: 4.2.0
    dev: false
    engines:
      node: '>=0.4.0'
    resolution:
      integrity: sha1-4Bl16BJ4GhY6ba392AOY3GTIicM=
  /esprima/1.2.5:
    dev: false
    engines:
      node: '>=0.4.0'
    hasBin: true
    resolution:
      integrity: sha1-CZNQL+r2aBODJXVvMPmlH+7sEek=
  /esprima/2.5.0:
    dev: false
    engines:
      node: '>=0.10.0'
    hasBin: true
    resolution:
      integrity: sha1-84ekb9NEwbGjm6+MIL+0O20AWMw=
  /esprima/2.7.3:
    dev: false
    engines:
      node: '>=0.10.0'
    hasBin: true
    resolution:
      integrity: sha1-luO3DVd59q1JzQMmc9HDEnZ7pYE=
  /esprima/3.1.3:
    dev: false
    engines:
      node: '>=4'
    hasBin: true
    resolution:
      integrity: sha1-/cpRzuYTOJXjyI1TXOSdv/YqRjM=
  /esprima/4.0.1:
    dev: false
    engines:
      node: '>=4'
    hasBin: true
    resolution:
      integrity: sha512-eGuFFw7Upda+g4p+QHvnW0RyTX/SVeJBDM/gCtMARO0cLuT2HcEKnTPvhjV6aGeqrCB/sbNop0Kszm0jsaWU4A==
  /esrecurse/4.2.1:
    dependencies:
      estraverse: 4.2.0
    dev: false
    engines:
      node: '>=4.0'
    resolution:
      integrity: sha512-64RBB++fIOAXPw3P9cy89qfMlvZEXZkqqJkjqqXIvzP5ezRZjW+lPWjw35UX/3EhUPFYbg5ER4JYgDw4007/DQ==
  /estraverse/1.9.3:
    dev: false
    engines:
      node: '>=0.10.0'
    resolution:
      integrity: sha1-r2fy3JIlgkFZUJJgkaQAXSnJu0Q=
  /estraverse/4.2.0:
    dev: false
    engines:
      node: '>=0.10.0'
    resolution:
      integrity: sha1-De4/7TH81GlhjOc0IJn8GvoL2xM=
  /esutils/2.0.2:
    dev: false
    engines:
      node: '>=0.10.0'
    resolution:
      integrity: sha1-Cr9PHKpbyx96nYrMbepPqqBLrJs=
  /etag/1.7.0:
    dev: false
    engines:
      node: '>= 0.6'
    resolution:
      integrity: sha1-A9MLX2fdbmMtKUXTDWZScxo01dg=
  /etag/1.8.1:
    dev: false
    engines:
      node: '>= 0.6'
    resolution:
      integrity: sha1-Qa4u62XvpiJorr/qg6x9eSmbCIc=
  /event-emitter/0.3.5:
    dependencies:
      d: 1.0.0
      es5-ext: 0.10.46
    dev: false
    resolution:
      integrity: sha1-34xp7vFkeSPHFXuc6DhAYQsCzDk=
  /event-stream/3.0.20:
    dependencies:
      duplexer: 0.1.1
      from: 0.1.7
      map-stream: 0.0.7
      pause-stream: 0.0.11
      split: 0.2.10
      stream-combiner: 0.0.4
      through: 2.3.8
    dev: false
    resolution:
      integrity: sha1-A4u7LqnqkDhbJvvBhU0LU58qvqM=
  /event-stream/3.3.6:
    dependencies:
      duplexer: 0.1.1
      flatmap-stream: 0.1.1
      from: 0.1.7
      map-stream: 0.0.7
      pause-stream: 0.0.11
      split: 1.0.1
      stream-combiner: 0.2.2
      through: 2.3.8
    dev: false
    resolution:
      integrity: sha512-dGXNg4F/FgVzlApjzItL+7naHutA3fDqbV/zAZqDDlXTjiMnQmZKu+prImWKszeBM5UQeGvAl3u1wBiKeDh61g==
  /eventemitter3/3.1.0:
    dev: false
    resolution:
      integrity: sha512-ivIvhpq/Y0uSjcHDcOIccjmYjGLcP09MFGE7ysAwkAvkXfpZlC985pH2/ui64DKazbTW/4kN3yqozUxlXzI6cA==
  /events/1.1.1:
    dev: false
    engines:
      node: '>=0.4.x'
    resolution:
      integrity: sha1-nr23Y1rQmccNzEwqH1AEKI6L2SQ=
  /evp_bytestokey/1.0.3:
    dependencies:
      md5.js: 1.3.5
      safe-buffer: 5.1.2
    dev: false
    resolution:
      integrity: sha512-/f2Go4TognH/KvCISP7OUsHn85hT9nUkxxA9BEWxFn+Oj9o8ZNLm/40hdlgSLyuOimsrTKLUMEorQexp/aPQeA==
  /exec-sh/0.2.2:
    dependencies:
      merge: 1.2.0
    dev: false
    resolution:
      integrity: sha512-FIUCJz1RbuS0FKTdaAafAByGS0CPvU3R0MeHxgtl+djzCc//F8HakL8GzmVNZanasTbTAY/3DRFA0KpVqj/eAw==
  /execa/0.10.0:
    dependencies:
      cross-spawn: 6.0.5
      get-stream: 3.0.0
      is-stream: 1.1.0
      npm-run-path: 2.0.2
      p-finally: 1.0.0
      signal-exit: 3.0.2
      strip-eof: 1.0.0
    dev: false
    engines:
      node: '>=4'
    resolution:
      integrity: sha512-7XOMnz8Ynx1gGo/3hyV9loYNPWM94jG3+3T3Y8tsfSstFmETmENCMU/A/zj8Lyaj1lkgEepKepvd6240tBRvlw==
  /execa/0.7.0:
    dependencies:
      cross-spawn: 5.1.0
      get-stream: 3.0.0
      is-stream: 1.1.0
      npm-run-path: 2.0.2
      p-finally: 1.0.0
      signal-exit: 3.0.2
      strip-eof: 1.0.0
    dev: false
    engines:
      node: '>=4'
    resolution:
      integrity: sha1-lEvs00zEHuMqY6n68nrVpl/Fl3c=
  /exit/0.1.2:
    dev: false
    engines:
      node: '>= 0.8.0'
    resolution:
      integrity: sha1-BjJjj42HfMghB9MKD/8aF8uhzQw=
  /expand-braces/0.1.2:
    dependencies:
      array-slice: 0.2.3
      array-unique: 0.2.1
      braces: 0.1.5
    dev: false
    engines:
      node: '>=0.10.0'
    resolution:
      integrity: sha1-SIsdHSRRyz06axks/AMPRMWFX+o=
  /expand-brackets/0.1.5:
    dependencies:
      is-posix-bracket: 0.1.1
    dev: false
    engines:
      node: '>=0.10.0'
    resolution:
      integrity: sha1-3wcoTjQqgHzXM6xa9yQR5YHRF3s=
  /expand-brackets/2.1.4:
    dependencies:
      debug: 2.6.9
      define-property: 0.2.5
      extend-shallow: 2.0.1
      posix-character-classes: 0.1.1
      regex-not: 1.0.2
      snapdragon: 0.8.2
      to-regex: 3.0.2
    dev: false
    engines:
      node: '>=0.10.0'
    resolution:
      integrity: sha1-t3c14xXOMPa27/D4OwQVGiJEliI=
  /expand-range/0.1.1:
    dependencies:
      is-number: 0.1.1
      repeat-string: 0.2.2
    dev: false
    engines:
      node: '>=0.10.0'
    resolution:
      integrity: sha1-TLjtoJk8pW+k9B/ELzy7TMrf8EQ=
  /expand-range/1.8.2:
    dependencies:
      fill-range: 2.2.4
    dev: false
    engines:
      node: '>=0.10.0'
    resolution:
      integrity: sha1-opnv/TNf4nIeuujiV+x5ZE/IUzc=
  /expand-tilde/2.0.2:
    dependencies:
      homedir-polyfill: 1.0.1
    dev: false
    engines:
      node: '>=0.10.0'
    resolution:
      integrity: sha1-l+gBqgUt8CRU3kawK/YhZCzchQI=
  /expect/22.4.3:
    dependencies:
      ansi-styles: 3.2.1
      jest-diff: 22.4.3
      jest-get-type: 22.4.3
      jest-matcher-utils: 22.4.3
      jest-message-util: 22.4.3
      jest-regex-util: 22.4.3
    dev: false
    resolution:
      integrity: sha512-XcNXEPehqn8b/jm8FYotdX0YrXn36qp4HWlrVT4ktwQas1l1LPxiVWncYnnL2eyMtKAmVIaG0XAp0QlrqJaxaA==
  /express/4.16.4:
    dependencies:
      accepts: 1.3.5
      array-flatten: 1.1.1
      body-parser: 1.18.3
      content-disposition: 0.5.2
      content-type: 1.0.4
      cookie: 0.3.1
      cookie-signature: 1.0.6
      debug: 2.6.9
      depd: 1.1.2
      encodeurl: 1.0.2
      escape-html: 1.0.3
      etag: 1.8.1
      finalhandler: 1.1.1
      fresh: 0.5.2
      merge-descriptors: 1.0.1
      methods: 1.1.2
      on-finished: 2.3.0
      parseurl: 1.3.2
      path-to-regexp: 0.1.7
      proxy-addr: 2.0.4
      qs: 6.5.2
      range-parser: 1.2.0
      safe-buffer: 5.1.2
      send: 0.16.2
      serve-static: 1.13.2
      setprototypeof: 1.1.0
      statuses: 1.4.0
      type-is: 1.6.16
      utils-merge: 1.0.1
      vary: 1.1.2
    dev: false
    engines:
      node: '>= 0.10.0'
    resolution:
      integrity: sha512-j12Uuyb4FMrd/qQAm6uCHAkPtO8FDTRJZBDd5D2KOL2eLaz1yUNdUB/NOIyq0iU4q4cFarsUCrnFDPBcnksuOg==
  /extend-shallow/2.0.1:
    dependencies:
      is-extendable: 0.1.1
    dev: false
    engines:
      node: '>=0.10.0'
    resolution:
      integrity: sha1-Ua99YUrZqfYQ6huvu5idaxxWiQ8=
  /extend-shallow/3.0.2:
    dependencies:
      assign-symbols: 1.0.0
      is-extendable: 1.0.1
    dev: false
    engines:
      node: '>=0.10.0'
    resolution:
      integrity: sha1-Jqcarwc7OfshJxcnRhMcJwQCjbg=
  /extend/3.0.2:
    dev: false
    resolution:
      integrity: sha512-fjquC59cD7CyW6urNXK0FBufkZcoiGG80wTuPujX590cB5Ttln20E2UB4S/WARVqhXffZl2LNgS+gQdPIIim/g==
  /external-editor/3.0.3:
    dependencies:
      chardet: 0.7.0
      iconv-lite: 0.4.24
      tmp: 0.0.33
    dev: false
    engines:
      node: '>=4'
    resolution:
      integrity: sha512-bn71H9+qWoOQKyZDo25mOMVpSmXROAsTJVVVYzrrtol3d4y+AsKjf4Iwl2Q+IuT0kFSQ1qo166UuIwqYq7mGnA==
  /extglob/0.3.2:
    dependencies:
      is-extglob: 1.0.0
    dev: false
    engines:
      node: '>=0.10.0'
    resolution:
      integrity: sha1-Lhj/PS9JqydlzskCPwEdqo2DSaE=
  /extglob/2.0.4:
    dependencies:
      array-unique: 0.3.2
      define-property: 1.0.0
      expand-brackets: 2.1.4
      extend-shallow: 2.0.1
      fragment-cache: 0.2.1
      regex-not: 1.0.2
      snapdragon: 0.8.2
      to-regex: 3.0.2
    dev: false
    engines:
      node: '>=0.10.0'
    resolution:
      integrity: sha512-Nmb6QXkELsuBr24CJSkilo6UHHgbekK5UiZgfE6UHD3Eb27YC6oD+bhcT+tJ6cl8dmsgdQxnWlcry8ksBIBLpw==
  /extract-zip/1.6.7:
    dependencies:
      concat-stream: 1.6.2
      debug: 2.6.9
      mkdirp: 0.5.1
      yauzl: 2.4.1
    dev: false
    hasBin: true
    resolution:
      integrity: sha1-qEC0uK9kAyZMjbV/Txp0Mz74H+k=
  /extsprintf/1.3.0:
    dev: false
    engines:
      '0': node >=0.6.0
    resolution:
      integrity: sha1-lpGEQOMEGnpBT4xS48V06zw+HgU=
  /extsprintf/1.4.0:
    dev: false
    engines:
      '0': node >=0.6.0
    resolution:
      integrity: sha1-4mifjzVvrWLMplo6kcXfX5VRaS8=
  /fancy-log/1.3.2:
    dependencies:
      ansi-gray: 0.1.1
      color-support: 1.1.3
      time-stamp: 1.1.0
    dev: false
    engines:
      node: '>= 0.10'
    resolution:
      integrity: sha1-9BEl49hPLn2JpD0G2VjI94vha+E=
  /fast-deep-equal/1.1.0:
    dev: false
    resolution:
      integrity: sha1-wFNHeBfIa1HaqFPIHgWbcz0CNhQ=
  /fast-deep-equal/2.0.1:
    dev: false
    resolution:
      integrity: sha1-ewUhjd+WZ79/Nwv3/bLLFf3Qqkk=
  /fast-json-stable-stringify/2.0.0:
    dev: false
    resolution:
      integrity: sha1-1RQsDK7msRifh9OnYREGT4bIu/I=
  /fast-levenshtein/1.0.7:
    dev: false
    resolution:
      integrity: sha1-AXjc3uAjuSkFGTrwlZ6KdjnP3Lk=
  /fast-levenshtein/2.0.6:
    dev: false
    resolution:
      integrity: sha1-PYpcZog6FqMMqGQ+hR8Zuqd5eRc=
  /fast-safe-stringify/1.1.13:
    dev: false
    resolution:
      integrity: sha1-oB6c2cnkkXFcmKdaQtXwu9EH/3Y=
  /fastparse/1.1.1:
    dev: false
    resolution:
      integrity: sha1-0eJkOzipTXWDtHkGDmxK/8lAcfg=
  /faye-websocket/0.10.0:
    dependencies:
      websocket-driver: 0.7.0
    dev: false
    engines:
      node: '>=0.4.0'
    resolution:
      integrity: sha1-TkkvjQTftviQA1B/btvy1QHnxvQ=
  /fb-watchman/2.0.0:
    dependencies:
      bser: 2.0.0
    dev: false
    resolution:
      integrity: sha1-VOmr99+i8mzZsWNsWIwa/AXeXVg=
  /fd-slicer/1.0.1:
    dependencies:
      pend: 1.2.0
    dev: false
    resolution:
      integrity: sha1-i1vL2ewyfFBBv5qwI/1nUPEXfmU=
  /figures/2.0.0:
    dependencies:
      escape-string-regexp: 1.0.5
    dev: false
    engines:
      node: '>=4'
    resolution:
      integrity: sha1-OrGi0qYsi/tDGgyUy3l6L84nyWI=
  /filename-regex/2.0.1:
    dev: false
    engines:
      node: '>=0.10.0'
    resolution:
      integrity: sha1-wcS5vuPglyXdsQa3XB4wH+LxiyY=
  /fileset/0.2.1:
    dependencies:
      glob: 5.0.15
      minimatch: 2.0.10
    dev: false
    resolution:
      integrity: sha1-WI74lzxmI7KnbfRlEFaWuWqsgGc=
  /fileset/2.0.3:
    dependencies:
      glob: 7.0.6
      minimatch: 3.0.4
    dev: false
    resolution:
      integrity: sha1-jnVIqW08wjJ+5eZ0FocjozO7oqA=
  /fill-range/2.2.4:
    dependencies:
      is-number: 2.1.0
      isobject: 2.1.0
      randomatic: 3.1.1
      repeat-element: 1.1.3
      repeat-string: 1.6.1
    dev: false
    engines:
      node: '>=0.10.0'
    resolution:
      integrity: sha512-cnrcCbj01+j2gTG921VZPnHbjmdAf8oQV/iGeV2kZxGSyfYjjTyY79ErsK1WJWMpw6DaApEX72binqJE+/d+5Q==
  /fill-range/4.0.0:
    dependencies:
      extend-shallow: 2.0.1
      is-number: 3.0.0
      repeat-string: 1.6.1
      to-regex-range: 2.1.1
    dev: false
    engines:
      node: '>=0.10.0'
    resolution:
      integrity: sha1-1USBHUKPmOsGpj3EAtJAPDKMOPc=
  /finalhandler/1.1.0:
    dependencies:
      debug: 2.6.9
      encodeurl: 1.0.2
      escape-html: 1.0.3
      on-finished: 2.3.0
      parseurl: 1.3.2
      statuses: 1.3.1
      unpipe: 1.0.0
    dev: false
    engines:
      node: '>= 0.8'
    resolution:
      integrity: sha1-zgtoVbRYU+eRsvzGgARtiCU91/U=
  /finalhandler/1.1.1:
    dependencies:
      debug: 2.6.9
      encodeurl: 1.0.2
      escape-html: 1.0.3
      on-finished: 2.3.0
      parseurl: 1.3.2
      statuses: 1.4.0
      unpipe: 1.0.0
    dev: false
    engines:
      node: '>= 0.8'
    resolution:
      integrity: sha512-Y1GUDo39ez4aHAw7MysnUD5JzYX+WaIj8I57kO3aEPT1fFRL4sr7mjei97FgnwhAyyzRYmQZaTHb2+9uZ1dPtg==
  /find-index/0.1.1:
    dev: false
    resolution:
      integrity: sha1-Z101iyyjiS15Whq0cjL4tuLg3eQ=
  /find-up/1.1.2:
    dependencies:
      path-exists: 2.1.0
      pinkie-promise: 2.0.1
    dev: false
    engines:
      node: '>=0.10.0'
    resolution:
      integrity: sha1-ay6YIrGizgpgq2TWEOzK1TyyTQ8=
  /find-up/2.1.0:
    dependencies:
      locate-path: 2.0.0
    dev: false
    engines:
      node: '>=4'
    resolution:
      integrity: sha1-RdG35QbHF93UgndaK3eSCjwMV6c=
  /findup-sync/2.0.0:
    dependencies:
      detect-file: 1.0.0
      is-glob: 3.1.0
      micromatch: 3.1.10
      resolve-dir: 1.0.1
    dev: false
    engines:
      node: '>= 0.10'
    resolution:
      integrity: sha1-kyaxSIwi0aYIhlCoaQGy2akKLLw=
  /fined/1.1.0:
    dependencies:
      expand-tilde: 2.0.2
      is-plain-object: 2.0.4
      object.defaults: 1.1.0
      object.pick: 1.3.0
      parse-filepath: 1.0.2
    dev: false
    engines:
      node: '>= 0.10'
    resolution:
      integrity: sha1-s33IRLdqL15wgeiE98CuNE8VNHY=
  /first-chunk-stream/1.0.0:
    dev: false
    engines:
      node: '>=0.10.0'
    resolution:
      integrity: sha1-Wb+1DNkF9g18OUzT2ayqtOatk04=
  /flagged-respawn/1.0.0:
    dev: false
    engines:
      node: '>= 0.8.0'
    resolution:
      integrity: sha1-Tnmumy6zi/hrO7Vr8+ClaqX8q9c=
  /flatmap-stream/0.1.1:
    dev: false
    resolution:
      integrity: sha512-lAq4tLbm3sidmdCN8G3ExaxH7cUCtP5mgDvrYowsx84dcYkJJ4I28N7gkxA6+YlSXzaGLJYIDEi9WGfXzMiXdw==
  /follow-redirects/1.5.9:
    dependencies:
      debug: 3.1.0
    dev: false
    engines:
      node: '>=4.0'
    resolution:
      integrity: sha512-Bh65EZI/RU8nx0wbYF9shkFZlqLP+6WT/5FnA3cE/djNSuKNHJEinGGZgu/cQEkeeb2GdFOgenAmn8qaqYke2w==
  /for-in/1.0.2:
    dev: false
    engines:
      node: '>=0.10.0'
    resolution:
      integrity: sha1-gQaNKVqBQuwKxybG4iAMMPttXoA=
  /for-own/0.1.5:
    dependencies:
      for-in: 1.0.2
    dev: false
    engines:
      node: '>=0.10.0'
    resolution:
      integrity: sha1-UmXGgaTylNq78XyVCbZ2OqhFEM4=
  /for-own/1.0.0:
    dependencies:
      for-in: 1.0.2
    dev: false
    engines:
      node: '>=0.10.0'
    resolution:
      integrity: sha1-xjMy9BXO3EsE2/5wz4NklMU8tEs=
  /forever-agent/0.6.1:
    dev: false
    resolution:
      integrity: sha1-+8cfDEGt6zf5bFd60e1C2P2sypE=
  /fork-stream/0.0.4:
    dev: false
    resolution:
      integrity: sha1-24Sfznf2cIpfjzhq5TOgkHtUrnA=
  /form-data/2.3.3:
    dependencies:
      asynckit: 0.4.0
      combined-stream: 1.0.7
      mime-types: 2.1.21
    dev: false
    engines:
      node: '>= 0.12'
    resolution:
      integrity: sha512-1lLKB2Mu3aGP1Q/2eCOx0fNbRMe7XdwktwOruhfqqd0rIJWwN4Dh+E3hrPSlDCXnSR7UtZ1N38rVXm+6+MEhJQ==
  /formatio/1.1.1:
    dependencies:
      samsam: 1.1.3
    deprecated: This package is unmaintained. Use @sinonjs/formatio instead
    dev: false
    resolution:
      integrity: sha1-XtPM1jZVEJc4NGXZlhmRAOhhYek=
  /forwarded/0.1.2:
    dev: false
    engines:
      node: '>= 0.6'
    resolution:
      integrity: sha1-mMI9qxF1ZXuMBXPozszZGw/xjIQ=
  /fragment-cache/0.2.1:
    dependencies:
      map-cache: 0.2.2
    dev: false
    engines:
      node: '>=0.10.0'
    resolution:
      integrity: sha1-QpD60n8T6Jvn8zeZxrxaCr//DRk=
  /fresh/0.3.0:
    dev: false
    engines:
      node: '>= 0.6'
    resolution:
      integrity: sha1-ZR+DjiJCTnVm3hYdg1jKoZn4PU8=
  /fresh/0.5.2:
    dev: false
    engines:
      node: '>= 0.6'
    resolution:
      integrity: sha1-PYyt2Q2XZWn6g1qx+OSyOhBWBac=
  /from/0.1.7:
    dev: false
    resolution:
      integrity: sha1-g8YK/Fi5xWmXAH7Rp2izqzA6RP4=
  /fs-extra/1.0.0:
    dependencies:
      graceful-fs: 4.1.11
      jsonfile: 2.4.0
      klaw: 1.3.1
    dev: false
    resolution:
      integrity: sha1-zTzl9+fLYUWIP8rjGR6Yd/hYeVA=
  /fs-extra/5.0.0:
    dependencies:
      graceful-fs: 4.1.11
      jsonfile: 4.0.0
      universalify: 0.1.2
    dev: false
    resolution:
      integrity: sha512-66Pm4RYbjzdyeuqudYqhFiNBbCIuI9kgRqLPSHIlXHidW8NIQtVdkM1yeZ4lXwuhbTETv3EUGMNHAAw6hiundQ==
  /fs-extra/6.0.0:
    dependencies:
      graceful-fs: 4.1.11
      jsonfile: 4.0.0
      universalify: 0.1.2
    dev: false
    resolution:
      integrity: sha512-lk2cUCo8QzbiEWEbt7Cw3m27WMiRG321xsssbcIpfMhpRjrlC08WBOVQqj1/nQYYNnPtyIhP1oqLO3QwT2tPCw==
  /fs-minipass/1.2.5:
    dependencies:
      minipass: 2.3.5
    dev: false
    resolution:
      integrity: sha512-JhBl0skXjUPCFH7x6x61gQxrKyXsxB5gcgePLZCwfyCGGsTISMoIeObbrvVeP6Xmyaudw4TT43qV2Gz+iyd2oQ==
  /fs.realpath/1.0.0:
    dev: false
    resolution:
      integrity: sha1-FQStJSMVjKpA20onh8sBQRmU6k8=
  /fsevents/1.2.4:
    bundledDependencies:
      - node-pre-gyp
    dependencies:
      nan: 2.11.1
    dev: false
    engines:
      node: '>=0.8.0'
    optional: true
    requiresBuild: true
    resolution:
      integrity: sha512-z8H8/diyk76B7q5wg+Ud0+CqzcAF3mBBI/bA5ne5zrRUUIvNkJY//D3BqyH571KuAC4Nr7Rw7CjWX4r0y9DvNg==
  /fstream/1.0.11:
    dependencies:
      graceful-fs: 4.1.11
      inherits: 2.0.3
      mkdirp: 0.5.1
      rimraf: 2.5.4
    dev: false
    engines:
      node: '>=0.6'
    resolution:
      integrity: sha1-XB+x8RdHcRTwYyoOtLcbPLD9MXE=
  /function-bind/1.1.1:
    dev: false
    resolution:
      integrity: sha512-yIovAzMX49sF8Yl58fSCWJ5svSLuaibPxXQJFLmBObTuCr0Mf1KiPopGM9NiFjiYBCbfaa2Fh6breQ6ANVTI0A==
  /gauge/2.7.4:
    dependencies:
      aproba: 1.2.0
      console-control-strings: 1.1.0
      has-unicode: 2.0.1
      object-assign: 4.1.1
      signal-exit: 3.0.2
      string-width: 1.0.2
      strip-ansi: 3.0.1
      wide-align: 1.1.3
    dev: false
    resolution:
      integrity: sha1-LANAXHU4w51+s3sxcCLjJfsBi/c=
  /gaze/0.5.2:
    dependencies:
      globule: 0.1.0
    dev: false
    engines:
      node: '>= 0.8.0'
    resolution:
      integrity: sha1-QLcJU30k0dRXZ9takIaJ3+aaxE8=
  /gaze/1.1.3:
    dependencies:
      globule: 1.2.1
    dev: false
    engines:
      node: '>= 4.0.0'
    resolution:
      integrity: sha512-BRdNm8hbWzFzWHERTrejLqwHDfS4GibPoq5wjTPIoJHoBtKGPg3xAFfxmM+9ztbXelxcf2hwQcaz1PtmFeue8g==
  /generic-names/1.0.3:
    dependencies:
      loader-utils: 0.2.17
    dev: false
    resolution:
      integrity: sha1-LXhqEhruUIh2eWk56OO/+DbCCRc=
  /get-caller-file/1.0.3:
    dev: false
    resolution:
      integrity: sha512-3t6rVToeoZfYSGd8YoLFR2DJkiQrIiUrGcjvFX2mDw3bn6k2OtwHN0TNCLbBO+w8qTvimhDkv+LSscbJY1vE6w==
  /get-stdin/4.0.1:
    dev: false
    engines:
      node: '>=0.10.0'
    resolution:
      integrity: sha1-uWjGsKBDhDJJAui/Gl3zJXmkUP4=
  /get-stream/3.0.0:
    dev: false
    engines:
      node: '>=4'
    resolution:
      integrity: sha1-jpQ9E1jcN1VQVOy+LtsFqhdO3hQ=
  /get-value/2.0.6:
    dev: false
    engines:
      node: '>=0.10.0'
    resolution:
      integrity: sha1-3BXKHGcjh8p2vTesCjlbogQqLCg=
  /getpass/0.1.7:
    dependencies:
      assert-plus: 1.0.0
    dev: false
    resolution:
      integrity: sha1-Xv+OPmhNVprkyysSgmBOi6YhSfo=
  /git-repo-info/1.1.4:
    dev: false
    resolution:
      integrity: sha1-E0n6OIinZh6h/2OgR8L/Q7PglgI=
  /glob-base/0.3.0:
    dependencies:
      glob-parent: 2.0.0
      is-glob: 2.0.1
    dev: false
    engines:
      node: '>=0.10.0'
    resolution:
      integrity: sha1-27Fk9iIbHAscz4Kuoyi0l98Oo8Q=
  /glob-escape/0.0.2:
    dev: false
    engines:
      node: '>= 0.10'
    resolution:
      integrity: sha1-nCf3gh7RwTd1gvPv2VWOP2dWKO0=
  /glob-parent/2.0.0:
    dependencies:
      is-glob: 2.0.1
    dev: false
    resolution:
      integrity: sha1-gTg9ctsFT8zPUzbaqQLxgvbtuyg=
  /glob-parent/3.1.0:
    dependencies:
      is-glob: 3.1.0
      path-dirname: 1.0.2
    dev: false
    resolution:
      integrity: sha1-nmr2KZ2NO9K9QEMIMr0RPfkGxa4=
  /glob-stream/3.1.18:
    dependencies:
      glob: 4.5.3
      glob2base: 0.0.12
      minimatch: 2.0.10
      ordered-read-streams: 0.1.0
      through2: 0.6.5
      unique-stream: 1.0.0
    dev: false
    engines:
      node: '>= 0.9'
    resolution:
      integrity: sha1-kXCl8St5Awb9/lmPMT+PeVT9FDs=
  /glob-watcher/0.0.6:
    dependencies:
      gaze: 0.5.2
    dev: false
    engines:
      node: '>= 0.9'
    resolution:
      integrity: sha1-uVtKjfdLOcgymLDAXJeLTZo7cQs=
  /glob/3.1.21:
    dependencies:
      graceful-fs: 1.2.3
      inherits: 1.0.2
      minimatch: 0.2.14
    dev: false
    resolution:
      integrity: sha1-0p4KBV3qUTj00H7UDomC6DwgZs0=
  /glob/4.5.3:
    dependencies:
      inflight: 1.0.6
      inherits: 2.0.3
      minimatch: 2.0.10
      once: 1.4.0
    dev: false
    resolution:
      integrity: sha1-xstz0yJsHv7wTePFbQEvAzd+4V8=
  /glob/5.0.15:
    dependencies:
      inflight: 1.0.6
      inherits: 2.0.3
      minimatch: 3.0.4
      once: 1.4.0
      path-is-absolute: 1.0.1
    dev: false
    resolution:
      integrity: sha1-G8k2ueAvSmA/zCIuz3Yz0wuLk7E=
  /glob/7.0.6:
    dependencies:
      fs.realpath: 1.0.0
      inflight: 1.0.6
      inherits: 2.0.3
      minimatch: 3.0.4
      once: 1.4.0
      path-is-absolute: 1.0.1
    dev: false
    resolution:
      integrity: sha1-IRuvr0nlJbjNkyYNFKsTYVKz9Xo=
  /glob/7.1.2:
    dependencies:
      fs.realpath: 1.0.0
      inflight: 1.0.6
      inherits: 2.0.3
      minimatch: 3.0.4
      once: 1.4.0
      path-is-absolute: 1.0.1
    dev: false
    resolution:
      integrity: sha512-MJTUg1kjuLeQCJ+ccE4Vpa6kKVXkPYJ2mOCQyUuKLcLQsdrMCpBPUi8qVE6+YuaJkozeA9NusTAw3hLr8Xe5EQ==
  /glob/7.1.3:
    dependencies:
      fs.realpath: 1.0.0
      inflight: 1.0.6
      inherits: 2.0.3
      minimatch: 3.0.4
      once: 1.4.0
      path-is-absolute: 1.0.1
    dev: false
    resolution:
      integrity: sha512-vcfuiIxogLV4DlGBHIUOwI0IbrJ8HWPc4MU7HzviGeNho/UJDfi6B5p3sHeWIQ0KGIU0Jpxi5ZHxemQfLkkAwQ==
  /glob2base/0.0.12:
    dependencies:
      find-index: 0.1.1
    dev: false
    engines:
      node: '>= 0.10'
    resolution:
      integrity: sha1-nUGbPijxLoOjYhZKJ3BVkiycDVY=
  /global-modules/1.0.0:
    dependencies:
      global-prefix: 1.0.2
      is-windows: 1.0.2
      resolve-dir: 1.0.1
    dev: false
    engines:
      node: '>=0.10.0'
    resolution:
      integrity: sha512-sKzpEkf11GpOFuw0Zzjzmt4B4UZwjOcG757PPvrfhxcLFbq0wpsgpOqxpxtxFiCG4DtG93M6XRVbF2oGdev7bg==
  /global-prefix/1.0.2:
    dependencies:
      expand-tilde: 2.0.2
      homedir-polyfill: 1.0.1
      ini: 1.3.5
      is-windows: 1.0.2
      which: 1.3.1
    dev: false
    engines:
      node: '>=0.10.0'
    resolution:
      integrity: sha1-2/dDxsFJklk8ZVVoy2btMsASLr4=
  /globals/9.18.0:
    dev: false
    engines:
      node: '>=0.10.0'
    resolution:
      integrity: sha512-S0nG3CLEQiY/ILxqtztTWH/3iRRdyBLw6KMDxnKMchrtbj2OFmehVh0WUCfW3DUrIgx/qFrJPICrq4Z4sTR9UQ==
  /globby/5.0.0:
    dependencies:
      array-union: 1.0.2
      arrify: 1.0.1
      glob: 7.0.6
      object-assign: 4.1.1
      pify: 2.3.0
      pinkie-promise: 2.0.1
    dev: false
    engines:
      node: '>=0.10.0'
    resolution:
      integrity: sha1-69hGZ8oNuzMLmbz8aOrCvFQ3Dg0=
  /globule/0.1.0:
    dependencies:
      glob: 3.1.21
      lodash: 1.0.2
      minimatch: 0.2.14
    dev: false
    engines:
      node: '>= 0.8.0'
    resolution:
      integrity: sha1-2cjt3h2nnRJaFRt5UzuXhnY0auU=
  /globule/1.2.1:
    dependencies:
      glob: 7.1.3
      lodash: 4.17.11
      minimatch: 3.0.4
    dev: false
    engines:
      node: '>= 0.10'
    resolution:
      integrity: sha512-g7QtgWF4uYSL5/dn71WxubOrS7JVGCnFPEnoeChJmBnyR9Mw8nGoEwOgJL/RC2Te0WhbsEUCejfH8SZNJ+adYQ==
  /glogg/1.0.1:
    dependencies:
      sparkles: 1.0.1
    dev: false
    engines:
      node: '>= 0.10'
    resolution:
      integrity: sha512-ynYqXLoluBKf9XGR1gA59yEJisIL7YHEH4xr3ZziHB5/yl4qWfaK8Js9jGe6gBGCSCKVqiyO30WnRZADvemUNw==
  /graceful-fs/1.2.3:
    deprecated: please upgrade to graceful-fs 4 for compatibility with current and future versions of Node.js
    dev: false
    engines:
      node: '>=0.4.0'
    resolution:
      integrity: sha1-FaSAaldUfLLS2/J/QuiajDRRs2Q=
  /graceful-fs/3.0.11:
    dependencies:
      natives: 1.1.6
    deprecated: please upgrade to graceful-fs 4 for compatibility with current and future versions of Node.js
    dev: false
    engines:
      node: '>=0.4.0'
    resolution:
      integrity: sha1-dhPHeKGv6mLyXGMKCG1/Osu92Bg=
  /graceful-fs/4.1.11:
    dev: false
    engines:
      node: '>=0.4.0'
    resolution:
      integrity: sha1-Dovf5NHduIVNZOBOp8AOKgJuVlg=
  /growl/1.10.5:
    dev: false
    engines:
      node: '>=4.x'
    resolution:
      integrity: sha512-qBr4OuELkhPenW6goKVXiv47US3clb3/IbuWF9KNKEijAy9oeHxU9IgzjvJhHkUzhaj7rOUD7+YGWqUjLp5oSA==
  /growly/1.3.0:
    dev: false
    resolution:
      integrity: sha1-8QdIy+dq+WS3yWyTxrzCivEgwIE=
  /gulp-connect/5.5.0:
    dependencies:
      ansi-colors: 1.1.0
      connect: 3.6.6
      connect-livereload: 0.5.4
      event-stream: 3.3.6
      fancy-log: 1.3.2
      send: 0.13.2
      serve-index: 1.9.1
      serve-static: 1.13.2
      tiny-lr: 0.2.1
    dev: false
    engines:
      node: '>=0.10.0'
    resolution:
      integrity: sha512-oRBLjw/4EVaZb8g8OcxOVdGD8ZXYrRiWKcNxlrGjxb/6Cp0GDdqw7ieX7D8xJrQS7sbXT+G94u63pMJF3MMjQA==
  /gulp-flatten/0.2.0:
    dependencies:
      gulp-util: 3.0.8
      through2: 2.0.3
    dev: false
    engines:
      node: '>=0.10'
    resolution:
      integrity: sha1-iS1RfjjXkA/UVM+aHgIQMA6S6wY=
  /gulp-if/2.0.2:
    dependencies:
      gulp-match: 1.0.3
      ternary-stream: 2.0.1
      through2: 2.0.3
    dev: false
    engines:
      node: '>= 0.10.0'
    resolution:
      integrity: sha1-pJe351cwBQQcqivIt92jyARE1ik=
  /gulp-istanbul/0.10.4:
    dependencies:
      gulp-util: 3.0.8
      istanbul: 0.4.5
      istanbul-threshold-checker: 0.1.0
      lodash: 4.17.11
      through2: 2.0.3
    dev: false
    resolution:
      integrity: sha1-Kyoby+uWpix45pgh0QTW/KMu+wk=
  /gulp-karma/0.0.5:
    dependencies:
      event-stream: 3.0.20
      gulp-util: 2.2.20
      optimist: 0.6.1
      xtend: 2.1.2
    dev: false
    engines:
      node: '>=0.6'
    peerDependencies:
      karma: '>=0.10 <=0.13'
    resolution:
      integrity: sha1-RLoZejEFTlyXOlujOUITwUKAOVg=
  /gulp-karma/0.0.5/karma@0.13.22:
    dependencies:
      event-stream: 3.0.20
      gulp-util: 2.2.20
      karma: 0.13.22
      optimist: 0.6.1
      xtend: 2.1.2
    dev: false
    engines:
      node: '>=0.6'
    id: registry.npmjs.org/gulp-karma/0.0.5
    peerDependencies:
      karma: '>=0.10 <=0.13'
    resolution:
      integrity: sha1-RLoZejEFTlyXOlujOUITwUKAOVg=
  /gulp-match/1.0.3:
    dependencies:
      minimatch: 3.0.4
    dev: false
    engines:
      node: '>= 0.10.0'
    resolution:
      integrity: sha1-kcfA1/Kb7NZgbVfYCn+Hdqh6uo4=
  /gulp-mocha/6.0.0:
    dependencies:
      dargs: 5.1.0
      execa: 0.10.0
      mocha: 5.2.0
      npm-run-path: 2.0.2
      plugin-error: 1.0.1
      supports-color: 5.5.0
      through2: 2.0.3
    dev: false
    engines:
      node: '>=6'
    resolution:
      integrity: sha512-FfBldW5ttnDpKf4Sg6/BLOOKCCbr5mbixDGK1t02/8oSrTCwNhgN/mdszG3cuQuYNzuouUdw4EH/mlYtgUscPg==
  /gulp-open/3.0.1:
    dependencies:
      colors: 1.2.5
      opn: 5.2.0
      plugin-log: 0.1.0
      through2: 2.0.3
    dev: false
    engines:
      node: '>=4'
    resolution:
      integrity: sha512-dohokw+npnt48AsD0hhvCLEHLnDMqM35F+amvIfJlX1H2nNHYUClR0Oy1rI0TvbL1/pHiHGNLmohhk+kvwIKjA==
  /gulp-replace/0.5.4:
    dependencies:
      istextorbinary: 1.0.2
      readable-stream: 2.3.6
      replacestream: 4.0.3
    dev: false
    engines:
      node: '>=0.10'
    resolution:
      integrity: sha1-aaZ5FLvRPFYr/xT1BKQDeWqg2qk=
  /gulp-util/2.2.20:
    dependencies:
      chalk: 0.5.1
      dateformat: 1.0.12
      lodash._reinterpolate: 2.4.1
      lodash.template: 2.4.1
      minimist: 0.2.0
      multipipe: 0.1.2
      through2: 0.5.1
      vinyl: 0.2.3
    deprecated: 'gulp-util is deprecated - replace it, following the guidelines at https://medium.com/gulpjs/gulp-util-ca3b1f9f9ac5'
    dev: false
    engines:
      node: '>= 0.9'
    resolution:
      integrity: sha1-1xRuVyiRC9jwR6awseVJvCLb1kw=
  /gulp-util/3.0.8:
    dependencies:
      array-differ: 1.0.0
      array-uniq: 1.0.3
      beeper: 1.1.1
      chalk: 1.1.3
      dateformat: 2.2.0
      fancy-log: 1.3.2
      gulplog: 1.0.0
      has-gulplog: 0.1.0
      lodash._reescape: 3.0.0
      lodash._reevaluate: 3.0.0
      lodash._reinterpolate: 3.0.0
      lodash.template: 3.6.2
      minimist: 1.2.0
      multipipe: 0.1.2
      object-assign: 3.0.0
      replace-ext: 0.0.1
      through2: 2.0.3
      vinyl: 0.5.3
    deprecated: 'gulp-util is deprecated - replace it, following the guidelines at https://medium.com/gulpjs/gulp-util-ca3b1f9f9ac5'
    dev: false
    engines:
      node: '>=0.10'
    resolution:
      integrity: sha1-AFTh50RQLifATBh8PsxQXdVLu08=
  /gulp/3.9.1:
    dependencies:
      archy: 1.0.0
      chalk: 1.1.3
      deprecated: 0.0.1
      gulp-util: 3.0.8
      interpret: 1.1.0
      liftoff: 2.5.0
      minimist: 1.2.0
      orchestrator: 0.3.8
      pretty-hrtime: 1.0.3
      semver: 4.3.6
      tildify: 1.2.0
      v8flags: 2.1.1
      vinyl-fs: 0.3.14
    dev: false
    engines:
      node: '>= 0.9'
    hasBin: true
    resolution:
      integrity: sha1-VxzkWSjdQK9lFPxAEYZgFsE4RbQ=
  /gulplog/1.0.0:
    dependencies:
      glogg: 1.0.1
    dev: false
    engines:
      node: '>= 0.10'
    resolution:
      integrity: sha1-4oxNRdBey77YGDY86PnFkmIp/+U=
  /handlebars/4.0.12:
    dependencies:
      async: 2.6.1
      optimist: 0.6.1
      source-map: 0.6.1
    dev: false
    engines:
      node: '>=0.4.7'
    hasBin: true
    optionalDependencies:
      uglify-js: 3.4.9
    resolution:
      integrity: sha512-RhmTekP+FZL+XNhwS1Wf+bTTZpdLougwt5pcgA1tuz6Jcx0fpH/7z0qd71RKnZHBCxIRBHfBOnio4gViPemNzA==
  /har-schema/2.0.0:
    dev: false
    engines:
      node: '>=4'
    resolution:
      integrity: sha1-qUwiJOvKwEeCoNkDVSHyRzW37JI=
  /har-validator/5.0.3:
    dependencies:
      ajv: 5.5.2
      har-schema: 2.0.0
    dev: false
    engines:
      node: '>=4'
    resolution:
      integrity: sha1-ukAsJmGU8VlW7xXg/PJCmT9qff0=
  /har-validator/5.1.0:
    dependencies:
      ajv: 5.5.2
      har-schema: 2.0.0
    dev: false
    engines:
      node: '>=4'
    resolution:
      integrity: sha512-+qnmNjI4OfH2ipQ9VQOw23bBd/ibtfbVdK2fYbY4acTDqKTW/YDp9McimZdDbG8iV9fZizUqQMD5xvriB146TA==
  /has-ansi/0.1.0:
    dependencies:
      ansi-regex: 0.2.1
    dev: false
    engines:
      node: '>=0.10.0'
    hasBin: true
    resolution:
      integrity: sha1-hPJlqujA5qiKEtcCKJS3VoiUxi4=
  /has-ansi/2.0.0:
    dependencies:
      ansi-regex: 2.1.1
    dev: false
    engines:
      node: '>=0.10.0'
    resolution:
      integrity: sha1-NPUEnOHs3ysGSa8+8k5F7TVBbZE=
  /has-binary/0.1.7:
    dependencies:
      isarray: 0.0.1
    dev: false
    resolution:
      integrity: sha1-aOYesWIQyVRaClzOBqhzkS/h5ow=
  /has-cors/1.1.0:
    dev: false
    resolution:
      integrity: sha1-XkdHk/fqmEPRu5nCPu9J/xJv/zk=
  /has-flag/1.0.0:
    dev: false
    engines:
      node: '>=0.10.0'
    resolution:
      integrity: sha1-nZ55MWXOAXoA8AQYxD+UKnsdEfo=
  /has-flag/2.0.0:
    dev: false
    engines:
      node: '>=0.10.0'
    resolution:
      integrity: sha1-6CB68cx7MNRGzHC3NLXovhj4jVE=
  /has-flag/3.0.0:
    dev: false
    engines:
      node: '>=4'
    resolution:
      integrity: sha1-tdRU3CGZriJWmfNGfloH87lVuv0=
  /has-gulplog/0.1.0:
    dependencies:
      sparkles: 1.0.1
    dev: false
    engines:
      node: '>= 0.10'
    resolution:
      integrity: sha1-ZBTIKRNpfaUVkDl9r7EvIpZ4Ec4=
  /has-symbols/1.0.0:
    dev: false
    engines:
      node: '>= 0.4'
    resolution:
      integrity: sha1-uhqPGvKg/DllD1yFA2dwQSIGO0Q=
  /has-unicode/2.0.1:
    dev: false
    resolution:
      integrity: sha1-4Ob+aijPUROIVeCG0Wkedx3iqLk=
  /has-value/0.3.1:
    dependencies:
      get-value: 2.0.6
      has-values: 0.1.4
      isobject: 2.1.0
    dev: false
    engines:
      node: '>=0.10.0'
    resolution:
      integrity: sha1-ex9YutpiyoJ+wKIHgCVlSEWZXh8=
  /has-value/1.0.0:
    dependencies:
      get-value: 2.0.6
      has-values: 1.0.0
      isobject: 3.0.1
    dev: false
    engines:
      node: '>=0.10.0'
    resolution:
      integrity: sha1-GLKB2lhbHFxR3vJMkw7SmgvmsXc=
  /has-values/0.1.4:
    dev: false
    engines:
      node: '>=0.10.0'
    resolution:
      integrity: sha1-bWHeldkd/Km5oCCJrThL/49it3E=
  /has-values/1.0.0:
    dependencies:
      is-number: 3.0.0
      kind-of: 4.0.0
    dev: false
    engines:
      node: '>=0.10.0'
    resolution:
      integrity: sha1-lbC2P+whRmGab+V/51Yo1aOe/k8=
  /has/1.0.3:
    dependencies:
      function-bind: 1.1.1
    dev: false
    engines:
      node: '>= 0.4.0'
    resolution:
      integrity: sha512-f2dvO0VU6Oej7RkWJGrehjbzMAjFp5/VKPp5tTpWIV4JHHZK1/BxbFRtf/siA2SWTe09caDmVtYYzWEIbBS4zw==
  /hash-base/3.0.4:
    dependencies:
      inherits: 2.0.3
      safe-buffer: 5.1.2
    dev: false
    engines:
      node: '>=4'
    resolution:
      integrity: sha1-X8hoaEfs1zSZQDMZprCj8/auSRg=
  /hash.js/1.1.5:
    dependencies:
      inherits: 2.0.3
      minimalistic-assert: 1.0.1
    dev: false
    resolution:
      integrity: sha512-eWI5HG9Np+eHV1KQhisXWwM+4EPPYe5dFX1UZZH7k/E3JzDEazVH+VGlZi6R94ZqImq+A3D1mCEtrFIfg/E7sA==
  /hasha/2.2.0:
    dependencies:
      is-stream: 1.1.0
      pinkie-promise: 2.0.1
    dev: false
    engines:
      node: '>=0.10.0'
    resolution:
      integrity: sha1-eNfL/B5tZjA/55g3NlmEUXsvbuE=
  /he/1.1.1:
    dev: false
    hasBin: true
    resolution:
      integrity: sha1-k0EP0hsAlzUVH4howvJx80J+I/0=
  /hmac-drbg/1.0.1:
    dependencies:
      hash.js: 1.1.5
      minimalistic-assert: 1.0.1
      minimalistic-crypto-utils: 1.0.1
    dev: false
    resolution:
      integrity: sha1-0nRXAQJabHdabFRXk+1QL8DGSaE=
  /home-or-tmp/2.0.0:
    dependencies:
      os-homedir: 1.0.2
      os-tmpdir: 1.0.2
    dev: false
    engines:
      node: '>=0.10.0'
    resolution:
      integrity: sha1-42w/LSyufXRqhX440Y1fMqeILbg=
  /homedir-polyfill/1.0.1:
    dependencies:
      parse-passwd: 1.0.0
    dev: false
    engines:
      node: '>=0.10.0'
    resolution:
      integrity: sha1-TCu8inWJmP7r9e1oWA921GdotLw=
  /hosted-git-info/2.7.1:
    dev: false
    resolution:
      integrity: sha512-7T/BxH19zbcCTa8XkMlbK5lTo1WtgkFi3GvdWEyNuc4Vex7/9Dqbnpsf4JMydcfj9HCg4zUWFTL3Za6lapg5/w==
  /html-encoding-sniffer/1.0.2:
    dependencies:
      whatwg-encoding: 1.0.5
    dev: false
    resolution:
      integrity: sha512-71lZziiDnsuabfdYiUeWdCVyKuqwWi23L8YeIgV9jSSZHCtb6wB1BKWooH7L3tn4/FuZJMVWyNaIDr4RGmaSYw==
  /http-errors/1.3.1:
    dependencies:
      inherits: 2.0.3
      statuses: 1.5.0
    dev: false
    engines:
      node: '>= 0.6'
    resolution:
      integrity: sha1-GX4izevUGYWF6GlO9nhhl7ke2UI=
  /http-errors/1.6.3:
    dependencies:
      depd: 1.1.2
      inherits: 2.0.3
      setprototypeof: 1.1.0
      statuses: 1.5.0
    dev: false
    engines:
      node: '>= 0.6'
    resolution:
      integrity: sha1-i1VoC7S+KDoLW/TqLjhYC+HZMg0=
  /http-parser-js/0.5.0:
    dev: false
    resolution:
      integrity: sha512-cZdEF7r4gfRIq7ezX9J0T+kQmJNOub71dWbgAXVHDct80TKP4MCETtZQ31xyv38UwgzkWPYF/Xc0ge55dW9Z9w==
  /http-proxy/1.17.0:
    dependencies:
      eventemitter3: 3.1.0
      follow-redirects: 1.5.9
      requires-port: 1.0.0
    dev: false
    engines:
      node: '>=4.0.0'
    resolution:
      integrity: sha512-Taqn+3nNvYRfJ3bGvKfBSRwy1v6eePlm3oc/aWVxZp57DQr5Eq3xhKJi7Z4hZpS8PC3H4qI+Yly5EmFacGuA/g==
  /http-signature/1.2.0:
    dependencies:
      assert-plus: 1.0.0
      jsprim: 1.4.1
      sshpk: 1.15.1
    dev: false
    engines:
      node: '>=0.8'
      npm: '>=1.3.7'
    resolution:
      integrity: sha1-muzZJRFHcvPZW2WmCruPfBj7rOE=
  /https-browserify/1.0.0:
    dev: false
    resolution:
      integrity: sha1-7AbBDgo0wPL68Zn3/X/Hj//QPHM=
  /https-proxy-agent/2.2.1:
    dependencies:
      agent-base: 4.2.1
      debug: 3.2.6
    dev: false
    engines:
      node: '>= 4.5.0'
    resolution:
      integrity: sha512-HPCTS1LW51bcyMYbxUIOO4HEOlQ1/1qRaFWcyxvwaqUS9TY88aoEuHUY33kuAh1YhVVaDQhLZsnPd+XNARWZlQ==
  /iconv-lite/0.4.13:
    dev: false
    engines:
      node: '>=0.8.0'
    resolution:
      integrity: sha1-H4irpKsLFQjoMSrMOTRfNumS4vI=
  /iconv-lite/0.4.23:
    dependencies:
      safer-buffer: 2.1.2
    dev: false
    engines:
      node: '>=0.10.0'
    resolution:
      integrity: sha512-neyTUVFtahjf0mB3dZT77u+8O0QB89jFdnBkd5P1JgYPbPaia3gXXOVL2fq8VyU2gMMD7SaN7QukTB/pmXYvDA==
  /iconv-lite/0.4.24:
    dependencies:
      safer-buffer: 2.1.2
    dev: false
    engines:
      node: '>=0.10.0'
    resolution:
      integrity: sha512-v3MXnZAcvnywkTUEZomIActle7RXXeedOR31wwl7VlyoXO4Qi9arvSenNQWne1TcRwhCL1HwLI21bEqdpj8/rA==
  /icss-replace-symbols/1.1.0:
    dev: false
    resolution:
      integrity: sha1-Bupvg2ead0njhs/h/oEq5dsiPe0=
  /ieee754/1.1.12:
    dev: false
    resolution:
      integrity: sha512-GguP+DRY+pJ3soyIiGPTvdiVXjZ+DbXOxGpXn3eMvNW4x4irjqXm4wHKscC+TfxSJ0yw/S1F24tqdMNsMZTiLA==
  /import-local/1.0.0:
    dependencies:
      pkg-dir: 2.0.0
      resolve-cwd: 2.0.0
    dev: false
    engines:
      node: '>=4'
    hasBin: true
    resolution:
      integrity: sha512-vAaZHieK9qjGo58agRBg+bhHX3hoTZU/Oa3GESWLz7t1U62fk63aHuDJJEteXoDeTCcPmUT+z38gkHPZkkmpmQ==
  /imurmurhash/0.1.4:
    dev: false
    engines:
      node: '>=0.8.19'
    resolution:
      integrity: sha1-khi5srkoojixPcT7a21XbyMUU+o=
  /in-publish/2.0.0:
    dev: false
    hasBin: true
    resolution:
      integrity: sha1-4g/146KvwmkDILbcVSaCqcf631E=
  /indent-string/2.1.0:
    dependencies:
      repeating: 2.0.1
    dev: false
    engines:
      node: '>=0.10.0'
    resolution:
      integrity: sha1-ji1INIdCEhtKghi3oTfppSBJ3IA=
  /indexof/0.0.1:
    dev: false
    resolution:
      integrity: sha1-gtwzbSMrkGIXnQWrMpOmYFn9Q10=
  /individual/3.0.0:
    dev: false
    resolution:
      integrity: sha1-58pPhfiVewGHNPKFdQ3CLsL5hi0=
  /inflight/1.0.6:
    dependencies:
      once: 1.4.0
      wrappy: 1.0.2
    dev: false
    resolution:
      integrity: sha1-Sb1jMdfQLQwJvJEKEHW6gWW1bfk=
  /inherits/1.0.2:
    dev: false
    resolution:
      integrity: sha1-ykMJ2t7mtUzAuNJH6NfHoJdb3Js=
  /inherits/2.0.1:
    dev: false
    resolution:
      integrity: sha1-sX0I0ya0Qj5Wjv9xn5GwscvfafE=
  /inherits/2.0.3:
    dev: false
    resolution:
      integrity: sha1-Yzwsg+PaQqUC9SRmAiSA9CCCYd4=
  /ini/1.3.5:
    dev: false
    resolution:
      integrity: sha512-RZY5huIKCMRWDUqZlEi72f/lmXKMvuszcMBduliQ3nnWbx9X/ZBQO7DijMEYS9EhHBb2qacRUMtC7svLwe0lcw==
  /inpath/1.0.2:
    dev: false
    resolution:
      integrity: sha1-SsIZcQ7Hpy9GD/lL9CTdPvDlKBc=
  /inquirer/6.2.0:
    dependencies:
      ansi-escapes: 3.1.0
      chalk: 2.4.1
      cli-cursor: 2.1.0
      cli-width: 2.2.0
      external-editor: 3.0.3
      figures: 2.0.0
      lodash: 4.17.11
      mute-stream: 0.0.7
      run-async: 2.3.0
      rxjs: 6.3.3
      string-width: 2.1.1
      strip-ansi: 4.0.0
      through: 2.3.8
    dev: false
    engines:
      node: '>=6.0.0'
    resolution:
      integrity: sha512-QIEQG4YyQ2UYZGDC4srMZ7BjHOmNk1lR2JQj5UknBapklm6WHA+VVH7N+sUdX3A7NeCfGF8o4X1S3Ao7nAcIeg==
  /interpret/1.1.0:
    dev: false
    resolution:
      integrity: sha1-ftGxQQxqDg94z5XTuEQMY/eLhhQ=
  /invariant/2.2.4:
    dependencies:
      loose-envify: 1.4.0
    dev: false
    resolution:
      integrity: sha512-phJfQVBuaJM5raOpJjSfkiD6BpbCE4Ns//LaXl6wGYtUBY83nWS6Rf9tXm2e8VaK60JEjYldbPif/A2B1C2gNA==
  /invert-kv/1.0.0:
    dev: false
    engines:
      node: '>=0.10.0'
    resolution:
      integrity: sha1-EEqOSqym09jNFXqO+L+rLXo//bY=
  /ipaddr.js/1.8.0:
    dev: false
    engines:
      node: '>= 0.10'
    resolution:
      integrity: sha1-6qM9bd16zo9/b+DJygRA5wZzix4=
  /is-absolute/1.0.0:
    dependencies:
      is-relative: 1.0.0
      is-windows: 1.0.2
    dev: false
    engines:
      node: '>=0.10.0'
    resolution:
      integrity: sha512-dOWoqflvcydARa360Gvv18DZ/gRuHKi2NU/wU5X1ZFzdYfH29nkiNZsF3mp4OJ3H4yo9Mx8A/uAGNzpzPN3yBA==
  /is-accessor-descriptor/0.1.6:
    dependencies:
      kind-of: 3.2.2
    dev: false
    engines:
      node: '>=0.10.0'
    resolution:
      integrity: sha1-qeEss66Nh2cn7u84Q/igiXtcmNY=
  /is-accessor-descriptor/1.0.0:
    dependencies:
      kind-of: 6.0.2
    dev: false
    engines:
      node: '>=0.10.0'
    resolution:
      integrity: sha512-m5hnHTkcVsPfqx3AKlyttIPb7J+XykHvJP2B9bZDjlhLIoEq4XoK64Vg7boZlVWYK6LUY94dYPEE7Lh0ZkZKcQ==
  /is-arrayish/0.2.1:
    dev: false
    resolution:
      integrity: sha1-d8mYQFJ6qOyxqLppe4BkWnqSap0=
  /is-binary-path/1.0.1:
    dependencies:
      binary-extensions: 1.12.0
    dev: false
    engines:
      node: '>=0.10.0'
    resolution:
      integrity: sha1-dfFmQrSA8YenEcgUFh/TpKdlWJg=
  /is-buffer/1.1.6:
    dev: false
    resolution:
      integrity: sha512-NcdALwpXkTm5Zvvbk7owOUSvVvBKDgKP5/ewfXEznmQFfs4ZRmanOeKBTjRVjka3QFoN6XJ+9F3USqfHqTaU5w==
  /is-builtin-module/1.0.0:
    dependencies:
      builtin-modules: 1.1.1
    dev: false
    engines:
      node: '>=0.10.0'
    resolution:
      integrity: sha1-VAVy0096wxGfj3bDDLwbHgN6/74=
  /is-callable/1.1.4:
    dev: false
    engines:
      node: '>= 0.4'
    resolution:
      integrity: sha512-r5p9sxJjYnArLjObpjA4xu5EKI3CuKHkJXMhT7kwbpUyIFD1n5PMAsoPvWnvtZiNz7LjkYDRZhd7FlI0eMijEA==
  /is-ci/1.2.1:
    dependencies:
      ci-info: 1.6.0
    dev: false
    hasBin: true
    resolution:
      integrity: sha512-s6tfsaQaQi3JNciBH6shVqEDvhGut0SUXr31ag8Pd8BBbVVlcGfWhpPmEOoM6RJ5TFhbypvf5yyRw/VXW1IiWg==
  /is-data-descriptor/0.1.4:
    dependencies:
      kind-of: 3.2.2
    dev: false
    engines:
      node: '>=0.10.0'
    resolution:
      integrity: sha1-C17mSDiOLIYCgueT8YVv7D8wG1Y=
  /is-data-descriptor/1.0.0:
    dependencies:
      kind-of: 6.0.2
    dev: false
    engines:
      node: '>=0.10.0'
    resolution:
      integrity: sha512-jbRXy1FmtAoCjQkVmIVYwuuqDFUbaOeDjmed1tOGPrsMhtJA4rD9tkgA0F1qJ3gRFRXcHYVkdeaP50Q5rE/jLQ==
  /is-date-object/1.0.1:
    dev: false
    engines:
      node: '>= 0.4'
    resolution:
      integrity: sha1-mqIOtq7rv/d/vTPnTKAbM1gdOhY=
  /is-descriptor/0.1.6:
    dependencies:
      is-accessor-descriptor: 0.1.6
      is-data-descriptor: 0.1.4
      kind-of: 5.1.0
    dev: false
    engines:
      node: '>=0.10.0'
    resolution:
      integrity: sha512-avDYr0SB3DwO9zsMov0gKCESFYqCnE4hq/4z3TdUlukEy5t9C0YRq7HLrsN52NAcqXKaepeCD0n+B0arnVG3Hg==
  /is-descriptor/1.0.2:
    dependencies:
      is-accessor-descriptor: 1.0.0
      is-data-descriptor: 1.0.0
      kind-of: 6.0.2
    dev: false
    engines:
      node: '>=0.10.0'
    resolution:
      integrity: sha512-2eis5WqQGV7peooDyLmNEPUrps9+SXX5c9pL3xEB+4e9HnGuDa7mB7kHxHw4CbqS9k1T2hOH3miL8n8WtiYVtg==
  /is-dotfile/1.0.3:
    dev: false
    engines:
      node: '>=0.10.0'
    resolution:
      integrity: sha1-pqLzL/0t+wT1yiXs0Pa4PPeYoeE=
  /is-equal-shallow/0.1.3:
    dependencies:
      is-primitive: 2.0.0
    dev: false
    engines:
      node: '>=0.10.0'
    resolution:
      integrity: sha1-IjgJj8Ih3gvPpdnqxMRdY4qhxTQ=
  /is-extendable/0.1.1:
    dev: false
    engines:
      node: '>=0.10.0'
    resolution:
      integrity: sha1-YrEQ4omkcUGOPsNqYX1HLjAd/Ik=
  /is-extendable/1.0.1:
    dependencies:
      is-plain-object: 2.0.4
    dev: false
    engines:
      node: '>=0.10.0'
    resolution:
      integrity: sha512-arnXMxT1hhoKo9k1LZdmlNyJdDDfy2v0fXjFlmok4+i8ul/6WlbVge9bhM74OpNPQPMGUToDtz+KXa1PneJxOA==
  /is-extglob/1.0.0:
    dev: false
    engines:
      node: '>=0.10.0'
    resolution:
      integrity: sha1-rEaBd8SUNAWgkvyPKXYMb/xiBsA=
  /is-extglob/2.1.1:
    dev: false
    engines:
      node: '>=0.10.0'
    resolution:
      integrity: sha1-qIwCU1eR8C7TfHahueqXc8gz+MI=
  /is-finite/1.0.2:
    dependencies:
      number-is-nan: 1.0.1
    dev: false
    engines:
      node: '>=0.10.0'
    resolution:
      integrity: sha1-zGZ3aVYCvlUO8R6LSqYwU0K20Ko=
  /is-fullwidth-code-point/1.0.0:
    dependencies:
      number-is-nan: 1.0.1
    dev: false
    engines:
      node: '>=0.10.0'
    resolution:
      integrity: sha1-754xOG8DGn8NZDr4L95QxFfvAMs=
  /is-fullwidth-code-point/2.0.0:
    dev: false
    engines:
      node: '>=4'
    resolution:
      integrity: sha1-o7MKXE8ZkYMWeqq5O+764937ZU8=
  /is-generator-fn/1.0.0:
    dev: false
    engines:
      node: '>=0.10.0'
    resolution:
      integrity: sha1-lp1J4bszKfa7fwkIm+JleLLd1Go=
  /is-glob/2.0.1:
    dependencies:
      is-extglob: 1.0.0
    dev: false
    engines:
      node: '>=0.10.0'
    resolution:
      integrity: sha1-0Jb5JqPe1WAPP9/ZEZjLCIjC2GM=
  /is-glob/3.1.0:
    dependencies:
      is-extglob: 2.1.1
    dev: false
    engines:
      node: '>=0.10.0'
    resolution:
      integrity: sha1-e6WuJCF4BKxwcHuWkiVnSGzD6Eo=
  /is-glob/4.0.0:
    dependencies:
      is-extglob: 2.1.1
    dev: false
    engines:
      node: '>=0.10.0'
    resolution:
      integrity: sha1-lSHHaEXMJhCoUgPd8ICpWML/q8A=
  /is-number/0.1.1:
    dev: false
    engines:
      node: '>=0.10.0'
    resolution:
      integrity: sha1-aaevEWlj1HIG7JvZtIoUIW8eOAY=
  /is-number/2.1.0:
    dependencies:
      kind-of: 3.2.2
    dev: false
    engines:
      node: '>=0.10.0'
    resolution:
      integrity: sha1-Afy7s5NGOlSPL0ZszhbezknbkI8=
  /is-number/3.0.0:
    dependencies:
      kind-of: 3.2.2
    dev: false
    engines:
      node: '>=0.10.0'
    resolution:
      integrity: sha1-JP1iAaR4LPUFYcgQJ2r8fRLXEZU=
  /is-number/4.0.0:
    dev: false
    engines:
      node: '>=0.10.0'
    resolution:
      integrity: sha512-rSklcAIlf1OmFdyAqbnWTLVelsQ58uvZ66S/ZyawjWqIviTWCjg2PzVGw8WUA+nNuPTqb4wgA+NszrJ+08LlgQ==
  /is-path-cwd/1.0.0:
    dev: false
    engines:
      node: '>=0.10.0'
    resolution:
      integrity: sha1-0iXsIxMuie3Tj9p2dHLmLmXxEG0=
  /is-path-in-cwd/1.0.1:
    dependencies:
      is-path-inside: 1.0.1
    dev: false
    engines:
      node: '>=0.10.0'
    resolution:
      integrity: sha512-FjV1RTW48E7CWM7eE/J2NJvAEEVektecDBVBE5Hh3nM1Jd0kvhHtX68Pr3xsDf857xt3Y4AkwVULK1Vku62aaQ==
  /is-path-inside/1.0.1:
    dependencies:
      path-is-inside: 1.0.2
    dev: false
    engines:
      node: '>=0.10.0'
    resolution:
      integrity: sha1-jvW33lBDej/cprToZe96pVy0gDY=
  /is-plain-object/2.0.4:
    dependencies:
      isobject: 3.0.1
    dev: false
    engines:
      node: '>=0.10.0'
    resolution:
      integrity: sha512-h5PpgXkWitc38BBMYawTYMWJHFZJVnBquFE57xFpjB8pJFiF6gZ+bU+WyI/yqXiFR5mdLsgYNaPe8uao6Uv9Og==
  /is-posix-bracket/0.1.1:
    dev: false
    engines:
      node: '>=0.10.0'
    resolution:
      integrity: sha1-MzTceXdDaOkvAW5vvAqI9c1ua8Q=
  /is-primitive/2.0.0:
    dev: false
    engines:
      node: '>=0.10.0'
    resolution:
      integrity: sha1-IHurkWOEmcB7Kt8kCkGochADRXU=
  /is-promise/2.1.0:
    dev: false
    resolution:
      integrity: sha1-eaKp7OfwlugPNtKy87wWwf9L8/o=
  /is-regex/1.0.4:
    dependencies:
      has: 1.0.3
    dev: false
    engines:
      node: '>= 0.4'
    resolution:
      integrity: sha1-VRdIm1RwkbCTDglWVM7SXul+lJE=
  /is-relative/1.0.0:
    dependencies:
      is-unc-path: 1.0.0
    dev: false
    engines:
      node: '>=0.10.0'
    resolution:
      integrity: sha512-Kw/ReK0iqwKeu0MITLFuj0jbPAmEiOsIwyIXvvbfa6QfmN9pkD1M+8pdk7Rl/dTKbH34/XBFMbgD4iMJhLQbGA==
  /is-stream/1.1.0:
    dev: false
    engines:
      node: '>=0.10.0'
    resolution:
      integrity: sha1-EtSj3U5o4Lec6428hBc66A2RykQ=
  /is-symbol/1.0.2:
    dependencies:
      has-symbols: 1.0.0
    dev: false
    engines:
      node: '>= 0.4'
    resolution:
      integrity: sha512-HS8bZ9ox60yCJLH9snBpIwv9pYUAkcuLhSA1oero1UB5y9aiQpRA8y2ex945AOtCZL1lJDeIk3G5LthswI46Lw==
  /is-typedarray/1.0.0:
    dev: false
    resolution:
      integrity: sha1-5HnICFjfDBsR3dppQPlgEfzaSpo=
  /is-unc-path/1.0.0:
    dependencies:
      unc-path-regex: 0.1.2
    dev: false
    engines:
      node: '>=0.10.0'
    resolution:
      integrity: sha512-mrGpVd0fs7WWLfVsStvgF6iEJnbjDFZh9/emhRDcGWTduTfNHd9CHeUwH3gYIjdbwo4On6hunkztwOaAw0yllQ==
  /is-utf8/0.2.1:
    dev: false
    resolution:
      integrity: sha1-Sw2hRCEE0bM2NA6AeX6GXPOffXI=
  /is-windows/1.0.2:
    dev: false
    engines:
      node: '>=0.10.0'
    resolution:
      integrity: sha512-eXK1UInq2bPmjyX6e3VHIzMLobc4J94i4AWn+Hpq3OU5KkrRC96OAcR3PRJ/pGu6m8TRnBHP9dkXQVsT/COVIA==
  /is-wsl/1.1.0:
    dev: false
    engines:
      node: '>=4'
    resolution:
      integrity: sha1-HxbkqiKwTRM2tmGIpmrzxgDDpm0=
  /isarray/0.0.1:
    dev: false
    resolution:
      integrity: sha1-ihis/Kmo9Bd+Cav8YDiTmwXR7t8=
  /isarray/1.0.0:
    dev: false
    resolution:
      integrity: sha1-u5NdSFgsuhaMBoNJV6VKPgcSTxE=
  /isbinaryfile/3.0.3:
    dependencies:
      buffer-alloc: 1.2.0
    dev: false
    engines:
      node: '>=0.6.0'
    resolution:
      integrity: sha512-8cJBL5tTd2OS0dM4jz07wQd5g0dCCqIhUxPIGtZfa5L6hWlvV5MHTITy/DBAsF+Oe2LS1X3krBUhNwaGUWpWxw==
  /isexe/2.0.0:
    dev: false
    resolution:
      integrity: sha1-6PvzdNxVb/iUehDcsFctYz8s+hA=
  /isobject/2.1.0:
    dependencies:
      isarray: 1.0.0
    dev: false
    engines:
      node: '>=0.10.0'
    resolution:
      integrity: sha1-8GVWEJaj8dou9GJy+BXIQNh+DIk=
  /isobject/3.0.1:
    dev: false
    engines:
      node: '>=0.10.0'
    resolution:
      integrity: sha1-TkMekrEalzFjaqH5yNHMvP2reN8=
  /isstream/0.1.2:
    dev: false
    resolution:
      integrity: sha1-R+Y/evVa+m+S4VAOaQ64uFKcCZo=
  /istanbul-api/1.3.7:
    dependencies:
      async: 2.6.1
      fileset: 2.0.3
      istanbul-lib-coverage: 1.2.1
      istanbul-lib-hook: 1.2.2
      istanbul-lib-instrument: 1.10.2
      istanbul-lib-report: 1.1.5
      istanbul-lib-source-maps: 1.2.6
      istanbul-reports: 1.5.1
      js-yaml: 3.9.1
      mkdirp: 0.5.1
      once: 1.4.0
    dev: false
    resolution:
      integrity: sha512-4/ApBnMVeEPG3EkSzcw25wDe4N66wxwn+KKn6b47vyek8Xb3NBAcg4xfuQbS7BqcZuTX4wxfD5lVagdggR3gyA==
  /istanbul-instrumenter-loader/3.0.1:
    dependencies:
      convert-source-map: 1.6.0
      istanbul-lib-instrument: 1.10.2
      loader-utils: 1.1.0
      schema-utils: 0.3.0
    dev: false
    engines:
      node: '>= 4.8 < 5.0.0 || >= 5.10'
    peerDependencies:
      webpack: ^2.0.0 || ^3.0.0 || ^4.0.0
    resolution:
      integrity: sha512-a5SPObZgS0jB/ixaKSMdn6n/gXSrK2S6q/UfRJBT3e6gQmVjwZROTODQsYW5ZNwOu78hG62Y3fWlebaVOL0C+w==
  /istanbul-instrumenter-loader/3.0.1/webpack@3.11.0:
    dependencies:
      convert-source-map: 1.6.0
      istanbul-lib-instrument: 1.10.2
      loader-utils: 1.1.0
      schema-utils: 0.3.0
      webpack: 3.11.0
    dev: false
    engines:
      node: '>= 4.8 < 5.0.0 || >= 5.10'
    id: registry.npmjs.org/istanbul-instrumenter-loader/3.0.1
    peerDependencies:
      webpack: ^2.0.0 || ^3.0.0 || ^4.0.0
    resolution:
      integrity: sha512-a5SPObZgS0jB/ixaKSMdn6n/gXSrK2S6q/UfRJBT3e6gQmVjwZROTODQsYW5ZNwOu78hG62Y3fWlebaVOL0C+w==
  /istanbul-lib-coverage/1.2.1:
    dev: false
    resolution:
      integrity: sha512-PzITeunAgyGbtY1ibVIUiV679EFChHjoMNRibEIobvmrCRaIgwLxNucOSimtNWUhEib/oO7QY2imD75JVgCJWQ==
  /istanbul-lib-hook/1.2.2:
    dependencies:
      append-transform: 0.4.0
    dev: false
    resolution:
      integrity: sha512-/Jmq7Y1VeHnZEQ3TL10VHyb564mn6VrQXHchON9Jf/AEcmQ3ZIiyD1BVzNOKTZf/G3gE+kiGK6SmpF9y3qGPLw==
  /istanbul-lib-instrument/1.10.2:
    dependencies:
      babel-generator: 6.26.1
      babel-template: 6.26.0
      babel-traverse: 6.26.0
      babel-types: 6.26.0
      babylon: 6.18.0
      istanbul-lib-coverage: 1.2.1
      semver: 5.3.0
    dev: false
    resolution:
      integrity: sha512-aWHxfxDqvh/ZlxR8BBaEPVSWDPUkGD63VjGQn3jcw8jCp7sHEMKcrj4xfJn/ABzdMEHiQNyvDQhqm5o8+SQg7A==
  /istanbul-lib-report/1.1.5:
    dependencies:
      istanbul-lib-coverage: 1.2.1
      mkdirp: 0.5.1
      path-parse: 1.0.6
      supports-color: 3.2.3
    dev: false
    resolution:
      integrity: sha512-UsYfRMoi6QO/doUshYNqcKJqVmFe9w51GZz8BS3WB0lYxAllQYklka2wP9+dGZeHYaWIdcXUx8JGdbqaoXRXzw==
  /istanbul-lib-source-maps/1.2.6:
    dependencies:
      debug: 3.2.6
      istanbul-lib-coverage: 1.2.1
      mkdirp: 0.5.1
      rimraf: 2.6.2
      source-map: 0.5.7
    dev: false
    resolution:
      integrity: sha512-TtbsY5GIHgbMsMiRw35YBHGpZ1DVFEO19vxxeiDMYaeOFOCzfnYVxvl6pOUIZR4dtPhAGpSMup8OyF8ubsaqEg==
  /istanbul-reports/1.5.1:
    dependencies:
      handlebars: 4.0.12
    dev: false
    resolution:
      integrity: sha512-+cfoZ0UXzWjhAdzosCPP3AN8vvef8XDkWtTfgaN+7L3YTpNYITnCaEkceo5SEYy644VkHka/P1FvkWvrG/rrJw==
  /istanbul-threshold-checker/0.1.0:
    dependencies:
      istanbul: 0.3.22
      lodash: 3.6.0
    dev: false
    resolution:
      integrity: sha1-DhRCwBfLJ6hfeBc0/v0hJkBco5w=
  /istanbul/0.3.22:
    dependencies:
      abbrev: 1.0.9
      async: 1.5.2
      escodegen: 1.7.1
      esprima: 2.5.0
      fileset: 0.2.1
      handlebars: 4.0.12
      js-yaml: 3.9.1
      mkdirp: 0.5.1
      nopt: 3.0.6
      once: 1.4.0
      resolve: 1.1.7
      supports-color: 3.2.3
      which: 1.3.1
      wordwrap: 1.0.0
    dev: false
    hasBin: true
    resolution:
      integrity: sha1-PhZNhQIf4ZyYXR8OfvDD4i0BLrY=
  /istanbul/0.4.5:
    dependencies:
      abbrev: 1.0.9
      async: 1.5.2
      escodegen: 1.8.1
      esprima: 2.7.3
      glob: 5.0.15
      handlebars: 4.0.12
      js-yaml: 3.9.1
      mkdirp: 0.5.1
      nopt: 3.0.6
      once: 1.4.0
      resolve: 1.1.7
      supports-color: 3.2.3
      which: 1.3.1
      wordwrap: 1.0.0
    dev: false
    hasBin: true
    resolution:
      integrity: sha1-ZcfXPUxNqE1POsMQuRj7C4Azczs=
  /istextorbinary/1.0.2:
    dependencies:
      binaryextensions: 1.0.1
      textextensions: 1.0.2
    dev: false
    engines:
      node: '>=0.4'
    resolution:
      integrity: sha1-rOGTVNGpoBc+/rEITOD4ewrX3s8=
  /jest-changed-files/22.4.3:
    dependencies:
      throat: 4.1.0
    dev: false
    resolution:
      integrity: sha512-83Dh0w1aSkUNFhy5d2dvqWxi/y6weDwVVLU6vmK0cV9VpRxPzhTeGimbsbRDSnEoszhF937M4sDLLeS7Cu/Tmw==
  /jest-cli/22.4.4:
    dependencies:
      ansi-escapes: 3.1.0
      chalk: 2.4.1
      exit: 0.1.2
      glob: 7.1.3
      graceful-fs: 4.1.11
      import-local: 1.0.0
      is-ci: 1.2.1
      istanbul-api: 1.3.7
      istanbul-lib-coverage: 1.2.1
      istanbul-lib-instrument: 1.10.2
      istanbul-lib-source-maps: 1.2.6
      jest-changed-files: 22.4.3
      jest-config: 22.4.4
      jest-environment-jsdom: 22.4.3
      jest-get-type: 22.4.3
      jest-haste-map: 22.4.3
      jest-message-util: 22.4.3
      jest-regex-util: 22.4.3
      jest-resolve-dependencies: 22.4.3
      jest-runner: 22.4.4
      jest-runtime: 22.4.4
      jest-snapshot: 22.4.3
      jest-util: 22.4.3
      jest-validate: 22.4.4
      jest-worker: 22.4.3
      micromatch: 2.3.11
      node-notifier: 5.3.0
      realpath-native: 1.0.2
      rimraf: 2.5.4
      slash: 1.0.0
      string-length: 2.0.0
      strip-ansi: 4.0.0
      which: 1.3.1
      yargs: 10.1.2
    dev: false
    engines:
      node: '>= 6'
    hasBin: true
    resolution:
      integrity: sha512-I9dsgkeyjVEEZj9wrGrqlH+8OlNob9Iptyl+6L5+ToOLJmHm4JwOPatin1b2Bzp5R5YRQJ+oiedx7o1H7wJzhA==
  /jest-config/22.4.4:
    dependencies:
      chalk: 2.4.1
      glob: 7.1.3
      jest-environment-jsdom: 22.4.3
      jest-environment-node: 22.4.3
      jest-get-type: 22.4.3
      jest-jasmine2: 22.4.4
      jest-regex-util: 22.4.3
      jest-resolve: 22.4.3
      jest-util: 22.4.3
      jest-validate: 22.4.4
      pretty-format: 22.4.3
    dev: false
    resolution:
      integrity: sha512-9CKfo1GC4zrXSoMLcNeDvQBfgtqGTB1uP8iDIZ97oB26RCUb886KkKWhVcpyxVDOUxbhN+uzcBCeFe7w+Iem4A==
  /jest-diff/22.4.3:
    dependencies:
      chalk: 2.4.1
      diff: 3.5.0
      jest-get-type: 22.4.3
      pretty-format: 22.4.3
    dev: false
    resolution:
      integrity: sha512-/QqGvCDP5oZOF6PebDuLwrB2BMD8ffJv6TAGAdEVuDx1+uEgrHpSFrfrOiMRx2eJ1hgNjlQrOQEHetVwij90KA==
  /jest-docblock/22.4.3:
    dependencies:
      detect-newline: 2.1.0
    dev: false
    resolution:
      integrity: sha512-uPKBEAw7YrEMcXueMKZXn/rbMxBiSv48fSqy3uEnmgOlQhSX+lthBqHb1fKWNVmFqAp9E/RsSdBfiV31LbzaOg==
  /jest-environment-jsdom/22.4.3:
    dependencies:
      jest-mock: 22.4.3
      jest-util: 22.4.3
      jsdom: 11.11.0
    dev: false
    resolution:
      integrity: sha512-FviwfR+VyT3Datf13+ULjIMO5CSeajlayhhYQwpzgunswoaLIPutdbrnfUHEMyJCwvqQFaVtTmn9+Y8WCt6n1w==
  /jest-environment-node/22.4.3:
    dependencies:
      jest-mock: 22.4.3
      jest-util: 22.4.3
    dev: false
    resolution:
      integrity: sha512-reZl8XF6t/lMEuPWwo9OLfttyC26A5AMgDyEQ6DBgZuyfyeNUzYT8BFo6uxCCP/Av/b7eb9fTi3sIHFPBzmlRA==
  /jest-get-type/22.4.3:
    dev: false
    resolution:
      integrity: sha512-/jsz0Y+V29w1chdXVygEKSz2nBoHoYqNShPe+QgxSNjAuP1i8+k4LbQNrfoliKej0P45sivkSCh7yiD6ubHS3w==
  /jest-haste-map/22.4.3:
    dependencies:
      fb-watchman: 2.0.0
      graceful-fs: 4.1.11
      jest-docblock: 22.4.3
      jest-serializer: 22.4.3
      jest-worker: 22.4.3
      micromatch: 2.3.11
      sane: 2.5.2
    dev: false
    resolution:
      integrity: sha512-4Q9fjzuPVwnaqGKDpIsCSoTSnG3cteyk2oNVjBX12HHOaF1oxql+uUiqZb5Ndu7g/vTZfdNwwy4WwYogLh29DQ==
  /jest-jasmine2/22.4.4:
    dependencies:
      chalk: 2.4.1
      co: 4.6.0
      expect: 22.4.3
      graceful-fs: 4.1.11
      is-generator-fn: 1.0.0
      jest-diff: 22.4.3
      jest-matcher-utils: 22.4.3
      jest-message-util: 22.4.3
      jest-snapshot: 22.4.3
      jest-util: 22.4.3
      source-map-support: 0.5.9
    dev: false
    resolution:
      integrity: sha512-nK3vdUl50MuH7vj/8at7EQVjPGWCi3d5+6aCi7Gxy/XMWdOdbH1qtO/LjKbqD8+8dUAEH+BVVh7HkjpCWC1CSw==
  /jest-leak-detector/22.4.3:
    dependencies:
      pretty-format: 22.4.3
    dev: false
    resolution:
      integrity: sha512-NZpR/Ls7+ndO57LuXROdgCGz2RmUdC541tTImL9bdUtU3WadgFGm0yV+Ok4Fuia/1rLAn5KaJ+i76L6e3zGJYQ==
  /jest-matcher-utils/22.4.3:
    dependencies:
      chalk: 2.4.1
      jest-get-type: 22.4.3
      pretty-format: 22.4.3
    dev: false
    resolution:
      integrity: sha512-lsEHVaTnKzdAPR5t4B6OcxXo9Vy4K+kRRbG5gtddY8lBEC+Mlpvm1CJcsMESRjzUhzkz568exMV1hTB76nAKbA==
  /jest-message-util/22.4.3:
    dependencies:
      '@babel/code-frame': 7.0.0
      chalk: 2.4.1
      micromatch: 2.3.11
      slash: 1.0.0
      stack-utils: 1.0.1
    dev: false
    resolution:
      integrity: sha512-iAMeKxhB3Se5xkSjU0NndLLCHtP4n+GtCqV0bISKA5dmOXQfEbdEmYiu2qpnWBDCQdEafNDDU6Q+l6oBMd/+BA==
  /jest-mock/22.4.3:
    dev: false
    resolution:
      integrity: sha512-+4R6mH5M1G4NK16CKg9N1DtCaFmuxhcIqF4lQK/Q1CIotqMs/XBemfpDPeVZBFow6iyUNu6EBT9ugdNOTT5o5Q==
  /jest-regex-util/22.4.3:
    dev: false
    resolution:
      integrity: sha512-LFg1gWr3QinIjb8j833bq7jtQopiwdAs67OGfkPrvy7uNUbVMfTXXcOKXJaeY5GgjobELkKvKENqq1xrUectWg==
  /jest-resolve-dependencies/22.4.3:
    dependencies:
      jest-regex-util: 22.4.3
    dev: false
    resolution:
      integrity: sha512-06czCMVToSN8F2U4EvgSB1Bv/56gc7MpCftZ9z9fBgUQM7dzHGCMBsyfVA6dZTx8v0FDcnALf7hupeQxaBCvpA==
  /jest-resolve/22.4.3:
    dependencies:
      browser-resolve: 1.11.3
      chalk: 2.4.1
    dev: false
    resolution:
      integrity: sha512-u3BkD/MQBmwrOJDzDIaxpyqTxYH+XqAXzVJP51gt29H8jpj3QgKof5GGO2uPGKGeA1yTMlpbMs1gIQ6U4vcRhw==
  /jest-runner/22.4.4:
    dependencies:
      exit: 0.1.2
      jest-config: 22.4.4
      jest-docblock: 22.4.3
      jest-haste-map: 22.4.3
      jest-jasmine2: 22.4.4
      jest-leak-detector: 22.4.3
      jest-message-util: 22.4.3
      jest-runtime: 22.4.4
      jest-util: 22.4.3
      jest-worker: 22.4.3
      throat: 4.1.0
    dev: false
    resolution:
      integrity: sha512-5S/OpB51igQW9xnkM5Tgd/7ZjiAuIoiJAVtvVTBcEBiXBIFzWM3BAMPBM19FX68gRV0KWyFuGKj0EY3M3aceeQ==
  /jest-runtime/22.4.4:
    dependencies:
      babel-core: 6.26.3
      babel-jest: /babel-jest/22.4.4/babel-core@6.26.3
      babel-plugin-istanbul: 4.1.6
      chalk: 2.4.1
      convert-source-map: 1.6.0
      exit: 0.1.2
      graceful-fs: 4.1.11
      jest-config: 22.4.4
      jest-haste-map: 22.4.3
      jest-regex-util: 22.4.3
      jest-resolve: 22.4.3
      jest-util: 22.4.3
      jest-validate: 22.4.4
      json-stable-stringify: 1.0.1
      micromatch: 2.3.11
      realpath-native: 1.0.2
      slash: 1.0.0
      strip-bom: 3.0.0
      write-file-atomic: 2.3.0
      yargs: 10.1.2
    dev: false
    hasBin: true
    resolution:
      integrity: sha512-WRTj9m///npte1YjuphCYX7GRY/c2YvJImU9t7qOwFcqHr4YMzmX6evP/3Sehz5DKW2Vi8ONYPCFWe36JVXxfw==
  /jest-serializer/22.4.3:
    dev: false
    resolution:
      integrity: sha512-uPaUAppx4VUfJ0QDerpNdF43F68eqKWCzzhUlKNDsUPhjOon7ZehR4C809GCqh765FoMRtTVUVnGvIoskkYHiw==
  /jest-snapshot/22.4.3:
    dependencies:
      chalk: 2.4.1
      jest-diff: 22.4.3
      jest-matcher-utils: 22.4.3
      mkdirp: 0.5.1
      natural-compare: 1.4.0
      pretty-format: 22.4.3
    dev: false
    resolution:
      integrity: sha512-JXA0gVs5YL0HtLDCGa9YxcmmV2LZbwJ+0MfyXBBc5qpgkEYITQFJP7XNhcHFbUvRiniRpRbGVfJrOoYhhGE0RQ==
  /jest-util/22.4.3:
    dependencies:
      callsites: 2.0.0
      chalk: 2.4.1
      graceful-fs: 4.1.11
      is-ci: 1.2.1
      jest-message-util: 22.4.3
      mkdirp: 0.5.1
      source-map: 0.6.1
    dev: false
    resolution:
      integrity: sha512-rfDfG8wyC5pDPNdcnAlZgwKnzHvZDu8Td2NJI/jAGKEGxJPYiE4F0ss/gSAkG4778Y23Hvbz+0GMrDJTeo7RjQ==
  /jest-validate/22.4.4:
    dependencies:
      chalk: 2.4.1
      jest-config: 22.4.4
      jest-get-type: 22.4.3
      leven: 2.1.0
      pretty-format: 22.4.3
    dev: false
    resolution:
      integrity: sha512-dmlf4CIZRGvkaVg3fa0uetepcua44DHtktHm6rcoNVtYlpwe6fEJRkMFsaUVcFHLzbuBJ2cPw9Gl9TKfnzMVwg==
  /jest-worker/22.4.3:
    dependencies:
      merge-stream: 1.0.1
    dev: false
    resolution:
      integrity: sha512-B1ucW4fI8qVAuZmicFxI1R3kr2fNeYJyvIQ1rKcuLYnenFV5K5aMbxFj6J0i00Ju83S8jP2d7Dz14+AvbIHRYQ==
  /jest/22.4.4:
    dependencies:
      import-local: 1.0.0
      jest-cli: 22.4.4
    dev: false
    engines:
      node: '>= 6'
    hasBin: true
    resolution:
      integrity: sha512-eBhhW8OS/UuX3HxgzNBSVEVhSuRDh39Z1kdYkQVWna+scpgsrD7vSeBI7tmEvsguPDMnfJodW28YBnhv/BzSew==
  /jju/1.3.0:
    dev: false
    resolution:
      integrity: sha1-2t2e8BkkvHKLA/L3l5vb1i96Kqo=
  /js-base64/2.4.9:
    dev: false
    resolution:
      integrity: sha512-xcinL3AuDJk7VSzsHgb9DvvIXayBbadtMZ4HFPx8rUszbW1MuNMlwYVC4zzCZ6e1sqZpnNS5ZFYOhXqA39T7LQ==
  /js-tokens/3.0.2:
    dev: false
    resolution:
      integrity: sha1-mGbfOVECEw449/mWvOtlRDIJwls=
  /js-tokens/4.0.0:
    dev: false
    resolution:
      integrity: sha512-RdJUflcE3cUzKiMqQgsCu06FPu9UdIJO0beYbPhHN4k6apgJtifcoCtT9bcxOpYBtpD2kCM6Sbzg4CausW/PKQ==
  /js-yaml/3.9.1:
    dependencies:
      argparse: 1.0.10
      esprima: 4.0.1
    dev: false
    hasBin: true
    resolution:
      integrity: sha512-CbcG379L1e+mWBnLvHWWeLs8GyV/EMw862uLI3c+GxVyDHWZcjZinwuBd3iW2pgxgIlksW/1vNJa4to+RvDOww==
  /jsbn/0.1.1:
    dev: false
    resolution:
      integrity: sha1-peZUwuWi3rXyAdls77yoDA7y9RM=
  /jsdom/11.11.0:
    dependencies:
      abab: 1.0.4
      acorn: 5.7.3
      acorn-globals: 4.3.0
      array-equal: 1.0.0
      cssom: 0.3.4
      cssstyle: 0.3.1
      data-urls: 1.1.0
      domexception: 1.0.1
      escodegen: 1.11.0
      html-encoding-sniffer: 1.0.2
      left-pad: 1.3.0
      nwsapi: 2.0.9
      parse5: 4.0.0
      pn: 1.1.0
      request: 2.88.0
      request-promise-native: /request-promise-native/1.0.5/request@2.88.0
      sax: 1.2.4
      symbol-tree: 3.2.2
      tough-cookie: 2.4.3
      w3c-hr-time: 1.0.1
      webidl-conversions: 4.0.2
      whatwg-encoding: 1.0.5
      whatwg-mimetype: 2.2.0
      whatwg-url: 6.5.0
      ws: 4.1.0
      xml-name-validator: 3.0.0
    dev: false
    resolution:
      integrity: sha512-ou1VyfjwsSuWkudGxb03FotDajxAto6USAlmMZjE2lc0jCznt7sBWkhfRBRaWwbnmDqdMSTKTLT5d9sBFkkM7A==
  /jsesc/0.5.0:
    dev: false
    hasBin: true
    resolution:
      integrity: sha1-597mbjXW/Bb3EP6R1c9p9w8IkR0=
  /jsesc/1.3.0:
    dev: false
    hasBin: true
    resolution:
      integrity: sha1-RsP+yMGJKxKwgz25vHYiF226s0s=
  /json-loader/0.5.7:
    dev: false
    resolution:
      integrity: sha512-QLPs8Dj7lnf3e3QYS1zkCo+4ZwqOiF9d/nZnYozTISxXWCfNs9yuky5rJw4/W34s7POaNlbZmQGaB5NiXCbP4w==
  /json-parse-better-errors/1.0.2:
    dev: false
    resolution:
      integrity: sha512-mrqyZKfX5EhL7hvqcV6WG1yYjnjeuYDzDhhcAAUrq8Po85NBQBJP+ZDUT75qZQ98IkUoBqdkExkukOU7Ts2wrw==
  /json-schema-traverse/0.3.1:
    dev: false
    resolution:
      integrity: sha1-NJptRMU6Ud6JtAgFxdXlm0F9M0A=
  /json-schema-traverse/0.4.1:
    dev: false
    resolution:
      integrity: sha512-xbbCH5dCYU5T8LcEhhuh7HJ88HXuW3qsI3Y0zOZFKfZEHcpWiHU/Jxzk629Brsab/mMiHQti9wMP+845RPe3Vg==
  /json-schema/0.2.3:
    dev: false
    resolution:
      integrity: sha1-tIDIkuWaLwWVTOcnvT8qTogvnhM=
  /json-stable-stringify/1.0.1:
    dependencies:
      jsonify: 0.0.0
    dev: false
    resolution:
      integrity: sha1-mnWdOcXy/1A/1TAGRu1EX4jE+a8=
  /json-stringify-safe/5.0.1:
    dev: false
    resolution:
      integrity: sha1-Epai1Y/UXxmg9s4B1lcB4sc1tus=
  /json3/3.3.2:
    dev: false
    resolution:
      integrity: sha1-PAQ0dD35Pi9cQq7nsZvLSDV19OE=
  /json5/0.5.1:
    dev: false
    hasBin: true
    resolution:
      integrity: sha1-Hq3nrMASA0rYTiOWdn6tn6VJWCE=
  /jsonfile/2.4.0:
    dev: false
    optionalDependencies:
      graceful-fs: 4.1.11
    resolution:
      integrity: sha1-NzaitCi4e72gzIO1P6PWM6NcKug=
  /jsonfile/4.0.0:
    dev: false
    optionalDependencies:
      graceful-fs: 4.1.11
    resolution:
      integrity: sha1-h3Gq4HmbZAdrdmQPygWPnBDjPss=
  /jsonify/0.0.0:
    dev: false
    resolution:
      integrity: sha1-LHS27kHZPKUbe1qu6PUDYx0lKnM=
  /jsprim/1.4.1:
    dependencies:
      assert-plus: 1.0.0
      extsprintf: 1.3.0
      json-schema: 0.2.3
      verror: 1.10.0
    dev: false
    engines:
      '0': node >=0.6.0
    resolution:
      integrity: sha1-MT5mvB5cwG5Di8G3SZwuXFastqI=
  /karma-coverage/0.5.5:
    dependencies:
      dateformat: 1.0.12
      istanbul: 0.4.5
      minimatch: 3.0.4
      source-map: 0.5.7
    dev: false
    resolution:
      integrity: sha1-sNWLECXVnVxmICYxhvHVj11TSMU=
  /karma-mocha-clean-reporter/0.0.1:
    dependencies:
      chalk: 1.1.3
      karma: 0.13.22
      log-symbols: 1.0.2
      mocha-clean: 0.4.0
    dev: false
    resolution:
      integrity: sha1-6G961LxefGLX8uJC3ydRzPk/Rvo=
  /karma-mocha/1.3.0:
    dependencies:
      minimist: 1.2.0
    dev: false
    resolution:
      integrity: sha1-7qrH/8DiAetjxGdEDStpx883eL8=
  /karma-phantomjs-launcher/1.0.4:
    dependencies:
      lodash: 4.17.11
      phantomjs-prebuilt: 2.1.16
    dev: false
    peerDependencies:
      karma: '>=0.9'
    resolution:
      integrity: sha1-0jyjSAG9qYY60xjju0vUBisTrNI=
  /karma-phantomjs-launcher/1.0.4/karma@0.13.22:
    dependencies:
      karma: 0.13.22
      lodash: 4.17.11
      phantomjs-prebuilt: 2.1.16
    dev: false
    id: registry.npmjs.org/karma-phantomjs-launcher/1.0.4
    peerDependencies:
      karma: '>=0.9'
    resolution:
      integrity: sha1-0jyjSAG9qYY60xjju0vUBisTrNI=
  /karma-sinon-chai/1.2.4:
    dependencies:
      lolex: 1.6.0
    dev: false
    peerDependencies:
      chai: ^3.2.0
      sinon: ^1.17.2
      sinon-chai: ^2.8.0
    resolution:
      integrity: sha1-/qk19ivjNmzwJxyNi+UcDHDkCrw=
  /karma-sinon-chai/1.2.4/5fc1304e1e69a328078cebf8183ed10a:
    dependencies:
      chai: 3.5.0
      lolex: 1.6.0
      sinon: 1.17.7
      sinon-chai: /sinon-chai/2.8.0/chai@3.5.0+sinon@1.17.7
    dev: false
    id: registry.npmjs.org/karma-sinon-chai/1.2.4
    peerDependencies:
      chai: ^3.2.0
      sinon: ^1.17.2
      sinon-chai: ^2.8.0
    resolution:
      integrity: sha1-/qk19ivjNmzwJxyNi+UcDHDkCrw=
  /karma-webpack/2.0.9:
    dependencies:
      async: 0.9.2
      loader-utils: 0.2.17
      lodash: 3.10.1
      source-map: 0.5.7
      webpack-dev-middleware: 1.12.2
    dev: false
    peerDependencies:
      webpack: ^1.0.0 || ^2.0.0 || ^3.0.0
    resolution:
      integrity: sha512-F1j3IG/XhiMzcunAXbWXH95uizjzr3WdTzmVWlta8xqxcCtAu9FByCb4sccIMxaVFAefpgnUW9KlCo0oLvIX6A==
  /karma-webpack/2.0.9/webpack@3.11.0:
    dependencies:
      async: 0.9.2
      loader-utils: 0.2.17
      lodash: 3.10.1
      source-map: 0.5.7
      webpack: 3.11.0
      webpack-dev-middleware: /webpack-dev-middleware/1.12.2/webpack@3.11.0
    dev: false
    id: registry.npmjs.org/karma-webpack/2.0.9
    peerDependencies:
      webpack: ^1.0.0 || ^2.0.0 || ^3.0.0
    resolution:
      integrity: sha512-F1j3IG/XhiMzcunAXbWXH95uizjzr3WdTzmVWlta8xqxcCtAu9FByCb4sccIMxaVFAefpgnUW9KlCo0oLvIX6A==
  /karma/0.13.22:
    dependencies:
      batch: 0.5.3
      bluebird: 2.11.0
      body-parser: 1.18.3
      chokidar: 1.7.0
      colors: 1.2.5
      connect: 3.6.6
      core-js: 2.5.7
      di: 0.0.1
      dom-serialize: 2.2.1
      expand-braces: 0.1.2
      glob: 7.0.6
      graceful-fs: 4.1.11
      http-proxy: 1.17.0
      isbinaryfile: 3.0.3
      lodash: 3.10.1
      log4js: 0.6.38
      mime: 1.6.0
      minimatch: 3.0.4
      optimist: 0.6.1
      rimraf: 2.5.4
      socket.io: 1.7.4
      source-map: 0.5.7
      useragent: 2.3.0
    dev: false
    engines:
      node: 0.10 || 0.12 || 4 || 5
    hasBin: true
    resolution:
      integrity: sha1-B3ULG9Bj1+fnuRvNLmNU2PKqh0Q=
  /kew/0.7.0:
    dev: false
    resolution:
      integrity: sha1-edk9LTM2PW/dKXCzNdkUGtWR15s=
  /kind-of/3.2.2:
    dependencies:
      is-buffer: 1.1.6
    dev: false
    engines:
      node: '>=0.10.0'
    resolution:
      integrity: sha1-MeohpzS6ubuw8yRm2JOupR5KPGQ=
  /kind-of/4.0.0:
    dependencies:
      is-buffer: 1.1.6
    dev: false
    engines:
      node: '>=0.10.0'
    resolution:
      integrity: sha1-IIE989cSkosgc3hpGkUGb65y3Vc=
  /kind-of/5.1.0:
    dev: false
    engines:
      node: '>=0.10.0'
    resolution:
      integrity: sha512-NGEErnH6F2vUuXDh+OlbcKW7/wOcfdRHaZ7VWtqCztfHri/++YKmP51OdWeGPuqCOba6kk2OTe5d02VmTB80Pw==
  /kind-of/6.0.2:
    dev: false
    engines:
      node: '>=0.10.0'
    resolution:
      integrity: sha512-s5kLOcnH0XqDO+FvuaLX8DDjZ18CGFk7VygH40QoKPUQhW4e2rvM0rwUq0t8IQDOwYSeLK01U90OjzBTme2QqA==
  /klaw/1.3.1:
    dev: false
    optionalDependencies:
      graceful-fs: 4.1.11
    resolution:
      integrity: sha1-QIhDO0azsbolnXh4XY6W9zugJDk=
  /lazy-cache/1.0.4:
    dev: false
    engines:
      node: '>=0.10.0'
    resolution:
      integrity: sha1-odePw6UEdMuAhF07O24dpJpEbo4=
  /lcid/1.0.0:
    dependencies:
      invert-kv: 1.0.0
    dev: false
    engines:
      node: '>=0.10.0'
    resolution:
      integrity: sha1-MIrMr6C8SDo4Z7S28rlQYlHRuDU=
  /left-pad/1.3.0:
    dev: false
    resolution:
      integrity: sha512-XI5MPzVNApjAyhQzphX8BkmKsKUxD4LdyK24iZeQGinBN9yTQT3bFlCBy/aVx2HrNcqQGsdot8ghrjyrvMCoEA==
  /leven/2.1.0:
    dev: false
    engines:
      node: '>=0.10.0'
    resolution:
      integrity: sha1-wuep93IJTe6dNCAq6KzORoeHVYA=
  /levn/0.2.5:
    dependencies:
      prelude-ls: 1.1.2
      type-check: 0.3.2
    dev: false
    engines:
      node: '>= 0.8.0'
    resolution:
      integrity: sha1-uo0znQykphDjo/FFucr0iAcVUFQ=
  /levn/0.3.0:
    dependencies:
      prelude-ls: 1.1.2
      type-check: 0.3.2
    dev: false
    engines:
      node: '>= 0.8.0'
    resolution:
      integrity: sha1-OwmSTt+fCDwEkP3UwLxEIeBHZO4=
  /liftoff/2.5.0:
    dependencies:
      extend: 3.0.2
      findup-sync: 2.0.0
      fined: 1.1.0
      flagged-respawn: 1.0.0
      is-plain-object: 2.0.4
      object.map: 1.0.1
      rechoir: 0.6.2
      resolve: 1.8.1
    dev: false
    engines:
      node: '>= 0.8'
    resolution:
      integrity: sha1-IAkpG7Mc6oYbvxCnwVooyvdcMew=
  /livereload-js/2.3.0:
    dev: false
    resolution:
      integrity: sha512-j1R0/FeGa64Y+NmqfZhyoVRzcFlOZ8sNlKzHjh4VvLULFACZhn68XrX5DFg2FhMvSMJmROuFxRSa560ECWKBMg==
  /load-json-file/1.1.0:
    dependencies:
      graceful-fs: 4.1.11
      parse-json: 2.2.0
      pify: 2.3.0
      pinkie-promise: 2.0.1
      strip-bom: 2.0.0
    dev: false
    engines:
      node: '>=0.10.0'
    resolution:
      integrity: sha1-lWkFcI1YtLq0wiYbBPWfMcmTdMA=
  /load-json-file/2.0.0:
    dependencies:
      graceful-fs: 4.1.11
      parse-json: 2.2.0
      pify: 2.3.0
      strip-bom: 3.0.0
    dev: false
    engines:
      node: '>=4'
    resolution:
      integrity: sha1-eUfkIUmvgNaWy/eXvKq8/h/inKg=
  /loader-runner/2.3.1:
    dev: false
    engines:
      node: '>=4.3.0 <5.0.0 || >=5.10'
    resolution:
      integrity: sha512-By6ZFY7ETWOc9RFaAIb23IjJVcM4dvJC/N57nmdz9RSkMXvAXGI7SyVlAw3v8vjtDRlqThgVDVmTnr9fqMlxkw==
  /loader-utils/0.2.17:
    dependencies:
      big.js: 3.2.0
      emojis-list: 2.1.0
      json5: 0.5.1
      object-assign: 4.1.1
    dev: false
    resolution:
      integrity: sha1-+G5jdNQyBabmxg6RlvF8Apm/s0g=
  /loader-utils/1.1.0:
    dependencies:
      big.js: 3.2.0
      emojis-list: 2.1.0
      json5: 0.5.1
    dev: false
    engines:
      node: '>=4.0.0'
    resolution:
      integrity: sha1-yYrvSIvM7aL/teLeZG1qdUQp9c0=
  /locate-path/2.0.0:
    dependencies:
      p-locate: 2.0.0
      path-exists: 3.0.0
    dev: false
    engines:
      node: '>=4'
    resolution:
      integrity: sha1-K1aLJl7slExtnA3pw9u7ygNUzY4=
  /lodash._baseclone/4.5.7:
    dev: false
    resolution:
      integrity: sha1-zkKt4IOE711i+nfDD2GkbmhvhDQ=
  /lodash._basecopy/3.0.1:
    dev: false
    resolution:
      integrity: sha1-jaDmqHbPNEwK2KVIghEd08XHyjY=
  /lodash._basetostring/3.0.1:
    dev: false
    resolution:
      integrity: sha1-0YYdh3+CSlL2aYMtyvPuFVZqB9U=
  /lodash._basevalues/3.0.0:
    dev: false
    resolution:
      integrity: sha1-W3dXYoAr3j0yl1A+JjAIIP32Ybc=
  /lodash._escapehtmlchar/2.4.1:
    dependencies:
      lodash._htmlescapes: 2.4.1
    dev: false
    resolution:
      integrity: sha1-32fDu2t+jh6DGrSL+geVuSr+iZ0=
  /lodash._escapestringchar/2.4.1:
    dev: false
    resolution:
      integrity: sha1-7P4iYYoq3lC/7qQ5N+Ud9m8O23I=
  /lodash._getnative/3.9.1:
    dev: false
    resolution:
      integrity: sha1-VwvH3t5G1hzc3mh9ZdPuy6o6r/U=
  /lodash._htmlescapes/2.4.1:
    dev: false
    resolution:
      integrity: sha1-MtFL8IRLbeb4tioFG09nwii2JMs=
  /lodash._isiterateecall/3.0.9:
    dev: false
    resolution:
      integrity: sha1-UgOte6Ql+uhCRg5pbbnPPmqsBXw=
  /lodash._isnative/2.4.1:
    dev: false
    resolution:
      integrity: sha1-PqZAS3hKe+g2x7V1gOHN95sUgyw=
  /lodash._objecttypes/2.4.1:
    dev: false
    resolution:
      integrity: sha1-fAt/admKH3ZSn4kLDNsbTf7BHBE=
  /lodash._reescape/3.0.0:
    dev: false
    resolution:
      integrity: sha1-Kx1vXf4HyKNVdT5fJ/rH8c3hYWo=
  /lodash._reevaluate/3.0.0:
    dev: false
    resolution:
      integrity: sha1-WLx0xAZklTrgsSTYBpltrKQx4u0=
  /lodash._reinterpolate/2.4.1:
    dev: false
    resolution:
      integrity: sha1-TxInqlqHEfxjL1sHofRgequLMiI=
  /lodash._reinterpolate/3.0.0:
    dev: false
    resolution:
      integrity: sha1-DM8tiRZq8Ds2Y8eWU4t1rG4RTZ0=
  /lodash._reunescapedhtml/2.4.1:
    dependencies:
      lodash._htmlescapes: 2.4.1
      lodash.keys: 2.4.1
    dev: false
    resolution:
      integrity: sha1-dHxPxAED6zu4oJduVx96JlnpO6c=
  /lodash._root/3.0.1:
    dev: false
    resolution:
      integrity: sha1-+6HEUkwZ7ppfgTa0YJ8BfPTe1pI=
  /lodash._shimkeys/2.4.1:
    dependencies:
      lodash._objecttypes: 2.4.1
    dev: false
    resolution:
      integrity: sha1-bpzJZm/wgfC1psl4uD4kLmlJ0gM=
  /lodash._stack/4.1.3:
    dev: false
    resolution:
      integrity: sha1-dRqnbBuWSwR+dtFPxyoJP8teLdA=
  /lodash.assign/4.2.0:
    dev: false
    resolution:
      integrity: sha1-DZnzzNem0mHRm9rrkkUAXShYCOc=
  /lodash.camelcase/4.3.0:
    dev: false
    resolution:
      integrity: sha1-soqmKIorn8ZRA1x3EfZathkDMaY=
  /lodash.clonedeep/4.5.0:
    dev: false
    resolution:
      integrity: sha1-4j8/nE+Pvd6HJSnBBxhXoIblzO8=
  /lodash.debounce/4.0.8:
    dev: false
    resolution:
      integrity: sha1-gteb/zCmfEAF/9XiUVMArZyk168=
  /lodash.defaults/2.4.1:
    dependencies:
      lodash._objecttypes: 2.4.1
      lodash.keys: 2.4.1
    dev: false
    resolution:
      integrity: sha1-p+iIXwXmiFEUS24SqPNngCa8TFQ=
  /lodash.escape/2.4.1:
    dependencies:
      lodash._escapehtmlchar: 2.4.1
      lodash._reunescapedhtml: 2.4.1
      lodash.keys: 2.4.1
    dev: false
    resolution:
      integrity: sha1-LOEsXghNsKV92l5dHu659dF1o7Q=
  /lodash.escape/3.2.0:
    dependencies:
      lodash._root: 3.0.1
    dev: false
    resolution:
      integrity: sha1-mV7g3BjBtIzJLv+ucaEKq1tIdpg=
  /lodash.get/4.4.2:
    dev: false
    resolution:
      integrity: sha1-LRd/ZS+jHpObRDjVNBSZ36OCXpk=
  /lodash.isarguments/3.1.0:
    dev: false
    resolution:
      integrity: sha1-L1c9hcaiQon/AGY7SRwdM4/zRYo=
  /lodash.isarray/3.0.4:
    dev: false
    resolution:
      integrity: sha1-eeTriMNqgSKvhvhEqpvNhRtfu1U=
  /lodash.isequal/4.5.0:
    dev: false
    resolution:
      integrity: sha1-QVxEePK8wwEgwizhDtMib30+GOA=
  /lodash.isobject/2.4.1:
    dependencies:
      lodash._objecttypes: 2.4.1
    dev: false
    resolution:
      integrity: sha1-Wi5H/mmVPx7mMafrof5k0tBlWPU=
  /lodash.isplainobject/4.0.6:
    dev: false
    resolution:
      integrity: sha1-fFJqUtibRcRcxpC4gWO+BJf1UMs=
  /lodash.keys/2.4.1:
    dependencies:
      lodash._isnative: 2.4.1
      lodash._shimkeys: 2.4.1
      lodash.isobject: 2.4.1
    dev: false
    resolution:
      integrity: sha1-SN6kbfj/djKxDXBrissmWR4rNyc=
  /lodash.keys/3.1.2:
    dependencies:
      lodash._getnative: 3.9.1
      lodash.isarguments: 3.1.0
      lodash.isarray: 3.0.4
    dev: false
    resolution:
      integrity: sha1-TbwEcrFWvlCgsoaFXRvQsMZWCYo=
  /lodash.keysin/4.2.0:
    dev: false
    resolution:
      integrity: sha1-jMP7NcLZSsxEOhhj4C+kB5nqbyg=
  /lodash.merge/4.3.5:
    dependencies:
      lodash._baseclone: 4.5.7
      lodash._stack: 4.1.3
      lodash.isplainobject: 4.0.6
      lodash.keysin: 4.2.0
      lodash.rest: 4.0.5
    dev: false
    resolution:
      integrity: sha1-VOWMTyCD2f7MsVeaYPdLCT1yrRc=
  /lodash.mergewith/4.6.1:
    dev: false
    resolution:
      integrity: sha512-eWw5r+PYICtEBgrBE5hhlT6aAa75f411bgDz/ZL2KZqYV03USvucsxcHUIlGTDTECs1eunpI7HOV7U+WLDvNdQ==
  /lodash.rest/4.0.5:
    dev: false
    resolution:
      integrity: sha1-lU73UEkmIDjJbR/Jiyj9r58Hcqo=
  /lodash.restparam/3.6.1:
    dev: false
    resolution:
      integrity: sha1-k2pOMJ7zMKdkXtQUWYbIWuWyCAU=
  /lodash.sortby/4.7.0:
    dev: false
    resolution:
      integrity: sha1-7dFMgk4sycHgsKG0K7UhBRakJDg=
  /lodash.template/2.4.1:
    dependencies:
      lodash._escapestringchar: 2.4.1
      lodash._reinterpolate: 2.4.1
      lodash.defaults: 2.4.1
      lodash.escape: 2.4.1
      lodash.keys: 2.4.1
      lodash.templatesettings: 2.4.1
      lodash.values: 2.4.1
    dev: false
    resolution:
      integrity: sha1-nmEQB+32KRKal0qzxIuBez4c8g0=
  /lodash.template/3.6.2:
    dependencies:
      lodash._basecopy: 3.0.1
      lodash._basetostring: 3.0.1
      lodash._basevalues: 3.0.0
      lodash._isiterateecall: 3.0.9
      lodash._reinterpolate: 3.0.0
      lodash.escape: 3.2.0
      lodash.keys: 3.1.2
      lodash.restparam: 3.6.1
      lodash.templatesettings: 3.1.1
    dev: false
    resolution:
      integrity: sha1-+M3sxhaaJVvpCYrosMU9N4kx0U8=
  /lodash.templatesettings/2.4.1:
    dependencies:
      lodash._reinterpolate: 2.4.1
      lodash.escape: 2.4.1
    dev: false
    resolution:
      integrity: sha1-6nbHXRHrhtTb6JqDiTu4YZKaxpk=
  /lodash.templatesettings/3.1.1:
    dependencies:
      lodash._reinterpolate: 3.0.0
      lodash.escape: 3.2.0
    dev: false
    resolution:
      integrity: sha1-+zB4RHU7Zrnxr6VOJix0UwfbqOU=
  /lodash.values/2.4.1:
    dependencies:
      lodash.keys: 2.4.1
    dev: false
    resolution:
      integrity: sha1-q/UUQ2s8twUAFieXjLzzCxKA7qQ=
  /lodash/1.0.2:
    dev: false
    engines:
      '0': node
      '1': rhino
    resolution:
      integrity: sha1-j1dWDIO1n8JwvT1WG2kAQ0MOJVE=
  /lodash/3.10.1:
    dev: false
    resolution:
      integrity: sha1-W/Rejkm6QYnhfUgnid/RW9FAt7Y=
  /lodash/3.6.0:
    dev: false
    resolution:
      integrity: sha1-Umao9J3Zib5Pn2gbbyoMVShdDZo=
  /lodash/4.17.11:
    dev: false
    resolution:
      integrity: sha512-cQKh8igo5QUhZ7lg38DYWAxMvjSAKG0A8wGSVimP07SIUEK2UO+arSRKbRZWtelMtN5V0Hkwh5ryOto/SshYIg==
  /log-symbols/1.0.2:
    dependencies:
      chalk: 1.1.3
    dev: false
    engines:
      node: '>=0.10.0'
    resolution:
      integrity: sha1-N2/3tY6jCGoPCfrMdGF+ylAeGhg=
  /log4js/0.6.38:
    dependencies:
      readable-stream: 1.0.34
      semver: 4.3.6
    dev: false
    engines:
      node: '>=0.8'
    resolution:
      integrity: sha1-LElBFmldb7JUgJQ9P8hy5mKlIv0=
  /lolex/1.3.2:
    dev: false
    resolution:
      integrity: sha1-fD2mL/yzDw9agKJWbKJORdigHzE=
  /lolex/1.4.0:
    dev: false
    resolution:
      integrity: sha1-LycSsbwYDendzF06epbvPAuxYq0=
  /lolex/1.6.0:
    dev: false
    resolution:
      integrity: sha1-OpoCg0UqR9dDnnJzG54H1zhuSfY=
  /longest/1.0.1:
    dev: false
    engines:
      node: '>=0.10.0'
    resolution:
      integrity: sha1-MKCy2jj3N3DoKUoNIuZiXtd9AJc=
  /loose-envify/1.4.0:
    dependencies:
      js-tokens: 4.0.0
    dev: false
    hasBin: true
    resolution:
      integrity: sha512-lyuxPGr/Wfhrlem2CL/UcnUc1zcqKAImBDzukY7Y5F/yQiNdko6+fRLevlw1HgMySw7f611UIY408EtxRSoK3Q==
  /loud-rejection/1.6.0:
    dependencies:
      currently-unhandled: 0.4.1
      signal-exit: 3.0.2
    dev: false
    engines:
      node: '>=0.10.0'
    resolution:
      integrity: sha1-W0b4AUft7leIcPCG0Eghz5mOVR8=
  /lru-cache/2.7.3:
    dev: false
    resolution:
      integrity: sha1-bUUk6LlV+V1PW1iFHOId1y+06VI=
  /lru-cache/4.1.3:
    dependencies:
      pseudomap: 1.0.2
      yallist: 2.1.2
    dev: false
    resolution:
      integrity: sha512-fFEhvcgzuIoJVUF8fYr5KR0YqxD238zgObTps31YdADwPPAp82a4M8TrckkWyx7ekNlf9aBcVn81cFwwXngrJA==
  /make-iterator/1.0.1:
    dependencies:
      kind-of: 6.0.2
    dev: false
    engines:
      node: '>=0.10.0'
    resolution:
      integrity: sha512-pxiuXh0iVEq7VM7KMIhs5gxsfxCux2URptUQaXo4iZZJxBAzTPOLE2BumO5dbfVYq/hBJFBR/a1mFDmOx5AGmw==
  /makeerror/1.0.11:
    dependencies:
      tmpl: 1.0.4
    dev: false
    resolution:
      integrity: sha1-4BpckQnyr3lmDk6LlYd5AYT1qWw=
  /map-cache/0.2.2:
    dev: false
    engines:
      node: '>=0.10.0'
    resolution:
      integrity: sha1-wyq9C9ZSXZsFFkW7TyasXcmKDb8=
  /map-obj/1.0.1:
    dev: false
    engines:
      node: '>=0.10.0'
    resolution:
      integrity: sha1-2TPOuSBdgr3PSIb2dCvcK03qFG0=
  /map-stream/0.0.7:
    dev: false
    resolution:
      integrity: sha1-ih8HiW2CsQkmvTdEokIACfiJdKg=
  /map-visit/1.0.0:
    dependencies:
      object-visit: 1.0.1
    dev: false
    engines:
      node: '>=0.10.0'
    resolution:
      integrity: sha1-7Nyo8TFE5mDxtb1B8S80edmN+48=
  /math-random/1.0.1:
    dev: false
    resolution:
      integrity: sha1-izqsWIuKZuSXXjzepn97sylgH6w=
  /md5.js/1.3.5:
    dependencies:
      hash-base: 3.0.4
      inherits: 2.0.3
      safe-buffer: 5.1.2
    dev: false
    resolution:
      integrity: sha512-xitP+WxNPcTTOgnTJcrhM0xvdPepipPSf3I8EIpGKeFLjt3PlJLIDG3u8EX53ZIubkb+5U2+3rELYpEhHhzdkg==
  /media-typer/0.3.0:
    dev: false
    engines:
      node: '>= 0.6'
    resolution:
      integrity: sha1-hxDXrwqmJvj/+hzgAWhUUmMlV0g=
  /mem/1.1.0:
    dependencies:
      mimic-fn: 1.2.0
    dev: false
    engines:
      node: '>=4'
    resolution:
      integrity: sha1-Xt1StIXKHZAP5kiVUFOZoN+kX3Y=
  /memory-fs/0.4.1:
    dependencies:
      errno: 0.1.7
      readable-stream: 2.3.6
    dev: false
    resolution:
      integrity: sha1-OpoguEYlI+RHz7x+i7gO1me/xVI=
  /meow/3.7.0:
    dependencies:
      camelcase-keys: 2.1.0
      decamelize: 1.2.0
      loud-rejection: 1.6.0
      map-obj: 1.0.1
      minimist: 1.2.0
      normalize-package-data: 2.4.0
      object-assign: 4.1.1
      read-pkg-up: 1.0.1
      redent: 1.0.0
      trim-newlines: 1.0.0
    dev: false
    engines:
      node: '>=0.10.0'
    resolution:
      integrity: sha1-cstmi0JSKCkKu/qFaJJYcwioAfs=
  /merge-descriptors/1.0.1:
    dev: false
    resolution:
      integrity: sha1-sAqqVW3YtEVoFQ7J0blT8/kMu2E=
  /merge-stream/1.0.1:
    dependencies:
      readable-stream: 2.3.6
    dev: false
    resolution:
      integrity: sha1-QEEgLVCKNCugAXQAjfDCUbjBNeE=
  /merge/1.2.0:
    dev: false
    resolution:
      integrity: sha1-dTHjnUlJwoGma4xabgJl6LBYlNo=
  /merge2/1.0.3:
    dev: false
    engines:
      node: '>=0.10'
    resolution:
      integrity: sha1-+kT4siYmFaty8ICKQB1HinDjlNs=
  /methods/1.1.2:
    dev: false
    engines:
      node: '>= 0.6'
    resolution:
      integrity: sha1-VSmk1nZUE07cxSZmVoNbD4Ua/O4=
  /micromatch/2.3.11:
    dependencies:
      arr-diff: 2.0.0
      array-unique: 0.2.1
      braces: 1.8.5
      expand-brackets: 0.1.5
      extglob: 0.3.2
      filename-regex: 2.0.1
      is-extglob: 1.0.0
      is-glob: 2.0.1
      kind-of: 3.2.2
      normalize-path: 2.1.1
      object.omit: 2.0.1
      parse-glob: 3.0.4
      regex-cache: 0.4.4
    dev: false
    engines:
      node: '>=0.10.0'
    resolution:
      integrity: sha1-hmd8l9FyCzY0MdBNDRUpO9OMFWU=
  /micromatch/3.1.10:
    dependencies:
      arr-diff: 4.0.0
      array-unique: 0.3.2
      braces: 2.3.2
      define-property: 2.0.2
      extend-shallow: 3.0.2
      extglob: 2.0.4
      fragment-cache: 0.2.1
      kind-of: 6.0.2
      nanomatch: 1.2.13
      object.pick: 1.3.0
      regex-not: 1.0.2
      snapdragon: 0.8.2
      to-regex: 3.0.2
    dev: false
    engines:
      node: '>=0.10.0'
    resolution:
      integrity: sha512-MWikgl9n9M3w+bpsY3He8L+w9eF9338xRl8IAO5viDizwSzziFEyUzo2xrrloB64ADbTf8uA8vRqqttDTOmccg==
  /miller-rabin/4.0.1:
    dependencies:
      bn.js: 4.11.8
      brorand: 1.1.0
    dev: false
    hasBin: true
    resolution:
      integrity: sha512-115fLhvZVqWwHPbClyntxEVfVDfl9DLLTuJvq3g2O/Oxi8AiNouAHvDSzHS0viUJc+V5vm3eq91Xwqn9dp4jRA==
  /mime-db/1.37.0:
    dev: false
    engines:
      node: '>= 0.6'
    resolution:
      integrity: sha512-R3C4db6bgQhlIhPU48fUtdVmKnflq+hRdad7IyKhtFj06VPNVdk2RhiYL3UjQIlso8L+YxAtFkobT0VK+S/ybg==
  /mime-types/2.1.21:
    dependencies:
      mime-db: 1.37.0
    dev: false
    engines:
      node: '>= 0.6'
    resolution:
      integrity: sha512-3iL6DbwpyLzjR3xHSFNFeb9Nz/M8WDkX33t1GFQnFOllWk8pOrh/LSrB5OXlnlW5P9LH73X6loW/eogc+F5lJg==
  /mime/1.3.4:
    dev: false
    hasBin: true
    resolution:
      integrity: sha1-EV+eO2s9rylZmDyzjxSaLUDrXVM=
  /mime/1.4.1:
    dev: false
    hasBin: true
    resolution:
      integrity: sha512-KI1+qOZu5DcW6wayYHSzR/tXKCDC5Om4s1z2QJjDULzLcmf3DvzS7oluY4HCTrc+9FiKmWUgeNLg7W3uIQvxtQ==
  /mime/1.6.0:
    dev: false
    engines:
      node: '>=4'
    hasBin: true
    resolution:
      integrity: sha512-x0Vn8spI+wuJ1O6S7gnbaQg8Pxh4NNHb7KSINmEWKiPE4RKOplvijn+NkmYmmRgP68mc70j2EbeTFRsrswaQeg==
  /mimic-fn/1.2.0:
    dev: false
    engines:
      node: '>=4'
    resolution:
      integrity: sha512-jf84uxzwiuiIVKiOLpfYk7N46TSy8ubTonmneY9vrpHNAnp0QBt2BxWV9dO3/j+BoVAb+a5G6YDPW3M5HOdMWQ==
  /minimalistic-assert/1.0.1:
    dev: false
    resolution:
      integrity: sha512-UtJcAD4yEaGtjPezWuO9wC4nwUnVH/8/Im3yEHQP4b67cXlD/Qr9hdITCU1xDbSEXg2XKNaP8jsReV7vQd00/A==
  /minimalistic-crypto-utils/1.0.1:
    dev: false
    resolution:
      integrity: sha1-9sAMHAsIIkblxNmd+4x8CDsrWCo=
  /minimatch/0.2.14:
    dependencies:
      lru-cache: 2.7.3
      sigmund: 1.0.1
    deprecated: Please update to minimatch 3.0.2 or higher to avoid a RegExp DoS issue
    dev: false
    resolution:
      integrity: sha1-x054BXT2PG+aCQ6Q775u9TpqdWo=
  /minimatch/2.0.10:
    dependencies:
      brace-expansion: 1.1.11
    deprecated: Please update to minimatch 3.0.2 or higher to avoid a RegExp DoS issue
    dev: false
    resolution:
      integrity: sha1-jQh8OcazjAAbl/ynzm0OHoCvusc=
  /minimatch/3.0.4:
    dependencies:
      brace-expansion: 1.1.11
    dev: false
    resolution:
      integrity: sha512-yJHVQEhyqPLUTgt9B83PXu6W3rx4MvvHvSUvToogpwoGDOUQ+yDrR0HRot+yOCdCO7u4hX3pWft6kWBBcqh0UA==
  /minimist/0.0.10:
    dev: false
    resolution:
      integrity: sha1-3j+YVD2/lggr5IrRoMfNqDYwHc8=
  /minimist/0.0.8:
    dev: false
    resolution:
      integrity: sha1-hX/Kv8M5fSYluCKCYuhqp6ARsF0=
  /minimist/0.2.0:
    dev: false
    resolution:
      integrity: sha1-Tf/lJdriuGTGbC4jxicdev3s784=
  /minimist/1.2.0:
    dev: false
    resolution:
      integrity: sha1-o1AIsg9BOD7sH7kU9M1d95omQoQ=
  /minipass/2.3.5:
    dependencies:
      safe-buffer: 5.1.2
      yallist: 3.0.2
    dev: false
    resolution:
      integrity: sha512-Gi1W4k059gyRbyVUZQ4mEqLm0YIUiGYfvxhF6SIlk3ui1WVxMTGfGdQ2SInh3PDrRTVvPKgULkpJtT4RH10+VA==
  /minizlib/1.1.1:
    dependencies:
      minipass: 2.3.5
    dev: false
    resolution:
      integrity: sha512-TrfjCjk4jLhcJyGMYymBH6oTXcWjYbUAXTHDbtnWHjZC25h0cdajHuPE1zxb4DVmu8crfh+HwH/WMuyLG0nHBg==
  /mixin-deep/1.3.1:
    dependencies:
      for-in: 1.0.2
      is-extendable: 1.0.1
    dev: false
    engines:
      node: '>=0.10.0'
    resolution:
      integrity: sha512-8ZItLHeEgaqEvd5lYBXfm4EZSFCX29Jb9K+lAHhDKzReKBQKj3R+7NOF6tjqYi9t4oI8VUfaWITJQm86wnXGNQ==
  /mkdirp-promise/5.0.1:
    dependencies:
      mkdirp: 0.5.1
    dev: false
    engines:
      node: '>=4'
    resolution:
      integrity: sha1-6bj2jlUsaKnBcTuEiD96HdA5uKE=
  /mkdirp/0.5.1:
    dependencies:
      minimist: 0.0.8
    dev: false
    hasBin: true
    resolution:
      integrity: sha1-MAV0OOrGz3+MR2fzhkjWaX11yQM=
  /mocha-clean/0.4.0:
    dev: false
    resolution:
      integrity: sha1-CbaYXDIYFhQDIeED593ktIdgkhw=
  /mocha/5.2.0:
    dependencies:
      browser-stdout: 1.3.1
      commander: 2.15.1
      debug: 3.1.0
      diff: 3.5.0
      escape-string-regexp: 1.0.5
      glob: 7.1.2
      growl: 1.10.5
      he: 1.1.1
      minimatch: 3.0.4
      mkdirp: 0.5.1
      supports-color: 5.4.0
    dev: false
    engines:
      node: '>= 4.0.0'
    hasBin: true
    resolution:
      integrity: sha512-2IUgKDhc3J7Uug+FxMXuqIyYzH7gJjXECKe/w43IGgQHTSj3InJi+yAA7T24L9bQMRKiUEHxEX37G5JpVUGLcQ==
  /ms/0.7.1:
    dev: false
    resolution:
      integrity: sha1-nNE8A62/8ltl7/3nzoZO6VIBcJg=
  /ms/0.7.2:
    dev: false
    resolution:
      integrity: sha1-riXPJRKziFodldfwN4aNhDESR2U=
  /ms/2.0.0:
    dev: false
    resolution:
      integrity: sha1-VgiurfwAvmwpAd9fmGF4jeDVl8g=
  /ms/2.1.1:
    dev: false
    resolution:
      integrity: sha512-tgp+dl5cGk28utYktBsrFqA7HKgrhgPsg6Z/EfhWI4gl1Hwq8B/GmY/0oXZ6nF8hDVesS/FpnYaD/kOWhYQvyg==
  /multipipe/0.1.2:
    dependencies:
      duplexer2: 0.0.2
    dev: false
    resolution:
      integrity: sha1-Ko8t33Du1WTf8tV/HhoTfZ8FB4s=
  /mute-stream/0.0.7:
    dev: false
    resolution:
      integrity: sha1-MHXOk7whuPq0PhvE2n6BFe0ee6s=
  /mz/2.7.0:
    dependencies:
      any-promise: 1.3.0
      object-assign: 4.1.1
      thenify-all: 1.6.0
    dev: false
    resolution:
      integrity: sha512-z81GNO7nnYMEhrGh9LeymoE4+Yr0Wn5McHIZMK5cfQCl+NDX08sCZgUc9/6MHni9IWuFLm1Z3HTCXu2z9fN62Q==
  /nan/2.11.1:
    dev: false
    resolution:
      integrity: sha512-iji6k87OSXa0CcrLl9z+ZiYSuR2o+c0bGuNmXdrhTQTakxytAFsC56SArGYoiHlJlFoHSnvmhpceZJaXkVuOtA==
  /nanomatch/1.2.13:
    dependencies:
      arr-diff: 4.0.0
      array-unique: 0.3.2
      define-property: 2.0.2
      extend-shallow: 3.0.2
      fragment-cache: 0.2.1
      is-windows: 1.0.2
      kind-of: 6.0.2
      object.pick: 1.3.0
      regex-not: 1.0.2
      snapdragon: 0.8.2
      to-regex: 3.0.2
    dev: false
    engines:
      node: '>=0.10.0'
    resolution:
      integrity: sha512-fpoe2T0RbHwBTBUOftAfBPaDEi06ufaUai0mE6Yn1kacc3SnTErfb/h+X94VXzI64rKFHYImXSvdwGGCmwOqCA==
  /natives/1.1.6:
    dev: false
    resolution:
      integrity: sha512-6+TDFewD4yxY14ptjKaS63GVdtKiES1pTPyxn9Jb0rBqPMZ7VcCiooEhPNsr+mqHtMGxa/5c/HhcC4uPEUw/nA==
  /natural-compare/1.4.0:
    dev: false
    resolution:
      integrity: sha1-Sr6/7tdUHywnrPspvbvRXI1bpPc=
  /ndjson/1.5.0:
    dependencies:
      json-stringify-safe: 5.0.1
      minimist: 1.2.0
      split2: 2.2.0
      through2: 2.0.3
    dev: false
    hasBin: true
    resolution:
      integrity: sha1-rmA7NrE0vOw0e0UkIrC/mNWDLsg=
  /negotiator/0.6.1:
    dev: false
    engines:
      node: '>= 0.6'
    resolution:
      integrity: sha1-KzJxhOiZIQEXeyhWP7XnECrNDKk=
  /neo-async/2.6.0:
    dev: false
    resolution:
      integrity: sha512-MFh0d/Wa7vkKO3Y3LlacqAEeHK0mckVqzDieUKTT+KGxi+zIpeVsFxymkIiRpbpDziHc290Xr9A1O4Om7otoRA==
  /next-tick/1.0.0:
    dev: false
    resolution:
      integrity: sha1-yobR/ogoFpsBICCOPchCS524NCw=
  /nice-try/1.0.5:
    dev: false
    resolution:
      integrity: sha512-1nh45deeb5olNY7eX82BkPO7SSxR5SSYJiPTrTdFUVYwAl8CKMA5N9PjTYkHiRjisVcxcQ1HXdLhx2qxxJzLNQ==
  /node-fetch/2.1.2:
    dev: false
    engines:
      node: 4.x || >=6.0.0
    resolution:
      integrity: sha1-q4hOjn5X44qUR1POxwb3iNF2i7U=
  /node-forge/0.7.6:
    dev: false
    resolution:
      integrity: sha512-sol30LUpz1jQFBjOKwbjxijiE3b6pjd74YwfD0fJOKPjF+fONKb2Yg8rYgS6+bK6VDl+/wfr4IYpC7jDzLUIfw==
  /node-gyp/3.8.0:
    dependencies:
      fstream: 1.0.11
      glob: 7.0.6
      graceful-fs: 4.1.11
      mkdirp: 0.5.1
      nopt: 3.0.6
      npmlog: 4.1.2
      osenv: 0.1.5
      request: 2.88.0
      rimraf: 2.5.4
      semver: 5.3.0
      tar: 2.2.1
      which: 1.3.1
    dev: false
    engines:
      node: '>= 0.8.0'
    hasBin: true
    resolution:
      integrity: sha512-3g8lYefrRRzvGeSowdJKAKyks8oUpLEd/DyPV4eMhVlhJ0aNaZqIrNUIPuEWWTAoPqyFkfGrM67MC69baqn6vA==
  /node-int64/0.4.0:
    dev: false
    resolution:
      integrity: sha1-h6kGXNs1XTGC2PlM4RGIuCXGijs=
  /node-libs-browser/2.1.0:
    dependencies:
      assert: 1.4.1
      browserify-zlib: 0.2.0
      buffer: 4.9.1
      console-browserify: 1.1.0
      constants-browserify: 1.0.0
      crypto-browserify: 3.12.0
      domain-browser: 1.2.0
      events: 1.1.1
      https-browserify: 1.0.0
      os-browserify: 0.3.0
      path-browserify: 0.0.0
      process: 0.11.10
      punycode: 1.4.1
      querystring-es3: 0.2.1
      readable-stream: 2.3.6
      stream-browserify: 2.0.1
      stream-http: 2.8.3
      string_decoder: 1.1.1
      timers-browserify: 2.0.10
      tty-browserify: 0.0.0
      url: 0.11.0
      util: 0.10.4
      vm-browserify: 0.0.4
    dev: false
    resolution:
      integrity: sha512-5AzFzdoIMb89hBGMZglEegffzgRg+ZFoUmisQ8HI4j1KDdpx13J0taNp2y9xPbur6W61gepGDDotGBVQ7mfUCg==
  /node-notifier/5.0.2:
    dependencies:
      growly: 1.3.0
      semver: 5.3.0
      shellwords: 0.1.1
      which: 1.3.1
    dev: false
    resolution:
      integrity: sha1-RDhEn+aeMh+UHO+UOYaweXAycBs=
  /node-notifier/5.3.0:
    dependencies:
      growly: 1.3.0
      semver: 5.6.0
      shellwords: 0.1.1
      which: 1.3.1
    dev: false
    resolution:
      integrity: sha512-AhENzCSGZnZJgBARsUjnQ7DnZbzyP+HxlVXuD0xqAnvL8q+OqtSX7lGg9e8nHzwXkMMXNdVeqq4E2M3EUAqX6Q==
  /node-releases/1.0.0-alpha.15:
    dependencies:
      semver: 5.3.0
    dev: false
    resolution:
      integrity: sha512-hKG6hd/g6a9OV/ARt2qrxbRhe/4WEMFohTLOB9PNyTYvvI59gICZFzt9/mMgpYUTts06qXlN8H6UjfbIRdnW8A==
  /node-sass/4.9.3:
    dependencies:
      async-foreach: 0.1.3
      chalk: 1.1.3
      cross-spawn: 3.0.1
      gaze: 1.1.3
      get-stdin: 4.0.1
      glob: 7.0.6
      in-publish: 2.0.0
      lodash.assign: 4.2.0
      lodash.clonedeep: 4.5.0
      lodash.mergewith: 4.6.1
      meow: 3.7.0
      mkdirp: 0.5.1
      nan: 2.11.1
      node-gyp: 3.8.0
      npmlog: 4.1.2
      request: 2.87.0
      sass-graph: 2.2.4
      stdout-stream: 1.4.1
      true-case-path: 1.0.3
    dev: false
    engines:
      node: '>=0.10.0'
    hasBin: true
    requiresBuild: true
    resolution:
      integrity: sha512-XzXyGjO+84wxyH7fV6IwBOTrEBe2f0a6SBze9QWWYR/cL74AcQUks2AsqcCZenl/Fp/JVbuEaLpgrLtocwBUww==
  /nopt/3.0.6:
    dependencies:
      abbrev: 1.1.1
    dev: false
    hasBin: true
    resolution:
      integrity: sha1-xkZdvwirzU2zWTF/eaxopkayj/k=
  /normalize-package-data/2.4.0:
    dependencies:
      hosted-git-info: 2.7.1
      is-builtin-module: 1.0.0
      semver: 5.3.0
      validate-npm-package-license: 3.0.4
    dev: false
    resolution:
      integrity: sha512-9jjUFbTPfEy3R/ad/2oNbKtW9Hgovl5O1FvFWKkKblNXoN/Oou6+9+KKohPK13Yc3/TyunyWhJp6gvRNR/PPAw==
  /normalize-path/2.1.1:
    dependencies:
      remove-trailing-separator: 1.1.0
    dev: false
    engines:
      node: '>=0.10.0'
    resolution:
      integrity: sha1-GrKLVW4Zg2Oowab35vogE3/mrtk=
  /normalize-path/3.0.0:
    dev: false
    engines:
      node: '>=0.10.0'
    resolution:
      integrity: sha512-6eZs5Ls3WtCisHWp9S2GUy8dqkpGi4BVSz3GaqiE6ezub0512ESztXUwUB6C6IKbQkY2Pnb/mD4WYojCRwcwLA==
  /normalize-range/0.1.2:
    dev: false
    engines:
      node: '>=0.10.0'
    resolution:
      integrity: sha1-LRDAa9/TEuqXd2laTShDlFa3WUI=
  /npm-package-arg/5.1.2:
    dependencies:
      hosted-git-info: 2.7.1
      osenv: 0.1.5
      semver: 5.3.0
      validate-npm-package-name: 3.0.0
    dev: false
    resolution:
      integrity: sha512-wJBsrf0qpypPT7A0LART18hCdyhpCMxeTtcb0X4IZO2jsP6Om7EHN1d9KSKiqD+KVH030RVNpWS9thk+pb7wzA==
  /npm-run-path/2.0.2:
    dependencies:
      path-key: 2.0.1
    dev: false
    engines:
      node: '>=4'
    resolution:
      integrity: sha1-NakjLfo11wZ7TLLd8jV7GHFTbF8=
  /npmlog/4.1.2:
    dependencies:
      are-we-there-yet: 1.1.5
      console-control-strings: 1.1.0
      gauge: 2.7.4
      set-blocking: 2.0.0
    dev: false
    resolution:
      integrity: sha512-2uUqazuKlTaSI/dC8AzicUck7+IrEaOnN/e0jd3Xtt1KcGpwx30v50mL7oPyr/h9bL3E4aZccVwpwP+5W9Vjkg==
  /num2fraction/1.2.2:
    dev: false
    resolution:
      integrity: sha1-b2gragJ6Tp3fpFZM0lidHU5mnt4=
  /number-is-nan/1.0.1:
    dev: false
    engines:
      node: '>=0.10.0'
    resolution:
      integrity: sha1-CXtgK1NCKlIsGvuHkDGDNpQaAR0=
  /nwsapi/2.0.9:
    dev: false
    resolution:
      integrity: sha512-nlWFSCTYQcHk/6A9FFnfhKc14c3aFhfdNBXgo8Qgi9QTBu/qg3Ww+Uiz9wMzXd1T8GFxPc2QIHB6Qtf2XFryFQ==
  /oauth-sign/0.8.2:
    dev: false
    resolution:
      integrity: sha1-Rqarfwrq2N6unsBWV4C31O/rnUM=
  /oauth-sign/0.9.0:
    dev: false
    resolution:
      integrity: sha512-fexhUFFPTGV8ybAtSIGbV6gOkSv8UtRbDBnAyLQw4QPKkgNlsH2ByPGtMUqdWkos6YCRmAqViwgZrJc/mRDzZQ==
  /object-assign/3.0.0:
    dev: false
    engines:
      node: '>=0.10.0'
    resolution:
      integrity: sha1-m+3VygiXlJvKR+f/QIBi1Un1h/I=
  /object-assign/4.1.0:
    dev: false
    engines:
      node: '>=0.10.0'
    resolution:
      integrity: sha1-ejs9DpgGPUP0wD8uiubNUahog6A=
  /object-assign/4.1.1:
    dev: false
    engines:
      node: '>=0.10.0'
    resolution:
      integrity: sha1-IQmtx5ZYh8/AXLvUQsrIv7s2CGM=
  /object-component/0.0.3:
    dev: false
    resolution:
      integrity: sha1-8MaapQ78lbhmwYb0AKM3acsvEpE=
  /object-copy/0.1.0:
    dependencies:
      copy-descriptor: 0.1.1
      define-property: 0.2.5
      kind-of: 3.2.2
    dev: false
    engines:
      node: '>=0.10.0'
    resolution:
      integrity: sha1-fn2Fi3gb18mRpBupde04EnVOmYw=
  /object-keys/0.4.0:
    dev: false
    resolution:
      integrity: sha1-KKaq50KN0sOpLz2V8hM13SBOAzY=
  /object-keys/1.0.12:
    dev: false
    engines:
      node: '>= 0.4'
    resolution:
      integrity: sha512-FTMyFUm2wBcGHnH2eXmz7tC6IwlqQZ6mVZ+6dm6vZ4IQIHjs6FdNsQBuKGPuUUUY6NfJw2PshC08Tn6LzLDOag==
  /object-visit/1.0.1:
    dependencies:
      isobject: 3.0.1
    dev: false
    engines:
      node: '>=0.10.0'
    resolution:
      integrity: sha1-95xEk68MU3e1n+OdOV5BBC3QRbs=
  /object.defaults/1.1.0:
    dependencies:
      array-each: 1.0.1
      array-slice: 1.1.0
      for-own: 1.0.0
      isobject: 3.0.1
    dev: false
    engines:
      node: '>=0.10.0'
    resolution:
      integrity: sha1-On+GgzS0B96gbaFtiNXNKeQ1/s8=
  /object.getownpropertydescriptors/2.0.3:
    dependencies:
      define-properties: 1.1.3
      es-abstract: 1.12.0
    dev: false
    engines:
      node: '>= 0.8'
    resolution:
      integrity: sha1-h1jIRvW0B62rDyNuCYbxSwUcqhY=
  /object.map/1.0.1:
    dependencies:
      for-own: 1.0.0
      make-iterator: 1.0.1
    dev: false
    engines:
      node: '>=0.10.0'
    resolution:
      integrity: sha1-z4Plncj8wK1fQlDh94s7gb2AHTc=
  /object.omit/2.0.1:
    dependencies:
      for-own: 0.1.5
      is-extendable: 0.1.1
    dev: false
    engines:
      node: '>=0.10.0'
    resolution:
      integrity: sha1-Gpx0SCnznbuFjHbKNXmuKlTr0fo=
  /object.pick/1.3.0:
    dependencies:
      isobject: 3.0.1
    dev: false
    engines:
      node: '>=0.10.0'
    resolution:
      integrity: sha1-h6EKxMFpS9Lhy/U1kaZhQftd10c=
  /on-finished/2.3.0:
    dependencies:
      ee-first: 1.1.1
    dev: false
    engines:
      node: '>= 0.8'
    resolution:
      integrity: sha1-IPEzZIGwg811M3mSoWlxqi2QaUc=
  /once/1.3.3:
    dependencies:
      wrappy: 1.0.2
    dev: false
    resolution:
      integrity: sha1-suJhVXzkwxTsgwTz+oJmPkKXyiA=
  /once/1.4.0:
    dependencies:
      wrappy: 1.0.2
    dev: false
    resolution:
      integrity: sha1-WDsap3WWHUsROsF9nFC6753Xa9E=
  /onetime/2.0.1:
    dependencies:
      mimic-fn: 1.2.0
    dev: false
    engines:
      node: '>=4'
    resolution:
      integrity: sha1-BnQoIw/WdEOyeUsiu6UotoZ5YtQ=
  /opn/5.2.0:
    dependencies:
      is-wsl: 1.1.0
    dev: false
    engines:
      node: '>=4'
    resolution:
      integrity: sha512-Jd/GpzPyHF4P2/aNOVmS3lfMSWV9J7cOhCG1s08XCEAsPkB7lp6ddiU0J7XzyQRDUh8BqJ7PchfINjR8jyofRQ==
  /optimist/0.6.1:
    dependencies:
      minimist: 0.0.10
      wordwrap: 0.0.3
    dev: false
    resolution:
      integrity: sha1-2j6nRob6IaGaERwybpDrFaAZZoY=
  /optionator/0.5.0:
    dependencies:
      deep-is: 0.1.3
      fast-levenshtein: 1.0.7
      levn: 0.2.5
      prelude-ls: 1.1.2
      type-check: 0.3.2
      wordwrap: 0.0.3
    dev: false
    engines:
      node: '>= 0.8.0'
    resolution:
      integrity: sha1-t1qJlaLUF98ltuTjhi9QqohlE2g=
  /optionator/0.8.2:
    dependencies:
      deep-is: 0.1.3
      fast-levenshtein: 2.0.6
      levn: 0.3.0
      prelude-ls: 1.1.2
      type-check: 0.3.2
      wordwrap: 1.0.0
    dev: false
    engines:
      node: '>= 0.8.0'
    resolution:
      integrity: sha1-NkxeQJ0/TWMB1sC0wFu6UBgK62Q=
  /options/0.0.6:
    dev: false
    engines:
      node: '>=0.4.0'
    resolution:
      integrity: sha1-7CLTEoBrtT5zF3Pnza788cZDEo8=
  /orchestrator/0.3.8:
    dependencies:
      end-of-stream: 0.1.5
      sequencify: 0.0.7
      stream-consume: 0.1.1
    dev: false
    resolution:
      integrity: sha1-FOfp4nZPcxX7rBhOUGx6pt+UrX4=
  /ordered-read-streams/0.1.0:
    dev: false
    resolution:
      integrity: sha1-/VZamvjrRHO6abbtijQ1LLVS8SY=
  /os-browserify/0.3.0:
    dev: false
    resolution:
      integrity: sha1-hUNzx/XCMVkU/Jv8a9gjj92h7Cc=
  /os-homedir/1.0.2:
    dev: false
    engines:
      node: '>=0.10.0'
    resolution:
      integrity: sha1-/7xJiDNuDoM94MFox+8VISGqf7M=
  /os-locale/1.4.0:
    dependencies:
      lcid: 1.0.0
    dev: false
    engines:
      node: '>=0.10.0'
    resolution:
      integrity: sha1-IPnxeuKe00XoveWDsT0gCYA8FNk=
  /os-locale/2.1.0:
    dependencies:
      execa: 0.7.0
      lcid: 1.0.0
      mem: 1.1.0
    dev: false
    engines:
      node: '>=4'
    resolution:
      integrity: sha512-3sslG3zJbEYcaC4YVAvDorjGxc7tv6KVATnLPZONiljsUncvihe9BQoVCEs0RZ1kmf4Hk9OBqlZfJZWI4GanKA==
  /os-tmpdir/1.0.2:
    dev: false
    engines:
      node: '>=0.10.0'
    resolution:
      integrity: sha1-u+Z0BseaqFxc/sdm/lc0VV36EnQ=
  /osenv/0.1.5:
    dependencies:
      os-homedir: 1.0.2
      os-tmpdir: 1.0.2
    dev: false
    resolution:
      integrity: sha512-0CWcCECdMVc2Rw3U5w9ZjqX6ga6ubk1xDVKxtBQPK7wis/0F2r9T6k4ydGYhecl7YUBxBVxhL5oisPsNxAPe2g==
  /p-filter/1.0.0:
    dependencies:
      p-map: 1.2.0
    dev: false
    engines:
      node: '>=4'
    resolution:
      integrity: sha1-Yp0xcVAgnI/VCLoTdxPvS7kg6ds=
  /p-finally/1.0.0:
    dev: false
    engines:
      node: '>=4'
    resolution:
      integrity: sha1-P7z7FbiZpEEjs0ttzBi3JDNqLK4=
  /p-limit/1.3.0:
    dependencies:
      p-try: 1.0.0
    dev: false
    engines:
      node: '>=4'
    resolution:
      integrity: sha512-vvcXsLAJ9Dr5rQOPk7toZQZJApBl2K4J6dANSsEuh6QI41JYcsS/qhTGa9ErIUUgK3WNQoJYvylxvjqmiqEA9Q==
  /p-locate/2.0.0:
    dependencies:
      p-limit: 1.3.0
    dev: false
    engines:
      node: '>=4'
    resolution:
      integrity: sha1-IKAQOyIqcMj9OcwuWAaA893l7EM=
  /p-map/1.2.0:
    dev: false
    engines:
      node: '>=4'
    resolution:
      integrity: sha512-r6zKACMNhjPJMTl8KcFH4li//gkrXWfbD6feV8l6doRHlzljFWGJ2AP6iKaCJXyZmAUMOPtvbW7EXkbWO/pLEA==
  /p-try/1.0.0:
    dev: false
    engines:
      node: '>=4'
    resolution:
      integrity: sha1-y8ec26+P1CKOE/Yh8rGiN8GyB7M=
  /pako/1.0.6:
    dev: false
    resolution:
      integrity: sha512-lQe48YPsMJAig+yngZ87Lus+NF+3mtu7DVOBu6b/gHO1YpKwIj5AWjZ/TOS7i46HD/UixzWb1zeWDZfGZ3iYcg==
  /parse-asn1/5.1.1:
    dependencies:
      asn1.js: 4.10.1
      browserify-aes: 1.2.0
      create-hash: 1.2.0
      evp_bytestokey: 1.0.3
      pbkdf2: 3.0.17
    dev: false
    resolution:
      integrity: sha512-KPx7flKXg775zZpnp9SxJlz00gTd4BmJ2yJufSc44gMCRrRQ7NSzAcSJQfifuOLgW6bEi+ftrALtsgALeB2Adw==
  /parse-filepath/1.0.2:
    dependencies:
      is-absolute: 1.0.0
      map-cache: 0.2.2
      path-root: 0.1.1
    dev: false
    engines:
      node: '>=0.8'
    resolution:
      integrity: sha1-pjISf1Oq89FYdvWHLz/6x2PWyJE=
  /parse-glob/3.0.4:
    dependencies:
      glob-base: 0.3.0
      is-dotfile: 1.0.3
      is-extglob: 1.0.0
      is-glob: 2.0.1
    dev: false
    engines:
      node: '>=0.10.0'
    resolution:
      integrity: sha1-ssN2z7EfNVE7rdFz7wu246OIORw=
  /parse-json/2.2.0:
    dependencies:
      error-ex: 1.3.2
    dev: false
    engines:
      node: '>=0.10.0'
    resolution:
      integrity: sha1-9ID0BDTvgHQfhGkJn43qGPVaTck=
  /parse-passwd/1.0.0:
    dev: false
    engines:
      node: '>=0.10.0'
    resolution:
      integrity: sha1-bVuTSkVpk7I9N/QKOC1vFmao5cY=
  /parse5/4.0.0:
    dev: false
    resolution:
      integrity: sha512-VrZ7eOd3T1Fk4XWNXMgiGBK/z0MG48BWG2uQNU4I72fkQuKUTZpl+u9k+CxEG0twMVzSmXEEz12z5Fnw1jIQFA==
  /parsejson/0.0.3:
    dependencies:
      better-assert: 1.0.2
    dev: false
    resolution:
      integrity: sha1-q343WfIJ7OmUN5c/fQ8fZK4OZKs=
  /parseqs/0.0.5:
    dependencies:
      better-assert: 1.0.2
    dev: false
    resolution:
      integrity: sha1-1SCKNzjkZ2bikbouoXNoSSGouJ0=
  /parseuri/0.0.5:
    dependencies:
      better-assert: 1.0.2
    dev: false
    resolution:
      integrity: sha1-gCBKUNTbt3m/3G6+J3jZDkvOMgo=
  /parseurl/1.3.2:
    dev: false
    engines:
      node: '>= 0.8'
    resolution:
      integrity: sha1-/CidTtiZMRlGDBViUyYs3I3mW/M=
  /pascalcase/0.1.1:
    dev: false
    engines:
      node: '>=0.10.0'
    resolution:
      integrity: sha1-s2PlXoAGym/iF4TS2yK9FdeRfxQ=
  /path-browserify/0.0.0:
    dev: false
    resolution:
      integrity: sha1-oLhwcpquIUAFt9UDLsLLuw+0RRo=
  /path-dirname/1.0.2:
    dev: false
    resolution:
      integrity: sha1-zDPSTVJeCZpTiMAzbG4yuRYGCeA=
  /path-exists/2.1.0:
    dependencies:
      pinkie-promise: 2.0.1
    dev: false
    engines:
      node: '>=0.10.0'
    resolution:
      integrity: sha1-D+tsZPD8UY2adU3V77YscCJ2H0s=
  /path-exists/3.0.0:
    dev: false
    engines:
      node: '>=4'
    resolution:
      integrity: sha1-zg6+ql94yxiSXqfYENe1mwEP1RU=
  /path-is-absolute/1.0.1:
    dev: false
    engines:
      node: '>=0.10.0'
    resolution:
      integrity: sha1-F0uSaHNVNP+8es5r9TpanhtcX18=
  /path-is-inside/1.0.2:
    dev: false
    resolution:
      integrity: sha1-NlQX3t5EQw0cEa9hAn+s8HS9/FM=
  /path-key/2.0.1:
    dev: false
    engines:
      node: '>=4'
    resolution:
      integrity: sha1-QRyttXTFoUDTpLGRDUDYDMn0C0A=
  /path-parse/1.0.6:
    dev: false
    resolution:
      integrity: sha512-GSmOT2EbHrINBf9SR7CDELwlJ8AENk3Qn7OikK4nFYAu3Ote2+JYNVvkpAEQm3/TLNEJFD/xZJjzyxg3KBWOzw==
  /path-root-regex/0.1.2:
    dev: false
    engines:
      node: '>=0.10.0'
    resolution:
      integrity: sha1-v8zcjfWxLcUsi0PsONGNcsBLqW0=
  /path-root/0.1.1:
    dependencies:
      path-root-regex: 0.1.2
    dev: false
    engines:
      node: '>=0.10.0'
    resolution:
      integrity: sha1-mkpoFMrBwM1zNgqV8yCDyOpHRbc=
  /path-to-regexp/0.1.7:
    dev: false
    resolution:
      integrity: sha1-32BBeABfUi8V60SQ5yR6G/qmf4w=
  /path-type/1.1.0:
    dependencies:
      graceful-fs: 4.1.11
      pify: 2.3.0
      pinkie-promise: 2.0.1
    dev: false
    engines:
      node: '>=0.10.0'
    resolution:
      integrity: sha1-WcRPfuSR2nBNpBXaWkBwuk+P5EE=
  /path-type/2.0.0:
    dependencies:
      pify: 2.3.0
    dev: false
    engines:
      node: '>=4'
    resolution:
      integrity: sha1-8BLMuEFbcJb8LaoQVMPXI4lZTHM=
  /pause-stream/0.0.11:
    dependencies:
      through: 2.3.8
    dev: false
    resolution:
      integrity: sha1-/lo0sMvOErWqaitAPuLnO2AvFEU=
  /pbkdf2/3.0.17:
    dependencies:
      create-hash: 1.2.0
      create-hmac: 1.1.7
      ripemd160: 2.0.2
      safe-buffer: 5.1.2
      sha.js: 2.4.11
    dev: false
    engines:
      node: '>=0.12'
    resolution:
      integrity: sha512-U/il5MsrZp7mGg3mSQfn742na2T+1/vHDCG5/iTI3X9MKUuYUZVLQhyRsg06mCgDBTd57TxzgZt7P+fYfjRLtA==
  /pend/1.2.0:
    dev: false
    resolution:
      integrity: sha1-elfrVQpng/kRUzH89GY9XI4AelA=
  /performance-now/2.1.0:
    dev: false
    resolution:
      integrity: sha1-Ywn04OX6kT7BxpMHrjZLSzd8nns=
  /phantomjs-polyfill/0.0.2:
    dev: false
    resolution:
      integrity: sha1-jGpxY+m8j9n/2+fWBctTUvn7iR4=
  /phantomjs-prebuilt/2.1.16:
    dependencies:
      es6-promise: 4.2.5
      extract-zip: 1.6.7
      fs-extra: 1.0.0
      hasha: 2.2.0
      kew: 0.7.0
      progress: 1.1.8
      request: 2.88.0
      request-progress: 2.0.1
      which: 1.3.1
    dev: false
    hasBin: true
    requiresBuild: true
    resolution:
      integrity: sha1-79ISpKOWbTZHaE6ouniFSb4q7+8=
  /pidof/1.0.2:
    dev: false
    resolution:
      integrity: sha1-+6Dq4cgzWhHrgJn10PPvvEXLTpA=
  /pify/2.3.0:
    dev: false
    engines:
      node: '>=0.10.0'
    resolution:
      integrity: sha1-7RQaasBDqEnqWISY59yosVMw6Qw=
  /pinkie-promise/2.0.1:
    dependencies:
      pinkie: 2.0.4
    dev: false
    engines:
      node: '>=0.10.0'
    resolution:
      integrity: sha1-ITXW36ejWMBprJsXh3YogihFD/o=
  /pinkie/2.0.4:
    dev: false
    engines:
      node: '>=0.10.0'
    resolution:
      integrity: sha1-clVrgM+g1IqXToDnckjoDtT3+HA=
  /pkg-conf/1.1.3:
    dependencies:
      find-up: 1.1.2
      load-json-file: 1.1.0
      object-assign: 4.1.1
      symbol: 0.2.3
    dev: false
    engines:
      node: '>=0.10.0'
    resolution:
      integrity: sha1-N45W1v0T6Iv7b0ol33qD+qvduls=
  /pkg-dir/2.0.0:
    dependencies:
      find-up: 2.1.0
    dev: false
    engines:
      node: '>=4'
    resolution:
      integrity: sha1-9tXREJ4Z1j7fQo4L1X4Sd3YVM0s=
  /plugin-error/1.0.1:
    dependencies:
      ansi-colors: 1.1.0
      arr-diff: 4.0.0
      arr-union: 3.1.0
      extend-shallow: 3.0.2
    dev: false
    engines:
      node: '>= 0.10'
    resolution:
      integrity: sha512-L1zP0dk7vGweZME2i+EeakvUNqSrdiI3F91TwEoYiGrAfUXmVv6fJIq4g82PAXxNsWOp0J7ZqQy/3Szz0ajTxA==
  /plugin-log/0.1.0:
    dependencies:
      chalk: 1.1.3
      dateformat: 1.0.12
    dev: false
    engines:
      node: '>= 0.9.0'
    resolution:
      integrity: sha1-hgSc9qsQgzOYqTHzaJy67nteEzM=
  /pn/1.1.0:
    dev: false
    resolution:
      integrity: sha512-2qHaIQr2VLRFoxe2nASzsV6ef4yOOH+Fi9FBOVH6cqeSgUnoyySPZkxzLuzd+RYOQTRpROA0ztTMqxROKSb/nA==
  /posix-character-classes/0.1.1:
    dev: false
    engines:
      node: '>=0.10.0'
    resolution:
      integrity: sha1-AerA/jta9xoqbAL+q7jB/vfgDqs=
  /postcss-modules-extract-imports/1.1.0:
    dependencies:
      postcss: 6.0.23
    dev: false
    resolution:
      integrity: sha1-thTJcgvmgW6u41+zpfqh26agXds=
  /postcss-modules-local-by-default/1.2.0:
    dependencies:
      css-selector-tokenizer: 0.7.0
      postcss: 6.0.23
    dev: false
    resolution:
      integrity: sha1-99gMOYxaOT+nlkRmvRlQCn1hwGk=
  /postcss-modules-scope/1.1.0:
    dependencies:
      css-selector-tokenizer: 0.7.0
      postcss: 6.0.23
    dev: false
    resolution:
      integrity: sha1-1upkmUx5+XtipytCb75gVqGUu5A=
  /postcss-modules-values/1.3.0:
    dependencies:
      icss-replace-symbols: 1.1.0
      postcss: 6.0.23
    dev: false
    resolution:
      integrity: sha1-7P+p1+GSUYOJ9CrQ6D9yrsRW6iA=
  /postcss-modules/1.3.2:
    dependencies:
      css-modules-loader-core: 1.1.0
      generic-names: 1.0.3
      lodash.camelcase: 4.3.0
      postcss: 7.0.5
      string-hash: 1.1.3
    dev: false
    resolution:
      integrity: sha512-QujH5ZpPtr1fBWTKDa43Hx45gm7p19aEtHaAtkMCBZZiB/D5za2wXSMtAf94tDUZHF3F5KZcTXISUNqgEQRiDw==
  /postcss-value-parser/3.3.1:
    dev: false
    resolution:
      integrity: sha512-pISE66AbVkp4fDQ7VHBwRNXzAAKJjw4Vw7nWI/+Q3vuly7SNfgYXvm6i5IgFylHGK5sP/xHAbB7N49OS4gWNyQ==
  /postcss/6.0.1:
    dependencies:
      chalk: 1.1.3
      source-map: 0.5.7
      supports-color: 3.2.3
    dev: false
    engines:
      node: '>=4.0.0'
    resolution:
      integrity: sha1-AA29H47vIXqjaLmiEsX8QLKo8/I=
  /postcss/6.0.23:
    dependencies:
      chalk: 2.4.1
      source-map: 0.6.1
      supports-color: 5.5.0
    dev: false
    engines:
      node: '>=4.0.0'
    resolution:
      integrity: sha512-soOk1h6J3VMTZtVeVpv15/Hpdl2cBLX3CAw4TAbkpTJiNPk9YP/zWcD1ND+xEtvyuuvKzbxliTOIyvkSeSJ6ag==
  /postcss/7.0.5:
    dependencies:
      chalk: 2.4.1
      source-map: 0.6.1
      supports-color: 5.5.0
    dev: false
    engines:
      node: '>=6.0.0'
    resolution:
      integrity: sha512-HBNpviAUFCKvEh7NZhw1e8MBPivRszIiUnhrJ+sBFVSYSqubrzwX3KG51mYgcRHX8j/cAgZJedONZcm5jTBdgQ==
  /prelude-ls/1.1.2:
    dev: false
    engines:
      node: '>= 0.8.0'
    resolution:
      integrity: sha1-IZMqVJ9eUv/ZqCf1cOBL5iqX2lQ=
  /preserve/0.2.0:
    dev: false
    engines:
      node: '>=0.10.0'
    resolution:
      integrity: sha1-gV7R9uvGWSb4ZbMQwHE7yzMVzks=
  /pretty-format/22.4.3:
    dependencies:
      ansi-regex: 3.0.0
      ansi-styles: 3.2.1
    dev: false
    resolution:
      integrity: sha512-S4oT9/sT6MN7/3COoOy+ZJeA92VmOnveLHgrwBE3Z1W5N9S2A1QGNYiE1z75DAENbJrXXUb+OWXhpJcg05QKQQ==
  /pretty-hrtime/1.0.3:
    dev: false
    engines:
      node: '>= 0.8'
    resolution:
      integrity: sha1-t+PqQkNaTJsnWdmeDyAesZWALuE=
  /private/0.1.8:
    dev: false
    engines:
      node: '>= 0.6'
    resolution:
      integrity: sha512-VvivMrbvd2nKkiG38qjULzlc+4Vx4wm/whI9pQD35YrARNnhxeiRktSOhSukRLFNlzg6Br/cJPet5J/u19r/mg==
  /process-nextick-args/2.0.0:
    dev: false
    resolution:
      integrity: sha512-MtEC1TqN0EU5nephaJ4rAtThHtC86dNN9qCuEhtshvpVBkAW5ZO7BASN9REnF9eoXGcRub+pFuKEpOHE+HbEMw==
  /process/0.11.10:
    dev: false
    engines:
      node: '>= 0.6.0'
    resolution:
      integrity: sha1-czIwDoQBYb2j5podHZGn1LwW8YI=
  /progress/1.1.8:
    dev: false
    engines:
      node: '>=0.4.0'
    resolution:
      integrity: sha1-4mDHj2Fhzdmw5WzD4Khd4Xx6V74=
  /proxy-addr/2.0.4:
    dependencies:
      forwarded: 0.1.2
      ipaddr.js: 1.8.0
    dev: false
    engines:
      node: '>= 0.10'
    resolution:
      integrity: sha512-5erio2h9jp5CHGwcybmxmVqHmnCBZeewlfJ0pex+UW7Qny7OOZXTtH56TGNyBizkgiOwhJtMKrVzDTeKcySZwA==
  /prr/1.0.1:
    dev: false
    resolution:
      integrity: sha1-0/wRS6BplaRexok/SEzrHXj19HY=
  /pseudomap/1.0.2:
    dev: false
    resolution:
      integrity: sha1-8FKijacOYYkX7wqKw0wa5aaChrM=
  /psl/1.1.29:
    dev: false
    resolution:
      integrity: sha512-AeUmQ0oLN02flVHXWh9sSJF7mcdFq0ppid/JkErufc3hGIV/AMa8Fo9VgDo/cT2jFdOWoFvHp90qqBH54W+gjQ==
  /public-encrypt/4.0.3:
    dependencies:
      bn.js: 4.11.8
      browserify-rsa: 4.0.1
      create-hash: 1.2.0
      parse-asn1: 5.1.1
      randombytes: 2.0.6
      safe-buffer: 5.1.2
    dev: false
    resolution:
      integrity: sha512-zVpa8oKZSz5bTMTFClc1fQOnyyEzpl5ozpi1B5YcvBrdohMjH2rfsBtyXcuNuwjsDIXmBYlF2N5FlJYhR29t8Q==
  /punycode/1.3.2:
    dev: false
    resolution:
      integrity: sha1-llOgNvt8HuQjQvIyXM7v6jkmxI0=
  /punycode/1.4.1:
    dev: false
    resolution:
      integrity: sha1-wNWmOycYgArY4esPpSachN1BhF4=
  /punycode/2.1.1:
    dev: false
    engines:
      node: '>=6'
    resolution:
      integrity: sha512-XRsRjdf+j5ml+y/6GKHPZbrF/8p2Yga0JPtdqTIY2Xe5ohJPD9saDJJLPvp9+NSBprVvevdXZybnj2cv8OEd0A==
  /qs/5.1.0:
    dev: false
    resolution:
      integrity: sha1-TZMuXH6kEcynajEtOaYGIA/VDNk=
  /qs/5.2.0:
    dev: false
    resolution:
      integrity: sha1-qfMRQq9GjLcrJbMBNrokVoNJFr4=
  /qs/6.5.2:
    dev: false
    engines:
      node: '>=0.6'
    resolution:
      integrity: sha512-N5ZAX4/LxJmF+7wN74pUD6qAh9/wnvdQcjq9TZjevvXzSUo7bfmw91saqMjzGS2xq91/odN2dW/WOl7qQHNDGA==
  /querystring-es3/0.2.1:
    dev: false
    engines:
      node: '>=0.4.x'
    resolution:
      integrity: sha1-nsYfeQSYdXB9aUFFlv2Qek1xHnM=
  /querystring/0.2.0:
    dev: false
    engines:
      node: '>=0.4.x'
    resolution:
      integrity: sha1-sgmEkgO7Jd+CDadW50cAWHhSFiA=
  /ramda/0.25.0:
    dev: false
    resolution:
      integrity: sha512-GXpfrYVPwx3K7RQ6aYT8KPS8XViSXUVJT1ONhoKPE9VAleW42YE+U+8VEyGWt41EnEQW7gwecYJriTI0pKoecQ==
  /randomatic/3.1.1:
    dependencies:
      is-number: 4.0.0
      kind-of: 6.0.2
      math-random: 1.0.1
    dev: false
    engines:
      node: '>= 0.10.0'
    resolution:
      integrity: sha512-TuDE5KxZ0J461RVjrJZCJc+J+zCkTb1MbH9AQUq68sMhOMcy9jLcb3BrZKgp9q9Ncltdg4QVqWrH02W2EFFVYw==
  /randombytes/2.0.6:
    dependencies:
      safe-buffer: 5.1.2
    dev: false
    resolution:
      integrity: sha512-CIQ5OFxf4Jou6uOKe9t1AOgqpeU5fd70A8NPdHSGeYXqXsPe6peOwI0cUl88RWZ6sP1vPMV3avd/R6cZ5/sP1A==
  /randomfill/1.0.4:
    dependencies:
      randombytes: 2.0.6
      safe-buffer: 5.1.2
    dev: false
    resolution:
      integrity: sha512-87lcbR8+MhcWcUiQ+9e+Rwx8MyR2P7qnt15ynUlbm3TU/fjbgz4GsvfSUDTemtCCtVCqb4ZcEFlyPNTh9bBTLw==
  /range-parser/1.0.3:
    dev: false
    engines:
      node: '>= 0.6'
    resolution:
      integrity: sha1-aHKCNTXGkuLCoBA4Jq/YLC4P8XU=
  /range-parser/1.2.0:
    dev: false
    engines:
      node: '>= 0.6'
    resolution:
      integrity: sha1-9JvmtIeJTdxA3MlKMi9hEJLgDV4=
  /raw-body/2.1.7:
    dependencies:
      bytes: 2.4.0
      iconv-lite: 0.4.13
      unpipe: 1.0.0
    dev: false
    engines:
      node: '>= 0.8'
    resolution:
      integrity: sha1-rf6s4uT7MJgFgBTQjActzFl1h3Q=
  /raw-body/2.3.3:
    dependencies:
      bytes: 3.0.0
      http-errors: 1.6.3
      iconv-lite: 0.4.23
      unpipe: 1.0.0
    dev: false
    engines:
      node: '>= 0.8'
    resolution:
      integrity: sha512-9esiElv1BrZoI3rCDuOuKCBRbuApGGaDPQfjSflGxdy4oyzqghxu6klEkkVIvBje+FF0BX9coEv8KqW6X/7njw==
  /read-package-json/2.0.13:
    dependencies:
      glob: 7.1.3
      json-parse-better-errors: 1.0.2
      normalize-package-data: 2.4.0
      slash: 1.0.0
    dev: false
    optionalDependencies:
      graceful-fs: 4.1.11
    resolution:
      integrity: sha512-/1dZ7TRZvGrYqE0UAfN6qQb5GYBsNcqS1C0tNK601CFOJmtHI7NIGXwetEPU/OtoFHZL3hDxm4rolFFVE9Bnmg==
  /read-package-tree/5.1.6:
    dependencies:
      debuglog: 1.0.1
      dezalgo: 1.0.3
      once: 1.4.0
      read-package-json: 2.0.13
      readdir-scoped-modules: 1.0.2
    dev: false
    resolution:
      integrity: sha512-FCX1aT3GWyY658wzDICef4p+n0dB+ENRct8E/Qyvppj6xVpOYerBHfUu7OP5Rt1/393Tdglguf5ju5DEX4wZNg==
  /read-pkg-up/1.0.1:
    dependencies:
      find-up: 1.1.2
      read-pkg: 1.1.0
    dev: false
    engines:
      node: '>=0.10.0'
    resolution:
      integrity: sha1-nWPBMnbAZZGNV/ACpX9AobZD+wI=
  /read-pkg-up/2.0.0:
    dependencies:
      find-up: 2.1.0
      read-pkg: 2.0.0
    dev: false
    engines:
      node: '>=4'
    resolution:
      integrity: sha1-a3KoBImE4MQeeVEP1en6mbO1Sb4=
  /read-pkg/1.1.0:
    dependencies:
      load-json-file: 1.1.0
      normalize-package-data: 2.4.0
      path-type: 1.1.0
    dev: false
    engines:
      node: '>=0.10.0'
    resolution:
      integrity: sha1-9f+qXs0pyzHAR0vKfXVra7KePyg=
  /read-pkg/2.0.0:
    dependencies:
      load-json-file: 2.0.0
      normalize-package-data: 2.4.0
      path-type: 2.0.0
    dev: false
    engines:
      node: '>=4'
    resolution:
      integrity: sha1-jvHAYjxqbbDcZxPEv6xGMysjaPg=
  /read/1.0.7:
    dependencies:
      mute-stream: 0.0.7
    dev: false
    engines:
      node: '>=0.8'
    resolution:
      integrity: sha1-s9oZvQUkMal2cdRKQmNK33ELQMQ=
  /readable-stream/1.0.34:
    dependencies:
      core-util-is: 1.0.2
      inherits: 2.0.3
      isarray: 0.0.1
      string_decoder: 0.10.31
    dev: false
    resolution:
      integrity: sha1-Elgg40vIQtLyqq+v5MKRbuMsFXw=
  /readable-stream/1.1.14:
    dependencies:
      core-util-is: 1.0.2
      inherits: 2.0.3
      isarray: 0.0.1
      string_decoder: 0.10.31
    dev: false
    resolution:
      integrity: sha1-fPTFTvZI44EwhMY23SB54WbAgdk=
  /readable-stream/2.3.6:
    dependencies:
      core-util-is: 1.0.2
      inherits: 2.0.3
      isarray: 1.0.0
      process-nextick-args: 2.0.0
      safe-buffer: 5.1.2
      string_decoder: 1.1.1
      util-deprecate: 1.0.2
    dev: false
    resolution:
      integrity: sha512-tQtKA9WIAhBF3+VLAseyMqZeBjW0AHJoxOtYqSUZNJxauErmLbVm2FW1y+J/YA9dUrAC39ITejlZWhVIwawkKw==
  /readdir-scoped-modules/1.0.2:
    dependencies:
      debuglog: 1.0.1
      dezalgo: 1.0.3
      graceful-fs: 4.1.11
      once: 1.4.0
    dev: false
    resolution:
      integrity: sha1-n6+jfShr5dksuuve4DDcm19AZ0c=
  /readdirp/2.2.1:
    dependencies:
      graceful-fs: 4.1.11
      micromatch: 3.1.10
      readable-stream: 2.3.6
    dev: false
    engines:
      node: '>=0.10'
    resolution:
      integrity: sha512-1JU/8q+VgFZyxwrJ+SVIOsh+KywWGpds3NTqikiKpDMZWScmAYyKIgqkO+ARvNWJfXeXR1zxz7aHF4u4CyH6vQ==
  /realpath-native/1.0.2:
    dependencies:
      util.promisify: 1.0.0
    dev: false
    engines:
      node: '>=4'
    resolution:
      integrity: sha512-+S3zTvVt9yTntFrBpm7TQmQ3tzpCrnA1a/y+3cUHAc9ZR6aIjG0WNLR+Rj79QpJktY+VeW/TQtFlQ1bzsehI8g==
  /rechoir/0.6.2:
    dependencies:
      resolve: 1.8.1
    dev: false
    engines:
      node: '>= 0.10'
    resolution:
      integrity: sha1-hSBLVNuoLVdC4oyWdW70OvUOM4Q=
  /redent/1.0.0:
    dependencies:
      indent-string: 2.1.0
      strip-indent: 1.0.1
    dev: false
    engines:
      node: '>=0.10.0'
    resolution:
      integrity: sha1-z5Fqsf1fHxbfsggi3W7H9zDCr94=
  /regenerate/1.4.0:
    dev: false
    resolution:
      integrity: sha512-1G6jJVDWrt0rK99kBjvEtziZNCICAuvIPkSiUFIQxVP06RCVpq3dmDo2oi6ABpYaDYaTRr67BEhL8r1wgEZZKg==
  /regenerator-runtime/0.11.1:
    dev: false
    resolution:
      integrity: sha512-MguG95oij0fC3QV3URf4V2SDYGJhJnJGqvIIgdECeODCT98wSWDAJ94SSuVpYQUoTcGUIL6L4yNB7j1DFFHSBg==
  /regex-cache/0.4.4:
    dependencies:
      is-equal-shallow: 0.1.3
    dev: false
    engines:
      node: '>=0.10.0'
    resolution:
      integrity: sha512-nVIZwtCjkC9YgvWkpM55B5rBhBYRZhAaJbgcFYXXsHnbZ9UZI9nnVWYZpBlCqv9ho2eZryPnWrZGsOdPwVWXWQ==
  /regex-not/1.0.2:
    dependencies:
      extend-shallow: 3.0.2
      safe-regex: 1.1.0
    dev: false
    engines:
      node: '>=0.10.0'
    resolution:
      integrity: sha512-J6SDjUgDxQj5NusnOtdFxDwN/+HWykR8GELwctJ7mdqhcyy1xEc4SRFHUXvxTp661YaVKAjfRLZ9cCqS6tn32A==
  /regexpu-core/1.0.0:
    dependencies:
      regenerate: 1.4.0
      regjsgen: 0.2.0
      regjsparser: 0.1.5
    dev: false
    resolution:
      integrity: sha1-hqdj9Y7k18L2sQLkdkBQ3n7ZDGs=
  /regjsgen/0.2.0:
    dev: false
    resolution:
      integrity: sha1-bAFq3qxVT3WCP+N6wFuS1aTtsfc=
  /regjsparser/0.1.5:
    dependencies:
      jsesc: 0.5.0
    dev: false
    hasBin: true
    resolution:
      integrity: sha1-fuj4Tcb6eS0/0K4ijSS9lJ6tIFw=
  /remove-trailing-separator/1.1.0:
    dev: false
    resolution:
      integrity: sha1-wkvOKig62tW8P1jg1IJJuSN52O8=
  /repeat-element/1.1.3:
    dev: false
    engines:
      node: '>=0.10.0'
    resolution:
      integrity: sha512-ahGq0ZnV5m5XtZLMb+vP76kcAM5nkLqk0lpqAuojSKGgQtn4eRi4ZZGm2olo2zKFH+sMsWaqOCW1dqAnOru72g==
  /repeat-string/0.2.2:
    dev: false
    engines:
      node: '>=0.10'
    resolution:
      integrity: sha1-x6jTI2BoNiBZp+RlH8aITosftK4=
  /repeat-string/1.6.1:
    dev: false
    engines:
      node: '>=0.10'
    resolution:
      integrity: sha1-jcrkcOHIirwtYA//Sndihtp15jc=
  /repeating/2.0.1:
    dependencies:
      is-finite: 1.0.2
    dev: false
    engines:
      node: '>=0.10.0'
    resolution:
      integrity: sha1-UhTFOpJtNVJwdSf7q0FdvAjQbdo=
  /replace-ext/0.0.1:
    dev: false
    engines:
      node: '>= 0.4'
    resolution:
      integrity: sha1-KbvZIHinOfC8zitO5B6DeVNSKSQ=
  /replace-ext/1.0.0:
    dev: false
    engines:
      node: '>= 0.10'
    resolution:
      integrity: sha1-3mMSg3P8v3w8z6TeWkgMRaZ5WOs=
  /replacestream/4.0.3:
    dependencies:
      escape-string-regexp: 1.0.5
      object-assign: 4.1.1
      readable-stream: 2.3.6
    dev: false
    resolution:
      integrity: sha512-AC0FiLS352pBBiZhd4VXB1Ab/lh0lEgpP+GGvZqbQh8a5cmXVoTe5EX/YeTFArnp4SRGTHh1qCHu9lGs1qG8sA==
  /request-progress/2.0.1:
    dependencies:
      throttleit: 1.0.0
    dev: false
    resolution:
      integrity: sha1-XTa7V5YcZzqlt4jbyBQf3yO0Tgg=
  /request-promise-core/1.1.1/request@2.88.0:
    dependencies:
      lodash: 4.17.11
      request: 2.88.0
    dev: false
    engines:
      node: '>=0.10.0'
    id: registry.npmjs.org/request-promise-core/1.1.1
    peerDependencies:
      request: ^2.34
    resolution:
      integrity: sha1-Pu4AssWqgyOc+wTFcA2jb4HNCLY=
  /request-promise-native/1.0.5/request@2.88.0:
    dependencies:
      request: 2.88.0
      request-promise-core: /request-promise-core/1.1.1/request@2.88.0
      stealthy-require: 1.1.1
      tough-cookie: 2.4.3
    dev: false
    engines:
      node: '>=0.12.0'
    id: registry.npmjs.org/request-promise-native/1.0.5
    peerDependencies:
      request: ^2.34
    resolution:
      integrity: sha1-UoF3D2jgyXGeUWP9P6tIIhX0/aU=
  /request/2.87.0:
    dependencies:
      aws-sign2: 0.7.0
      aws4: 1.8.0
      caseless: 0.12.0
      combined-stream: 1.0.7
      extend: 3.0.2
      forever-agent: 0.6.1
      form-data: 2.3.3
      har-validator: 5.0.3
      http-signature: 1.2.0
      is-typedarray: 1.0.0
      isstream: 0.1.2
      json-stringify-safe: 5.0.1
      mime-types: 2.1.21
      oauth-sign: 0.8.2
      performance-now: 2.1.0
      qs: 6.5.2
      safe-buffer: 5.1.2
      tough-cookie: 2.3.4
      tunnel-agent: 0.6.0
      uuid: 3.3.2
    dev: false
    engines:
      node: '>= 4'
    resolution:
      integrity: sha512-fcogkm7Az5bsS6Sl0sibkbhcKsnyon/jV1kF3ajGmF0c8HrttdKTPRT9hieOaQHA5HEq6r8OyWOo/o781C1tNw==
  /request/2.88.0:
    dependencies:
      aws-sign2: 0.7.0
      aws4: 1.8.0
      caseless: 0.12.0
      combined-stream: 1.0.7
      extend: 3.0.2
      forever-agent: 0.6.1
      form-data: 2.3.3
      har-validator: 5.1.0
      http-signature: 1.2.0
      is-typedarray: 1.0.0
      isstream: 0.1.2
      json-stringify-safe: 5.0.1
      mime-types: 2.1.21
      oauth-sign: 0.9.0
      performance-now: 2.1.0
      qs: 6.5.2
      safe-buffer: 5.1.2
      tough-cookie: 2.4.3
      tunnel-agent: 0.6.0
      uuid: 3.3.2
    dev: false
    engines:
      node: '>= 4'
    resolution:
      integrity: sha512-NAqBSrijGLZdM0WZNsInLJpkJokL72XYjUpnB0iwsRgxh7dB6COrHnTBNwN0E+lHDAJzu7kLAkDeY08z2/A0hg==
  /require-directory/2.1.1:
    dev: false
    engines:
      node: '>=0.10.0'
    resolution:
      integrity: sha1-jGStX9MNqxyXbiNE/+f3kqam30I=
  /require-main-filename/1.0.1:
    dev: false
    resolution:
      integrity: sha1-l/cXtp1IeE9fUmpsWqj/3aBVpNE=
  /requires-port/1.0.0:
    dev: false
    resolution:
      integrity: sha1-kl0mAdOaxIXgkc8NpcbmlNw9yv8=
  /resolve-cwd/2.0.0:
    dependencies:
      resolve-from: 3.0.0
    dev: false
    engines:
      node: '>=4'
    resolution:
      integrity: sha1-AKn3OHVW4nA46uIyyqNypqWbZlo=
  /resolve-dir/1.0.1:
    dependencies:
      expand-tilde: 2.0.2
      global-modules: 1.0.0
    dev: false
    engines:
      node: '>=0.10.0'
    resolution:
      integrity: sha1-eaQGRMNivoLybv/nOcm7U4IEb0M=
  /resolve-from/3.0.0:
    dev: false
    engines:
      node: '>=4'
    resolution:
      integrity: sha1-six699nWiBvItuZTM17rywoYh0g=
  /resolve-url/0.2.1:
    dev: false
    resolution:
      integrity: sha1-LGN/53yJOv0qZj/iGqkIAGjiBSo=
  /resolve/1.1.7:
    dev: false
    resolution:
      integrity: sha1-IDEU2CrSxe2ejgQRs5ModeiJ6Xs=
  /resolve/1.8.1:
    dependencies:
      path-parse: 1.0.6
    dev: false
    resolution:
      integrity: sha512-AicPrAC7Qu1JxPCZ9ZgCZlY35QgFnNqc+0LtbRNxnVw4TXvjQ72wnuL9JQcEBgXkI9JM8MsT9kaQoHcpCRJOYA==
  /restore-cursor/2.0.0:
    dependencies:
      onetime: 2.0.1
      signal-exit: 3.0.2
    dev: false
    engines:
      node: '>=4'
    resolution:
      integrity: sha1-n37ih/gv0ybU/RYpI9YhKe7g368=
  /ret/0.1.15:
    dev: false
    engines:
      node: '>=0.12'
    resolution:
      integrity: sha512-TTlYpa+OL+vMMNG24xSlQGEJ3B/RzEfUlLct7b5G/ytav+wPrplCpVMFuwzXbkecJrb6IYo1iFb0S9v37754mg==
  /right-align/0.1.3:
    dependencies:
      align-text: 0.1.4
    dev: false
    engines:
      node: '>=0.10.0'
    resolution:
      integrity: sha1-YTObci/mo1FWiSENJOFMlhSGE+8=
  /rimraf/2.5.4:
    dependencies:
      glob: 7.0.6
    dev: false
    hasBin: true
    resolution:
      integrity: sha1-loAAk8vxoMhr2VtGJUZ1NcKd+gQ=
  /rimraf/2.6.2:
    dependencies:
      glob: 7.0.6
    dev: false
    hasBin: true
    resolution:
      integrity: sha512-lreewLK/BlghmxtfH36YYVg1i8IAce4TI7oao75I1g245+6BctqTVQiBP3YUJ9C6DQOXJmkYR9X9fCLtCOJc5w==
  /ripemd160/2.0.2:
    dependencies:
      hash-base: 3.0.4
      inherits: 2.0.3
    dev: false
    resolution:
      integrity: sha512-ii4iagi25WusVoiC4B4lq7pbXfAp3D9v5CwfkY33vffw2+pkDjY1D8GaN7spsxvCSx8dkPqOZCEZyfxcmJG2IA==
  /rsvp/3.6.2:
    dev: false
    engines:
      node: 0.12.* || 4.* || 6.* || >= 7.*
    resolution:
      integrity: sha512-OfWGQTb9vnwRjwtA2QwpG2ICclHC3pgXZO5xt8H2EfgDquO0qVdSb5T88L4qJVAEugbS56pAuV4XZM58UX8ulw==
  /run-async/2.3.0:
    dependencies:
      is-promise: 2.1.0
    dev: false
    engines:
      node: '>=0.12.0'
    resolution:
      integrity: sha1-A3GrSuC91yDUFm19/aZP96RFpsA=
  /rxjs/6.3.3:
    dependencies:
      tslib: 1.9.3
    dev: false
    engines:
      npm: '>=2.0.0'
    resolution:
      integrity: sha512-JTWmoY9tWCs7zvIk/CvRjhjGaOd+OVBM987mxFo+OW66cGpdKjZcpmc74ES1sB//7Kl/PAe8+wEakuhG4pcgOw==
  /safe-buffer/5.1.2:
    dev: false
    resolution:
      integrity: sha512-Gd2UZBJDkXlY7GbJxfsE8/nvKkUEU1G38c1siN6QP6a9PT9MmHB8GnpscSmMJSoF8LOIrt8ud/wPtojys4G6+g==
  /safe-regex/1.1.0:
    dependencies:
      ret: 0.1.15
    dev: false
    resolution:
      integrity: sha1-QKNmnzsHfR6UPURinhV91IAjvy4=
  /safer-buffer/2.1.2:
    dev: false
    resolution:
      integrity: sha512-YZo3K82SD7Riyi0E1EQPojLz7kpepnSQI9IyPbHHg1XXXevb5dJI7tpyN2ADxGcQbHG7vcyRHk0cbwqcQriUtg==
  /samsam/1.1.2:
    dev: false
    resolution:
      integrity: sha1-vsEf3IOp/aBjQBIQ5AF2wwJNFWc=
  /samsam/1.1.3:
    dev: false
    resolution:
      integrity: sha1-n1CHQZtNCR8jJXHn+lLpCw9VJiE=
  /sane/2.5.2:
    dependencies:
      anymatch: 2.0.0
      capture-exit: 1.2.0
      exec-sh: 0.2.2
      fb-watchman: 2.0.0
      micromatch: 3.1.10
      minimist: 1.2.0
      walker: 1.0.7
      watch: 0.18.0
    dev: false
    engines:
      node: '>=0.6.0'
    hasBin: true
    optionalDependencies:
      fsevents: 1.2.4
    resolution:
      integrity: sha1-tNwYYcIbQn6SlQej51HiosuKs/o=
  /sass-graph/2.2.4:
    dependencies:
      glob: 7.0.6
      lodash: 4.17.11
      scss-tokenizer: 0.2.3
      yargs: 7.1.0
    dev: false
    hasBin: true
    resolution:
      integrity: sha1-E/vWPNHK8JCLn9k0dq1DpR0eC0k=
  /sax/1.2.4:
    dev: false
    resolution:
      integrity: sha512-NqVDv9TpANUjFm0N8uM5GxL36UgKi9/atZw+x7YFnQ8ckwFGKrl4xX4yWtrey3UJm5nP1kUbnYgLopqWNSRhWw==
  /schema-utils/0.3.0:
    dependencies:
      ajv: 5.5.2
    dev: false
    engines:
      node: '>= 4.3 < 5.0.0 || >= 5.10'
    resolution:
      integrity: sha1-9YdyIs4+kx7a4DnxfrNxbnE3+M8=
  /scss-tokenizer/0.2.3:
    dependencies:
      js-base64: 2.4.9
      source-map: 0.4.4
    dev: false
    resolution:
      integrity: sha1-jrBtualyMzOCTT9VMGQRSYR85dE=
  /semver/4.3.6:
    dev: false
    hasBin: true
    resolution:
      integrity: sha1-MAvG4OhjdPe6YQaLWx7NV/xlMto=
  /semver/5.3.0:
    dev: false
    hasBin: true
    resolution:
      integrity: sha1-myzl094C0XxgEq0yaqa00M9U+U8=
  /semver/5.6.0:
    dev: false
    hasBin: true
    resolution:
      integrity: sha512-RS9R6R35NYgQn++fkDWaOmqGoj4Ek9gGs+DPxNUZKuwE183xjJroKvyo1IzVFeXvUrvmALy6FWD5xrdJT25gMg==
  /send/0.13.2:
    dependencies:
      debug: 2.2.0
      depd: 1.1.2
      destroy: 1.0.4
      escape-html: 1.0.3
      etag: 1.7.0
      fresh: 0.3.0
      http-errors: 1.3.1
      mime: 1.3.4
      ms: 0.7.1
      on-finished: 2.3.0
      range-parser: 1.0.3
      statuses: 1.2.1
    dev: false
    engines:
      node: '>= 0.8.0'
    resolution:
      integrity: sha1-dl52B8gFVFK7pvCwUllTUJhgNt4=
  /send/0.16.2:
    dependencies:
      debug: 2.6.9
      depd: 1.1.2
      destroy: 1.0.4
      encodeurl: 1.0.2
      escape-html: 1.0.3
      etag: 1.8.1
      fresh: 0.5.2
      http-errors: 1.6.3
      mime: 1.4.1
      ms: 2.0.0
      on-finished: 2.3.0
      range-parser: 1.2.0
      statuses: 1.4.0
    dev: false
    engines:
      node: '>= 0.8.0'
    resolution:
      integrity: sha512-E64YFPUssFHEFBvpbbjr44NCLtI1AohxQ8ZSiJjQLskAdKuriYEP6VyGEsRDH8ScozGpkaX1BGvhanqCwkcEZw==
  /sequencify/0.0.7:
    dev: false
    engines:
      node: '>= 0.4'
    resolution:
      integrity: sha1-kM/xnQLgcCf9dn9erT57ldHnOAw=
  /serve-index/1.9.1:
    dependencies:
      accepts: 1.3.5
      batch: 0.6.1
      debug: 2.6.9
      escape-html: 1.0.3
      http-errors: 1.6.3
      mime-types: 2.1.21
      parseurl: 1.3.2
    dev: false
    engines:
      node: '>= 0.8.0'
    resolution:
      integrity: sha1-03aNabHn2C5c4FD/9bRTvqEqkjk=
  /serve-static/1.13.2:
    dependencies:
      encodeurl: 1.0.2
      escape-html: 1.0.3
      parseurl: 1.3.2
      send: 0.16.2
    dev: false
    engines:
      node: '>= 0.8.0'
    resolution:
      integrity: sha512-p/tdJrO4U387R9oMjb1oj7qSMaMfmOyd4j9hOFoxZe2baQszgHcSWjuya/CiT5kgZZKRudHNOA0pYXOl8rQ5nw==
  /set-blocking/2.0.0:
    dev: false
    resolution:
      integrity: sha1-BF+XgtARrppoA93TgrJDkrPYkPc=
  /set-value/0.4.3:
    dependencies:
      extend-shallow: 2.0.1
      is-extendable: 0.1.1
      is-plain-object: 2.0.4
      to-object-path: 0.3.0
    dev: false
    engines:
      node: '>=0.10.0'
    resolution:
      integrity: sha1-fbCPnT0i3H945Trzw79GZuzfzPE=
  /set-value/2.0.0:
    dependencies:
      extend-shallow: 2.0.1
      is-extendable: 0.1.1
      is-plain-object: 2.0.4
      split-string: 3.1.0
    dev: false
    engines:
      node: '>=0.10.0'
    resolution:
      integrity: sha512-hw0yxk9GT/Hr5yJEYnHNKYXkIA8mVJgd9ditYZCe16ZczcaELYYcfvaXesNACk2O8O0nTiPQcQhGUQj8JLzeeg==
  /setimmediate/1.0.5:
    dev: false
    resolution:
      integrity: sha1-KQy7Iy4waULX1+qbg3Mqt4VvgoU=
  /setprototypeof/1.1.0:
    dev: false
    resolution:
      integrity: sha512-BvE/TwpZX4FXExxOxZyRGQQv651MSwmWKZGqvmPcRIjDqWub67kTKuIMx43cZZrS/cBBzwBcNDWoFxt2XEFIpQ==
  /sha.js/2.4.11:
    dependencies:
      inherits: 2.0.3
      safe-buffer: 5.1.2
    dev: false
    hasBin: true
    resolution:
      integrity: sha512-QMEp5B7cftE7APOjk5Y6xgrbWu+WkLVQwk8JNjZ8nKRciZaByEW6MubieAiToS7+dwvrjGhH8jRXz3MVd0AYqQ==
  /shebang-command/1.2.0:
    dependencies:
      shebang-regex: 1.0.0
    dev: false
    engines:
      node: '>=0.10.0'
    resolution:
      integrity: sha1-RKrGW2lbAzmJaMOfNj/uXer98eo=
  /shebang-regex/1.0.0:
    dev: false
    engines:
      node: '>=0.10.0'
    resolution:
      integrity: sha1-2kL0l0DAtC2yypcoVxyxkMmO/qM=
  /shell-quote/1.6.1:
    dependencies:
      array-filter: 0.0.1
      array-map: 0.0.0
      array-reduce: 0.0.0
      jsonify: 0.0.0
    dev: false
    resolution:
      integrity: sha1-9HgZSczkAmlxJ0MOo7PFR29IF2c=
  /shellwords/0.1.1:
    dev: false
    resolution:
      integrity: sha512-vFwSUfQvqybiICwZY5+DAWIPLKsWO31Q91JSKl3UYv+K5c2QRPzn0qzec6QPu1Qc9eHYItiP3NdJqNVqetYAww==
  /sigmund/1.0.1:
    dev: false
    resolution:
      integrity: sha1-P/IfGYytIXX587eBhT/ZTQ0ZtZA=
  /signal-exit/3.0.2:
    dev: false
    resolution:
      integrity: sha1-tf3AjxKH6hF4Yo5BXiUTK3NkbG0=
  /sinon-chai/2.8.0:
    dev: false
    peerDependencies:
      chai: '>=1.9.2 <4'
      sinon: '>=1.4.0 <2'
    resolution:
      integrity: sha1-Qyqbv9Uab8AHmPTSUmqCnAYGh6w=
  /sinon-chai/2.8.0/chai@3.5.0+sinon@1.17.7:
    dependencies:
      chai: 3.5.0
      sinon: 1.17.7
    dev: false
    id: registry.npmjs.org/sinon-chai/2.8.0
    peerDependencies:
      chai: '>=1.9.2 <4'
      sinon: '>=1.4.0 <2'
    resolution:
      integrity: sha1-Qyqbv9Uab8AHmPTSUmqCnAYGh6w=
  /sinon/1.17.7:
    dependencies:
      formatio: 1.1.1
      lolex: 1.3.2
      samsam: 1.1.2
      util: 0.11.0
    dev: false
    engines:
      node: '>=0.1.103'
    resolution:
      integrity: sha1-RUKk9JugxFwF6y6d2dID4rjv4L8=
  /slash/1.0.0:
    dev: false
    engines:
      node: '>=0.10.0'
    resolution:
      integrity: sha1-xB8vbDn8FtHNF61LXYlhFK5HDVU=
  /snapdragon-node/2.1.1:
    dependencies:
      define-property: 1.0.0
      isobject: 3.0.1
      snapdragon-util: 3.0.1
    dev: false
    engines:
      node: '>=0.10.0'
    resolution:
      integrity: sha512-O27l4xaMYt/RSQ5TR3vpWCAB5Kb/czIcqUFOM/C4fYcLnbZUc1PkjTAMjof2pBWaSTwOUd6qUHcFGVGj7aIwnw==
  /snapdragon-util/3.0.1:
    dependencies:
      kind-of: 3.2.2
    dev: false
    engines:
      node: '>=0.10.0'
    resolution:
      integrity: sha512-mbKkMdQKsjX4BAL4bRYTj21edOf8cN7XHdYUJEe+Zn99hVEYcMvKPct1IqNe7+AZPirn8BCDOQBHQZknqmKlZQ==
  /snapdragon/0.8.2:
    dependencies:
      base: 0.11.2
      debug: 2.6.9
      define-property: 0.2.5
      extend-shallow: 2.0.1
      map-cache: 0.2.2
      source-map: 0.5.7
      source-map-resolve: 0.5.2
      use: 3.1.1
    dev: false
    engines:
      node: '>=0.10.0'
    resolution:
      integrity: sha512-FtyOnWN/wCHTVXOMwvSv26d+ko5vWlIDD6zoUJ7LW8vh+ZBC8QdljveRP+crNrtBwioEUWy/4dMtbBjA4ioNlg==
  /socket.io-adapter/0.5.0:
    dependencies:
      debug: 2.3.3
      socket.io-parser: 2.3.1
    dev: false
    resolution:
      integrity: sha1-y21LuL7IHhB4uZZ3+c7QBGBmu4s=
  /socket.io-client/1.7.4:
    dependencies:
      backo2: 1.0.2
      component-bind: 1.0.0
      component-emitter: 1.2.1
      debug: 2.3.3
      engine.io-client: 1.8.5
      has-binary: 0.1.7
      indexof: 0.0.1
      object-component: 0.0.3
      parseuri: 0.0.5
      socket.io-parser: 2.3.1
      to-array: 0.1.4
    dev: false
    resolution:
      integrity: sha1-7J+CA1btme9tNX8HVtZIcXvdQoE=
  /socket.io-parser/2.3.1:
    dependencies:
      component-emitter: 1.1.2
      debug: 2.2.0
      isarray: 0.0.1
      json3: 3.3.2
    dev: false
    resolution:
      integrity: sha1-3VMgJRA85Clpcya+/WQAX8/ltKA=
  /socket.io/1.7.4:
    dependencies:
      debug: 2.3.3
      engine.io: 1.8.5
      has-binary: 0.1.7
      object-assign: 4.1.0
      socket.io-adapter: 0.5.0
      socket.io-client: 1.7.4
      socket.io-parser: 2.3.1
    dev: false
    resolution:
      integrity: sha1-L37O3DORvy1cc+KR/iM+bjTU3QA=
  /source-list-map/2.0.1:
    dev: false
    resolution:
      integrity: sha512-qnQ7gVMxGNxsiL4lEuJwe/To8UnK7fAnmbGEEH8RpLouuKbeEm0lhbQVFIrNSuB+G7tVrAlVsZgETT5nljf+Iw==
  /source-map-resolve/0.5.2:
    dependencies:
      atob: 2.1.2
      decode-uri-component: 0.2.0
      resolve-url: 0.2.1
      source-map-url: 0.4.0
      urix: 0.1.0
    dev: false
    resolution:
      integrity: sha512-MjqsvNwyz1s0k81Goz/9vRBe9SZdB09Bdw+/zYyO+3CuPk6fouTaxscHkgtE8jKvf01kVfl8riHzERQ/kefaSA==
  /source-map-support/0.4.18:
    dependencies:
      source-map: 0.5.7
    dev: false
    resolution:
      integrity: sha512-try0/JqxPLF9nOjvSta7tVondkP5dwgyLDjVoyMDlmjugT2lRZ1OfsrYTkCd2hkDnJTKRbO/Rl3orm8vlsUzbA==
  /source-map-support/0.5.9:
    dependencies:
      buffer-from: 1.1.1
      source-map: 0.6.1
    dev: false
    resolution:
      integrity: sha512-gR6Rw4MvUlYy83vP0vxoVNzM6t8MUXqNuRsuBmBHQDu1Fh6X015FrLdgoDKcNdkwGubozq0P4N0Q37UyFVr1EA==
  /source-map-url/0.4.0:
    dev: false
    resolution:
      integrity: sha1-PpNdfd1zYxuXZZlW1VEo6HtQhKM=
  /source-map/0.2.0:
    dependencies:
      amdefine: 1.0.1
    dev: false
    engines:
      node: '>=0.8.0'
    optional: true
    resolution:
      integrity: sha1-2rc/vPwrqBm03gO9b26qSBZLP50=
  /source-map/0.4.4:
    dependencies:
      amdefine: 1.0.1
    dev: false
    engines:
      node: '>=0.8.0'
    resolution:
      integrity: sha1-66T12pwNyZneaAMti092FzZSA2s=
  /source-map/0.5.7:
    dev: false
    engines:
      node: '>=0.10.0'
    resolution:
      integrity: sha1-igOdLRAh0i0eoUyA2OpGi6LvP8w=
  /source-map/0.6.1:
    dev: false
    engines:
      node: '>=0.10.0'
    resolution:
      integrity: sha512-UjgapumWlbMhkBgzT7Ykc5YXUT46F0iKu8SGXq0bcwP5dz/h0Plj6enJqjz1Zbq2l5WaqYnrVbwWOWMyF3F47g==
  /sparkles/1.0.1:
    dev: false
    engines:
      node: '>= 0.10'
    resolution:
      integrity: sha512-dSO0DDYUahUt/0/pD/Is3VIm5TGJjludZ0HVymmhYF6eNA53PVLhnUk0znSYbH8IYBuJdCE+1luR22jNLMaQdw==
  /spdx-correct/3.0.2:
    dependencies:
      spdx-expression-parse: 3.0.0
      spdx-license-ids: 3.0.1
    dev: false
    resolution:
      integrity: sha512-q9hedtzyXHr5S0A1vEPoK/7l8NpfkFYTq6iCY+Pno2ZbdZR6WexZFtqeVGkGxW3TEJMN914Z55EnAGMmenlIQQ==
  /spdx-exceptions/2.2.0:
    dev: false
    resolution:
      integrity: sha512-2XQACfElKi9SlVb1CYadKDXvoajPgBVPn/gOQLrTvHdElaVhr7ZEbqJaRnJLVNeaI4cMEAgVCeBMKF6MWRDCRA==
  /spdx-expression-parse/3.0.0:
    dependencies:
      spdx-exceptions: 2.2.0
      spdx-license-ids: 3.0.1
    dev: false
    resolution:
      integrity: sha512-Yg6D3XpRD4kkOmTpdgbUiEJFKghJH03fiC1OPll5h/0sO6neh2jqRDVHOQ4o/LMea0tgCkbMgea5ip/e+MkWyg==
  /spdx-license-ids/3.0.1:
    dev: false
    resolution:
      integrity: sha512-TfOfPcYGBB5sDuPn3deByxPhmfegAhpDYKSOXZQN81Oyrrif8ZCodOLzK3AesELnCx03kikhyDwh0pfvvQvF8w==
  /split-string/3.1.0:
    dependencies:
      extend-shallow: 3.0.2
    dev: false
    engines:
      node: '>=0.10.0'
    resolution:
      integrity: sha512-NzNVhJDYpwceVVii8/Hu6DKfD2G+NrQHlS/V/qgv763EYudVwEcMQNxd2lh+0VrUByXN/oJkl5grOhYWvQUYiw==
  /split/0.2.10:
    dependencies:
      through: 2.3.8
    dev: false
    resolution:
      integrity: sha1-Zwl8YB1pfOE2j0GPBs0gHPBSGlc=
  /split/1.0.1:
    dependencies:
      through: 2.3.8
    dev: false
    resolution:
      integrity: sha512-mTyOoPbrivtXnwnIxZRFYRrPNtEFKlpB2fvjSnCQUiAA6qAZzqwna5envK4uk6OIeP17CsdF3rSBGYVBsU0Tkg==
  /split2/2.2.0:
    dependencies:
      through2: 2.0.3
    dev: false
    resolution:
      integrity: sha512-RAb22TG39LhI31MbreBgIuKiIKhVsawfTgEGqKHTK87aG+ul/PB8Sqoi3I7kVdRWiCfrKxK3uo4/YUkpNvhPbw==
  /sprintf-js/1.0.3:
    dev: false
    resolution:
      integrity: sha1-BOaSb2YolTVPPdAVIDYzuFcpfiw=
  /sshpk/1.15.1:
    dependencies:
      asn1: 0.2.4
      assert-plus: 1.0.0
      bcrypt-pbkdf: 1.0.2
      dashdash: 1.14.1
      ecc-jsbn: 0.1.2
      getpass: 0.1.7
      jsbn: 0.1.1
      safer-buffer: 2.1.2
      tweetnacl: 0.14.5
    dev: false
    engines:
      node: '>=0.10.0'
    hasBin: true
    resolution:
      integrity: sha512-mSdgNUaidk+dRU5MhYtN9zebdzF2iG0cNPWy8HG+W8y+fT1JnSkh0fzzpjOa0L7P8i1Rscz38t0h4gPcKz43xA==
  /stack-utils/1.0.1:
    dev: false
    engines:
      node: '>=0.10.0'
    resolution:
      integrity: sha1-1PM6tU6OOHeLDKXP07OvsS22hiA=
  /static-extend/0.1.2:
    dependencies:
      define-property: 0.2.5
      object-copy: 0.1.0
    dev: false
    engines:
      node: '>=0.10.0'
    resolution:
      integrity: sha1-YICcOcv/VTNyJv1eC1IPNB8ftcY=
  /statuses/1.2.1:
    dev: false
    resolution:
      integrity: sha1-3e1FzBglbVHtQK7BQkidXGECbSg=
  /statuses/1.3.1:
    dev: false
    engines:
      node: '>= 0.6'
    resolution:
      integrity: sha1-+vUbnrdKrvOzrPStX2Gr8ky3uT4=
  /statuses/1.4.0:
    dev: false
    engines:
      node: '>= 0.6'
    resolution:
      integrity: sha512-zhSCtt8v2NDrRlPQpCNtw/heZLtfUDqxBM1udqikb/Hbk52LK4nQSwr10u77iopCW5LsyHpuXS0GnEc48mLeew==
  /statuses/1.5.0:
    dev: false
    engines:
      node: '>= 0.6'
    resolution:
      integrity: sha1-Fhx9rBd2Wf2YEfQ3cfqZOBR4Yow=
  /stdout-stream/1.4.1:
    dependencies:
      readable-stream: 2.3.6
    dev: false
    resolution:
      integrity: sha512-j4emi03KXqJWcIeF8eIXkjMFN1Cmb8gUlDYGeBALLPo5qdyTfA9bOtl8m33lRoC+vFMkP3gl0WsDr6+gzxbbTA==
  /stealthy-require/1.1.1:
    dev: false
    engines:
      node: '>=0.10.0'
    resolution:
      integrity: sha1-NbCYdbT/SfJqd35QmzCQoyJr8ks=
  /stream-browserify/2.0.1:
    dependencies:
      inherits: 2.0.3
      readable-stream: 2.3.6
    dev: false
    resolution:
      integrity: sha1-ZiZu5fm9uZQKTkUUyvtDu3Hlyds=
  /stream-combiner/0.0.4:
    dependencies:
      duplexer: 0.1.1
    dev: false
    resolution:
      integrity: sha1-TV5DPBhSYd3mI8o/RMWGvPXErRQ=
  /stream-combiner/0.2.2:
    dependencies:
      duplexer: 0.1.1
      through: 2.3.8
    dev: false
    resolution:
      integrity: sha1-rsjLrBd7Vrb0+kec7YwZEs7lKFg=
  /stream-consume/0.1.1:
    dev: false
    resolution:
      integrity: sha512-tNa3hzgkjEP7XbCkbRXe1jpg+ievoa0O4SCFlMOYEscGSS4JJsckGL8swUyAa/ApGU3Ae4t6Honor4HhL+tRyg==
  /stream-http/2.8.3:
    dependencies:
      builtin-status-codes: 3.0.0
      inherits: 2.0.3
      readable-stream: 2.3.6
      to-arraybuffer: 1.0.1
      xtend: 4.0.1
    dev: false
    resolution:
      integrity: sha512-+TSkfINHDo4J+ZobQLWiMouQYB+UVYFttRA94FpEzzJ7ZdqcL4uUUQ7WkdkI4DSozGmgBUE/a47L+38PenXhUw==
  /stream-shift/1.0.0:
    dev: false
    resolution:
      integrity: sha1-1cdSgl5TZ+eG944Y5EXqIjoVWVI=
  /strict-uri-encode/2.0.0:
    dev: false
    engines:
      node: '>=4'
    resolution:
      integrity: sha1-ucczDHBChi9rFC3CdLvMWGbONUY=
  /string-hash/1.1.3:
    dev: false
    resolution:
      integrity: sha1-6Kr8CsGFW0Zmkp7X3RJ1311sgRs=
  /string-length/2.0.0:
    dependencies:
      astral-regex: 1.0.0
      strip-ansi: 4.0.0
    dev: false
    engines:
      node: '>=4'
    resolution:
      integrity: sha1-1A27aGo6zpYMHP/KVivyxF+DY+0=
  /string-width/1.0.2:
    dependencies:
      code-point-at: 1.1.0
      is-fullwidth-code-point: 1.0.0
      strip-ansi: 3.0.1
    dev: false
    engines:
      node: '>=0.10.0'
    resolution:
      integrity: sha1-EYvfW4zcUaKn5w0hHgfisLmxB9M=
  /string-width/2.1.1:
    dependencies:
      is-fullwidth-code-point: 2.0.0
      strip-ansi: 4.0.0
    dev: false
    engines:
      node: '>=4'
    resolution:
      integrity: sha512-nOqH59deCq9SRHlxq1Aw85Jnt4w6KvLKqWVik6oA9ZklXLNIOlqg4F2yrT1MVaTjAqvVwdfeZ7w7aCvJD7ugkw==
  /string_decoder/0.10.31:
    dev: false
    resolution:
      integrity: sha1-YuIDvEF2bGwoyfyEMB2rHFMQ+pQ=
  /string_decoder/1.1.1:
    dependencies:
      safe-buffer: 5.1.2
    dev: false
    resolution:
      integrity: sha512-n/ShnvDi6FHbbVfviro+WojiFzv+s8MPMHBczVePfUpDJLwoLT0ht1l4YwBCbi8pJAveEEdnkHyPyTP/mzRfwg==
  /strip-ansi/0.3.0:
    dependencies:
      ansi-regex: 0.2.1
    dev: false
    engines:
      node: '>=0.10.0'
    hasBin: true
    resolution:
      integrity: sha1-JfSOoiynkYfzF0pNuHWTR7sSYiA=
  /strip-ansi/3.0.1:
    dependencies:
      ansi-regex: 2.1.1
    dev: false
    engines:
      node: '>=0.10.0'
    resolution:
      integrity: sha1-ajhfuIU9lS1f8F0Oiq+UJ43GPc8=
  /strip-ansi/4.0.0:
    dependencies:
      ansi-regex: 3.0.0
    dev: false
    engines:
      node: '>=4'
    resolution:
      integrity: sha1-qEeQIusaw2iocTibY1JixQXuNo8=
  /strip-bom/1.0.0:
    dependencies:
      first-chunk-stream: 1.0.0
      is-utf8: 0.2.1
    dev: false
    engines:
      node: '>=0.10.0'
    hasBin: true
    resolution:
      integrity: sha1-hbiGLzhEtabV7IRnqTWYFzo295Q=
  /strip-bom/2.0.0:
    dependencies:
      is-utf8: 0.2.1
    dev: false
    engines:
      node: '>=0.10.0'
    resolution:
      integrity: sha1-YhmoVhZSBJHzV4i9vxRHqZx+aw4=
  /strip-bom/3.0.0:
    dev: false
    engines:
      node: '>=4'
    resolution:
      integrity: sha1-IzTBjpx1n3vdVv3vfprj1YjmjtM=
  /strip-eof/1.0.0:
    dev: false
    engines:
      node: '>=0.10.0'
    resolution:
      integrity: sha1-u0P/VZim6wXYm1n80SnJgzE2Br8=
  /strip-indent/1.0.1:
    dependencies:
      get-stdin: 4.0.1
    dev: false
    engines:
      node: '>=0.10.0'
    hasBin: true
    resolution:
      integrity: sha1-DHlipq3vp7vUrDZkYKY4VSrhoKI=
  /subarg/1.0.0:
    dependencies:
      minimist: 1.2.0
    dev: false
    resolution:
      integrity: sha1-9izxdYHplrSPyWVpn1TAauJouNI=
  /sudo/1.0.3:
    dependencies:
      inpath: 1.0.2
      pidof: 1.0.2
      read: 1.0.7
    dev: false
    engines:
      node: '>=0.8'
    resolution:
      integrity: sha1-zPKGaRIPi3T4K4Rt/38clRIO/yA=
  /supports-color/0.2.0:
    dev: false
    engines:
      node: '>=0.10.0'
    hasBin: true
    resolution:
      integrity: sha1-2S3iaU6z9nMjlz1649i1W0wiGQo=
  /supports-color/2.0.0:
    dev: false
    engines:
      node: '>=0.8.0'
    resolution:
      integrity: sha1-U10EXOa2Nj+kARcIRimZXp3zJMc=
  /supports-color/3.2.3:
    dependencies:
      has-flag: 1.0.0
    dev: false
    engines:
      node: '>=0.8.0'
    resolution:
      integrity: sha1-ZawFBLOVQXHYpklGsq48u4pfVPY=
  /supports-color/4.5.0:
    dependencies:
      has-flag: 2.0.0
    dev: false
    engines:
      node: '>=4'
    resolution:
      integrity: sha1-vnoN5ITexcXN34s9WRJQRJEvY1s=
  /supports-color/5.4.0:
    dependencies:
      has-flag: 3.0.0
    dev: false
    engines:
      node: '>=4'
    resolution:
      integrity: sha512-zjaXglF5nnWpsq470jSv6P9DwPvgLkuapYmfDm3JWOm0vkNTVF2tI4UrN2r6jH1qM/uc/WtxYY1hYoA2dOKj5w==
  /supports-color/5.5.0:
    dependencies:
      has-flag: 3.0.0
    dev: false
    engines:
      node: '>=4'
    resolution:
      integrity: sha512-QjVjwdXIt408MIiAqCX4oUKsgU2EqAGzs2Ppkm4aQYbjm+ZEWEcW4SfFNTr4uMNZma0ey4f5lgLrkB0aX0QMow==
  /symbol-tree/3.2.2:
    dev: false
    resolution:
      integrity: sha1-rifbOPZgp64uHDt9G8KQgZuFGeY=
  /symbol/0.2.3:
    dev: false
    resolution:
      integrity: sha1-O5hzuKkB5Hxu/iFSajrDcu8ou8c=
  /tapable/0.2.8:
    dev: false
    engines:
      node: '>=0.6'
    resolution:
      integrity: sha1-mTcqXJmb8t8WCvwNdL7U9HlIzSI=
  /tar/2.2.1:
    dependencies:
      block-stream: 0.0.9
      fstream: 1.0.11
      inherits: 2.0.3
    dev: false
    resolution:
      integrity: sha1-jk0qJWwOIYXGsYrWlK7JaLg8sdE=
  /tar/4.4.6:
    dependencies:
      chownr: 1.1.1
      fs-minipass: 1.2.5
      minipass: 2.3.5
      minizlib: 1.1.1
      mkdirp: 0.5.1
      safe-buffer: 5.1.2
      yallist: 3.0.2
    dev: false
    engines:
      node: '>=4.5'
    resolution:
      integrity: sha512-tMkTnh9EdzxyfW+6GK6fCahagXsnYk6kE6S9Gr9pjVdys769+laCTbodXDhPAjzVtEBazRgP0gYqOjnk9dQzLg==
  /ternary-stream/2.0.1:
    dependencies:
      duplexify: 3.6.1
      fork-stream: 0.0.4
      merge-stream: 1.0.1
      through2: 2.0.3
    dev: false
    engines:
      node: '>= 0.10.0'
    resolution:
      integrity: sha1-Bk5Im0tb9gumpre8fy9cJ07Pgmk=
  /test-exclude/4.2.3:
    dependencies:
      arrify: 1.0.1
      micromatch: 2.3.11
      object-assign: 4.1.1
      read-pkg-up: 1.0.1
      require-main-filename: 1.0.1
    dev: false
    resolution:
      integrity: sha512-SYbXgY64PT+4GAL2ocI3HwPa4Q4TBKm0cwAVeKOt/Aoc0gSpNRjJX8w0pA1LMKZ3LBmd8pYBqApFNQLII9kavA==
  /textextensions/1.0.2:
    dev: false
    resolution:
      integrity: sha1-ZUhjk+4fK7A5pgy7oFsLaL2VAdI=
  /thenify-all/1.6.0:
    dependencies:
      thenify: 3.3.0
    dev: false
    engines:
      node: '>=0.8'
    resolution:
      integrity: sha1-GhkY1ALY/D+Y+/I02wvMjMEOlyY=
  /thenify/3.3.0:
    dependencies:
      any-promise: 1.3.0
    dev: false
    resolution:
      integrity: sha1-5p44obq+lpsBCCB5eLn2K4hgSDk=
  /throat/4.1.0:
    dev: false
    resolution:
      integrity: sha1-iQN8vJLFarGJJua6TLsgDhVnKmo=
  /throttleit/1.0.0:
    dev: false
    resolution:
      integrity: sha1-nnhYNtr0Z0MUWlmEtiaNgoUorGw=
  /through/2.3.8:
    dev: false
    resolution:
      integrity: sha1-DdTJ/6q8NXlgsbckEV1+Doai4fU=
  /through2/0.5.1:
    dependencies:
      readable-stream: 1.0.34
      xtend: 3.0.0
    dev: false
    resolution:
      integrity: sha1-390BLrnHAOIyP9M084rGIqs3Lac=
  /through2/0.6.5:
    dependencies:
      readable-stream: 1.0.34
      xtend: 4.0.1
    dev: false
    resolution:
      integrity: sha1-QaucZ7KdVyCQcUEOHXp6lozTrUg=
  /through2/2.0.3:
    dependencies:
      readable-stream: 2.3.6
      xtend: 4.0.1
    dev: false
    resolution:
      integrity: sha1-AARWmzfHx0ujnEPzzteNGtlBQL4=
  /tildify/1.2.0:
    dependencies:
      os-homedir: 1.0.2
    dev: false
    engines:
      node: '>=0.10.0'
    resolution:
      integrity: sha1-3OwD9V3Km3qj5bBPIYF+tW5jWIo=
  /time-stamp/1.1.0:
    dev: false
    engines:
      node: '>=0.10.0'
    resolution:
      integrity: sha1-dkpaEa9QVhkhsTPztE5hhofg9cM=
  /time-stamp/2.2.0:
    dev: false
    engines:
      node: '>=0.10.0'
    resolution:
      integrity: sha512-zxke8goJQpBeEgD82CXABeMh0LSJcj7CXEd0OHOg45HgcofF7pxNwZm9+RknpxpDhwN4gFpySkApKfFYfRQnUA==
  /timers-browserify/2.0.10:
    dependencies:
      setimmediate: 1.0.5
    dev: false
    engines:
      node: '>=0.6.0'
    resolution:
      integrity: sha512-YvC1SV1XdOUaL6gx5CoGroT3Gu49pK9+TZ38ErPldOWW4j49GI1HKs9DV+KGq/w6y+LZ72W1c8cKz2vzY+qpzg==
  /tiny-lr/0.2.1:
    dependencies:
      body-parser: 1.14.2
      debug: 2.2.0
      faye-websocket: 0.10.0
      livereload-js: 2.3.0
      parseurl: 1.3.2
      qs: 5.1.0
    dev: false
    resolution:
      integrity: sha1-s/26gC5dVqM8L28QeUsy5Hescp0=
  /tmp/0.0.33:
    dependencies:
      os-tmpdir: 1.0.2
    dev: false
    engines:
      node: '>=0.6.0'
    resolution:
      integrity: sha512-jRCJlojKnZ3addtTOjdIqoRuPEKBvNXcGYqzO6zWZX8KfKEpnGY5jfggJQ3EjKuu8D4bJRr0y+cYJFmYbImXGw==
  /tmpl/1.0.4:
    dev: false
    resolution:
      integrity: sha1-I2QN17QtAEM5ERQIIOXPRA5SHdE=
  /to-array/0.1.4:
    dev: false
    resolution:
      integrity: sha1-F+bBH3PdTz10zaek/zI46a2b+JA=
  /to-arraybuffer/1.0.1:
    dev: false
    resolution:
      integrity: sha1-fSKbH8xjfkZsoIEYCDanqr/4P0M=
  /to-fast-properties/1.0.3:
    dev: false
    engines:
      node: '>=0.10.0'
    resolution:
      integrity: sha1-uDVx+k2MJbguIxsG46MFXeTKGkc=
  /to-object-path/0.3.0:
    dependencies:
      kind-of: 3.2.2
    dev: false
    engines:
      node: '>=0.10.0'
    resolution:
      integrity: sha1-KXWIt7Dn4KwI4E5nL4XB9JmeF68=
  /to-regex-range/2.1.1:
    dependencies:
      is-number: 3.0.0
      repeat-string: 1.6.1
    dev: false
    engines:
      node: '>=0.10.0'
    resolution:
      integrity: sha1-fIDBe53+vlmeJzZ+DU3VWQFB2zg=
  /to-regex/3.0.2:
    dependencies:
      define-property: 2.0.2
      extend-shallow: 3.0.2
      regex-not: 1.0.2
      safe-regex: 1.1.0
    dev: false
    engines:
      node: '>=0.10.0'
    resolution:
      integrity: sha512-FWtleNAtZ/Ki2qtqej2CXTOayOH9bHDQF+Q48VpWyDXjbYxA4Yz8iDB31zXOBUlOHHKidDbqGVrTUvQMPmBGBw==
  /tough-cookie/2.3.4:
    dependencies:
      punycode: 1.4.1
    dev: false
    engines:
      node: '>=0.8'
    resolution:
      integrity: sha512-TZ6TTfI5NtZnuyy/Kecv+CnoROnyXn2DN97LontgQpCwsX2XyLYCC0ENhYkehSOwAp8rTQKc/NUIF7BkQ5rKLA==
  /tough-cookie/2.4.3:
    dependencies:
      psl: 1.1.29
      punycode: 1.4.1
    dev: false
    engines:
      node: '>=0.8'
    resolution:
      integrity: sha512-Q5srk/4vDM54WJsJio3XNn6K2sCG+CQ8G5Wz6bZhRZoAe/+TxjWB/GlFAnYEbkYVlON9FMk/fE3h2RLpPXo4lQ==
  /tr46/1.0.1:
    dependencies:
      punycode: 2.1.1
    dev: false
    resolution:
      integrity: sha1-qLE/1r/SSJUZZ0zN5VujaTtwbQk=
  /trim-newlines/1.0.0:
    dev: false
    engines:
      node: '>=0.10.0'
    resolution:
      integrity: sha1-WIeWa7WCpFA6QetST301ARgVphM=
  /trim-right/1.0.1:
    dev: false
    engines:
      node: '>=0.10.0'
    resolution:
      integrity: sha1-yy4SAwZ+DI3h9hQJS5/kVwTqYAM=
  /true-case-path/1.0.3:
    dependencies:
      glob: 7.1.3
    dev: false
    resolution:
      integrity: sha512-m6s2OdQe5wgpFMC+pAJ+q9djG82O2jcHPOI6RNg1yy9rCYR+WD6Nbpl32fDpfC56nirdRy+opFa/Vk7HYhqaew==
  /ts-jest/22.4.6:
    dependencies:
      babel-core: 6.26.3
      babel-plugin-istanbul: 4.1.6
      babel-plugin-transform-es2015-modules-commonjs: 6.26.2
      babel-preset-jest: 22.4.4
      cpx: 1.5.0
      fs-extra: 6.0.0
      jest-config: 22.4.4
      lodash: 4.17.11
      pkg-dir: 2.0.0
      source-map-support: 0.5.9
      typescript: 2.4.2
      yargs: 11.1.0
    dev: false
    peerDependencies:
      jest: ^22.4.0 || ^22.5.0-alpha.1 || ^23.0.0-alpha.1
    resolution:
      integrity: sha512-kYQ6g1G1AU+bOO9rv+SSQXg4WTcni6Wx3AM48iHni0nP1vIuhdNRjKTE9Cxx36Ix/IOV7L85iKu07dgXJzH2pQ==
  /ts-jest/22.4.6/jest@22.4.4:
    dependencies:
      babel-core: 6.26.3
      babel-plugin-istanbul: 4.1.6
      babel-plugin-transform-es2015-modules-commonjs: 6.26.2
      babel-preset-jest: 22.4.4
      cpx: 1.5.0
      fs-extra: 6.0.0
      jest: 22.4.4
      jest-config: 22.4.4
      lodash: 4.17.11
      pkg-dir: 2.0.0
      source-map-support: 0.5.9
      typescript: 2.4.2
      yargs: 11.1.0
    dev: false
    id: registry.npmjs.org/ts-jest/22.4.6
    peerDependencies:
      jest: ^22.4.0 || ^22.5.0-alpha.1 || ^23.0.0-alpha.1
    resolution:
      integrity: sha512-kYQ6g1G1AU+bOO9rv+SSQXg4WTcni6Wx3AM48iHni0nP1vIuhdNRjKTE9Cxx36Ix/IOV7L85iKu07dgXJzH2pQ==
  /tslib/1.9.3:
    dev: false
    resolution:
      integrity: sha512-4krF8scpejhaOgqzBEcGM7yDIEfi0/8+8zDRZhNZZ2kjmHJ4hv3zCbQWxoJGz1iw5U0Jl0nma13xzHXcncMavQ==
  /tslint-microsoft-contrib/5.2.1:
    dependencies:
      tsutils: /tsutils/2.28.0/typescript@2.4.2
      typescript: 2.4.2
    dev: false
    peerDependencies:
      tslint: ^5.1.0
    resolution:
      integrity: sha512-PDYjvpo0gN9IfMULwKk0KpVOPMhU6cNoT9VwCOLeDl/QS8v8W2yspRpFFuUS7/c5EIH/n8ApMi8TxJAz1tfFUA==
  /tslint-microsoft-contrib/5.2.1/tslint@5.11.0:
    dependencies:
      tslint: 5.11.0
      tsutils: /tsutils/2.28.0/typescript@2.4.2
      typescript: 2.4.2
    dev: false
    id: registry.npmjs.org/tslint-microsoft-contrib/5.2.1
    peerDependencies:
      tslint: ^5.1.0
    resolution:
      integrity: sha512-PDYjvpo0gN9IfMULwKk0KpVOPMhU6cNoT9VwCOLeDl/QS8v8W2yspRpFFuUS7/c5EIH/n8ApMi8TxJAz1tfFUA==
  /tslint/5.11.0:
    dependencies:
      babel-code-frame: 6.26.0
      builtin-modules: 1.1.1
      chalk: 2.4.1
      commander: 2.19.0
      diff: 3.5.0
      glob: 7.1.3
      js-yaml: 3.9.1
      minimatch: 3.0.4
      resolve: 1.8.1
      semver: 5.3.0
      tslib: 1.9.3
      tsutils: /tsutils/2.29.0/typescript@2.4.2
      typescript: 2.4.2
    dev: false
    engines:
      node: '>=4.8.0'
    hasBin: true
    resolution:
      integrity: sha1-mPMMAurjzecAYgHkwzywi0hYHu0=
  /tsutils/2.28.0/typescript@2.4.2:
    dependencies:
      tslib: 1.9.3
      typescript: 2.4.2
    dev: false
    id: registry.npmjs.org/tsutils/2.28.0
    peerDependencies:
      typescript: '>=2.1.0 || >=2.1.0-dev || >=2.2.0-dev || >=2.3.0-dev || >=2.4.0-dev || >=2.5.0-dev || >=2.6.0-dev || >=2.7.0-dev || >=2.8.0-dev || >=2.9.0-dev || >= 3.0.0-dev || >= 3.1.0-dev'
    resolution:
      integrity: sha512-bh5nAtW0tuhvOJnx1GLRn5ScraRLICGyJV5wJhtRWOLsxW70Kk5tZtpK3O/hW6LDnqKS9mlUMPZj9fEMJ0gxqA==
  /tsutils/2.29.0/typescript@2.4.2:
    dependencies:
      tslib: 1.9.3
      typescript: 2.4.2
    dev: false
    id: registry.npmjs.org/tsutils/2.29.0
    peerDependencies:
      typescript: '>=2.1.0 || >=2.1.0-dev || >=2.2.0-dev || >=2.3.0-dev || >=2.4.0-dev || >=2.5.0-dev || >=2.6.0-dev || >=2.7.0-dev || >=2.8.0-dev || >=2.9.0-dev || >= 3.0.0-dev || >= 3.1.0-dev'
    resolution:
      integrity: sha512-g5JVHCIJwzfISaXpXE1qvNalca5Jwob6FjI4AoPlqMusJ6ftFE7IkkFoMhVLRgK+4Kx3gkzb8UZK5t5yTTvEmA==
  /tty-browserify/0.0.0:
    dev: false
    resolution:
      integrity: sha1-oVe6QC2iTpv5V/mqadUk7tQpAaY=
  /tunnel-agent/0.6.0:
    dependencies:
      safe-buffer: 5.1.2
    dev: false
    resolution:
      integrity: sha1-J6XeoGs2sEoKmWZ3SykIaPD8QP0=
  /tweetnacl/0.14.5:
    dev: false
    resolution:
      integrity: sha1-WuaBd/GS1EViadEIr6k/+HQ/T2Q=
  /type-check/0.3.2:
    dependencies:
      prelude-ls: 1.1.2
    dev: false
    engines:
      node: '>= 0.8.0'
    resolution:
      integrity: sha1-WITKtRLPHTVeP7eE8wgEsrUg23I=
  /type-detect/0.1.1:
    dev: false
    resolution:
      integrity: sha1-C6XsKohWQORw6k6FBZcZANrFiCI=
  /type-detect/1.0.0:
    dev: false
    resolution:
      integrity: sha1-diIXzAbbJY7EiQihKY6LlRIejqI=
  /type-is/1.6.16:
    dependencies:
      media-typer: 0.3.0
      mime-types: 2.1.21
    dev: false
    engines:
      node: '>= 0.6'
    resolution:
      integrity: sha512-HRkVv/5qY2G6I8iab9cI7v1bOIdhm94dVjQCPFElW9W+3GeDOSHmy2EBYe4VTApuzolPcmgFTN3ftVJRKR2J9Q==
  /typedarray/0.0.6:
    dev: false
    resolution:
      integrity: sha1-hnrHTjhkGHsdPUfZlqeOxciDB3c=
  /typescript/2.4.2:
    dev: false
    engines:
      node: '>=4.2.0'
    hasBin: true
    resolution:
      integrity: sha1-+DlfhdRZJ2BnyYiqQYN6j4KHCEQ=
  /typescript/3.0.3:
    dev: false
    engines:
      node: '>=4.2.0'
    hasBin: true
    resolution:
      integrity: sha512-kk80vLW9iGtjMnIv11qyxLqZm20UklzuR2tL0QAnDIygIUIemcZMxlMWudl9OOt76H3ntVzcTiddQ1/pAAJMYg==
  /uglify-js/2.8.29:
    dependencies:
      source-map: 0.5.7
      yargs: 3.10.0
    dev: false
    engines:
      node: '>=0.8.0'
    hasBin: true
    optionalDependencies:
      uglify-to-browserify: 1.0.2
    resolution:
      integrity: sha1-KcVzMUgFe7Th913zW3qcty5qWd0=
  /uglify-js/3.0.28:
    dependencies:
      commander: 2.11.0
      source-map: 0.5.7
    dev: false
    engines:
      node: '>=0.8.0'
    hasBin: true
    resolution:
      integrity: sha512-0h/qGay016GG2lVav3Kz174F3T2Vjlz2v6HCt+WDQpoXfco0hWwF5gHK9yh88mUYvIC+N7Z8NT8WpjSp1yoqGA==
  /uglify-js/3.4.9:
    dependencies:
      commander: 2.17.1
      source-map: 0.6.1
    dev: false
    engines:
      node: '>=0.8.0'
    hasBin: true
    optional: true
    resolution:
      integrity: sha512-8CJsbKOtEbnJsTyv6LE6m6ZKniqMiFWmm9sRbopbkGs3gMPPfd3Fh8iIA4Ykv5MgaTbqHr4BaoGLJLZNhsrW1Q==
  /uglify-to-browserify/1.0.2:
    dev: false
    optional: true
    resolution:
      integrity: sha1-bgkk1r2mta/jSeOabWMoUKD4grc=
  /uglifyjs-webpack-plugin/0.4.6:
    dependencies:
      source-map: 0.5.7
      uglify-js: 2.8.29
      webpack-sources: 1.3.0
    dev: false
    engines:
      node: '>=4.3.0 <5.0.0 || >=5.10'
    peerDependencies:
      webpack: ^1.9 || ^2 || ^2.1.0-beta || ^2.2.0-rc || ^3.0.0
    requiresBuild: true
    resolution:
      integrity: sha1-uVH0q7a9YX5m9j64kUmOORdj4wk=
  /ultron/1.0.2:
    dev: false
    resolution:
      integrity: sha1-rOEWq1V80Zc4ak6I9GhTeMiy5Po=
  /unc-path-regex/0.1.2:
    dev: false
    engines:
      node: '>=0.10.0'
    resolution:
      integrity: sha1-5z3T17DXxe2G+6xrCufYxqadUPo=
  /union-value/1.0.0:
    dependencies:
      arr-union: 3.1.0
      get-value: 2.0.6
      is-extendable: 0.1.1
      set-value: 0.4.3
    dev: false
    engines:
      node: '>=0.10.0'
    resolution:
      integrity: sha1-XHHDTLW61dzr4+oM0IIHulqhrqQ=
  /unique-stream/1.0.0:
    dev: false
    resolution:
      integrity: sha1-1ZpKdUJ0R9mqbJHnAmP40mpLEEs=
  /universalify/0.1.2:
    dev: false
    engines:
      node: '>= 4.0.0'
    resolution:
      integrity: sha512-rBJeI5CXAlmy1pV+617WB9J63U6XcazHHF2f2dbJix4XzpUF0RS3Zbj0FGIOCAva5P/d/GBOYaACQ1w+0azUkg==
  /unpipe/1.0.0:
    dev: false
    engines:
      node: '>= 0.8'
    resolution:
      integrity: sha1-sr9O6FFKrmFltIF4KdIbLvSZBOw=
  /unset-value/1.0.0:
    dependencies:
      has-value: 0.3.1
      isobject: 3.0.1
    dev: false
    engines:
      node: '>=0.10.0'
    resolution:
      integrity: sha1-g3aHP30jNRef+x5vw6jtDfyKtVk=
  /upath/1.1.0:
    dev: false
    engines:
      node: '>=4'
    resolution:
      integrity: sha512-bzpH/oBhoS/QI/YtbkqCg6VEiPYjSZtrHQM6/QnJS6OL9pKUFLqb3aFh4Scvwm45+7iAgiMkLhSbaZxUqmrprw==
  /uri-js/4.2.2:
    dependencies:
      punycode: 2.1.1
    dev: false
    resolution:
      integrity: sha512-KY9Frmirql91X2Qgjry0Wd4Y+YTdrdZheS8TFwvkbLWf/G5KNJDCh6pKL5OZctEW4+0Baa5idK2ZQuELRwPznQ==
  /urix/0.1.0:
    dev: false
    resolution:
      integrity: sha1-2pN/emLiH+wf0Y1Js1wpNQZ6bHI=
  /url/0.11.0:
    dependencies:
      punycode: 1.3.2
      querystring: 0.2.0
    dev: false
    resolution:
      integrity: sha1-ODjpfPxgUh63PFJajlW/3Z4uKPE=
  /use/3.1.1:
    dev: false
    engines:
      node: '>=0.10.0'
    resolution:
      integrity: sha512-cwESVXlO3url9YWlFW/TA9cshCEhtu7IKJ/p5soJ/gGpj7vbvFrAY/eIioQ6Dw23KjZhYgiIo8HOs1nQ2vr/oQ==
  /user-home/1.1.1:
    dev: false
    engines:
      node: '>=0.10.0'
    hasBin: true
    resolution:
      integrity: sha1-K1viOjK2Onyd640PKNSFcko98ZA=
  /useragent/2.3.0:
    dependencies:
      lru-cache: 4.1.3
      tmp: 0.0.33
    dev: false
    resolution:
      integrity: sha512-4AoH4pxuSvHCjqLO04sU6U/uE65BYza8l/KKBS0b0hnUPWi+cQ2BpeTEwejCSx9SPV5/U03nniDTrWx5NrmKdw==
  /util-deprecate/1.0.2:
    dev: false
    resolution:
      integrity: sha1-RQ1Nyfpw3nMnYvvS1KKJgUGaDM8=
  /util.promisify/1.0.0:
    dependencies:
      define-properties: 1.1.3
      object.getownpropertydescriptors: 2.0.3
    dev: false
    resolution:
      integrity: sha512-i+6qA2MPhvoKLuxnJNpXAGhg7HphQOSUq2LKMZD0m15EiskXUkMvKdF4Uui0WYeCUGea+o2cw/ZuwehtfsrNkA==
  /util/0.10.3:
    dependencies:
      inherits: 2.0.1
    dev: false
    resolution:
      integrity: sha1-evsa/lCAUkZInj23/g7TeTNqwPk=
  /util/0.10.4:
    dependencies:
      inherits: 2.0.3
    dev: false
    resolution:
      integrity: sha512-0Pm9hTQ3se5ll1XihRic3FDIku70C+iHUdT/W926rSgHV5QgXsYbKZN8MSC3tJtSkhuROzvsQjAaFENRXr+19A==
  /util/0.11.0:
    dependencies:
      inherits: 2.0.3
    dev: false
    resolution:
      integrity: sha512-5n12uMzKCjvB2HPFHnbQSjaqAa98L5iIXmHrZCLavuZVe0qe/SJGbDGWlpaHk5lnBkWRDO+dRu1/PgmUYKPPTw==
  /utils-merge/1.0.1:
    dev: false
    engines:
      node: '>= 0.4.0'
    resolution:
      integrity: sha1-n5VxD1CiZ5R7LMwSR0HBAoQn5xM=
  /uuid/3.3.2:
    dev: false
    hasBin: true
    resolution:
      integrity: sha512-yXJmeNaw3DnnKAOKJE51sL/ZaYfWJRl1pK9dr19YFCu0ObS231AB1/LbqTKRAQ5kw8A90rA6fr4riOUpTZvQZA==
  /v8flags/2.1.1:
    dependencies:
      user-home: 1.1.1
    dev: false
    engines:
      node: '>= 0.10.0'
    resolution:
      integrity: sha1-qrGh+jDUX4jdMhFIh1rALAtV5bQ=
  /validate-npm-package-license/3.0.4:
    dependencies:
      spdx-correct: 3.0.2
      spdx-expression-parse: 3.0.0
    dev: false
    resolution:
      integrity: sha512-DpKm2Ui/xN7/HQKCtpZxoRWBhZ9Z0kqtygG8XCgNQ8ZlDnxuQmWhj566j8fN4Cu3/JmbhsDo7fcAJq4s9h27Ew==
  /validate-npm-package-name/3.0.0:
    dependencies:
      builtins: 1.0.3
    dev: false
    resolution:
      integrity: sha1-X6kS2B630MdK/BQN5zF/DKffQ34=
  /validator/8.2.0:
    dev: false
    engines:
      node: '>= 0.10'
    resolution:
      integrity: sha512-Yw5wW34fSv5spzTXNkokD6S6/Oq92d8q/t14TqsS3fAiA1RYnxSFSIZ+CY3n6PGGRCq5HhJTSepQvFUS2QUDxA==
  /vary/1.1.2:
    dev: false
    engines:
      node: '>= 0.8'
    resolution:
      integrity: sha1-IpnwLG3tMNSllhsLn3RSShj2NPw=
  /verror/1.10.0:
    dependencies:
      assert-plus: 1.0.0
      core-util-is: 1.0.2
      extsprintf: 1.4.0
    dev: false
    engines:
      '0': node >=0.6.0
    resolution:
      integrity: sha1-OhBcoXBTr1XW4nDB+CiGguGNpAA=
  /vinyl-fs/0.3.14:
    dependencies:
      defaults: 1.0.3
      glob-stream: 3.1.18
      glob-watcher: 0.0.6
      graceful-fs: 3.0.11
      mkdirp: 0.5.1
      strip-bom: 1.0.0
      through2: 0.6.5
      vinyl: 0.4.6
    dev: false
    engines:
      node: '>= 0.10'
    resolution:
      integrity: sha1-mmhRzhysHBzqX+hsCTHWIMLPqeY=
  /vinyl/0.2.3:
    dependencies:
      clone-stats: 0.0.1
    dev: false
    engines:
      node: '>= 0.9'
    resolution:
      integrity: sha1-vKk4IJWC7FpJrVOKAPofEl5RMlI=
  /vinyl/0.4.6:
    dependencies:
      clone: 0.2.0
      clone-stats: 0.0.1
    dev: false
    engines:
      node: '>= 0.9'
    resolution:
      integrity: sha1-LzVsh6VQolVGHza76ypbqL94SEc=
  /vinyl/0.5.3:
    dependencies:
      clone: 1.0.4
      clone-stats: 0.0.1
      replace-ext: 0.0.1
    dev: false
    engines:
      node: '>= 0.9'
    resolution:
      integrity: sha1-sEVbOPxeDPMNQyUTLkYZcMIJHN4=
  /vinyl/2.2.0:
    dependencies:
      clone: 2.1.2
      clone-buffer: 1.0.0
      clone-stats: 1.0.0
      cloneable-readable: 1.1.2
      remove-trailing-separator: 1.1.0
      replace-ext: 1.0.0
    dev: false
    engines:
      node: '>= 0.10'
    resolution:
      integrity: sha512-MBH+yP0kC/GQ5GwBqrTPTzEfiiLjta7hTtvQtbxBgTeSXsmKQRQecjibMbxIXzVT3Y9KJK+drOz1/k+vsu8Nkg==
  /vm-browserify/0.0.4:
    dependencies:
      indexof: 0.0.1
    dev: false
    resolution:
      integrity: sha1-XX6kW7755Kb/ZflUOOCofDV9WnM=
  /void-elements/2.0.1:
    dev: false
    engines:
      node: '>=0.10.0'
    resolution:
      integrity: sha1-wGavtYK7HLQSjWDqkjkulNXp2+w=
  /w3c-hr-time/1.0.1:
    dependencies:
      browser-process-hrtime: 0.1.3
    dev: false
    resolution:
      integrity: sha1-gqwr/2PZUOqeMYmlimViX+3xkEU=
  /walker/1.0.7:
    dependencies:
      makeerror: 1.0.11
    dev: false
    resolution:
      integrity: sha1-L3+bj9ENZ3JisYqITijRlhjgKPs=
  /watch/0.18.0:
    dependencies:
      exec-sh: 0.2.2
      minimist: 1.2.0
    dev: false
    engines:
      node: '>=0.1.95'
    hasBin: true
    resolution:
      integrity: sha1-KAlUdsbffJDJYxOJkMClQj60uYY=
  /watchpack/1.6.0:
    dependencies:
      chokidar: 2.0.4
      graceful-fs: 4.1.11
      neo-async: 2.6.0
    dev: false
    resolution:
      integrity: sha512-i6dHe3EyLjMmDlU1/bGQpEw25XSjkJULPuAVKCbNRefQVq48yXKUpwg538F7AZTf9kyr57zj++pQFltUa5H7yA==
  /webidl-conversions/4.0.2:
    dev: false
    resolution:
      integrity: sha512-YQ+BmxuTgd6UXZW3+ICGfyqRyHXVlD5GtQr5+qjiNW7bF0cqrzX500HVXPBOvgXb5YnzDd+h0zqyv61KUD7+Sg==
  /webpack-dev-middleware/1.12.2:
    dependencies:
      memory-fs: 0.4.1
      mime: 1.6.0
      path-is-absolute: 1.0.1
      range-parser: 1.2.0
      time-stamp: 2.2.0
    dev: false
    engines:
      node: '>=0.6'
    peerDependencies:
      webpack: ^1.0.0 || ^2.0.0 || ^3.0.0
    resolution:
      integrity: sha512-FCrqPy1yy/sN6U/SaEZcHKRXGlqU0DUaEBL45jkUYoB8foVb6wCnbIJ1HKIx+qUFTW+3JpVcCJCxZ8VATL4e+A==
  /webpack-dev-middleware/1.12.2/webpack@3.11.0:
    dependencies:
      memory-fs: 0.4.1
      mime: 1.6.0
      path-is-absolute: 1.0.1
      range-parser: 1.2.0
      time-stamp: 2.2.0
      webpack: 3.11.0
    dev: false
    engines:
      node: '>=0.6'
    id: registry.npmjs.org/webpack-dev-middleware/1.12.2
    peerDependencies:
      webpack: ^1.0.0 || ^2.0.0 || ^3.0.0
    resolution:
      integrity: sha512-FCrqPy1yy/sN6U/SaEZcHKRXGlqU0DUaEBL45jkUYoB8foVb6wCnbIJ1HKIx+qUFTW+3JpVcCJCxZ8VATL4e+A==
  /webpack-sources/1.3.0:
    dependencies:
      source-list-map: 2.0.1
      source-map: 0.6.1
    dev: false
    resolution:
      integrity: sha512-OiVgSrbGu7NEnEvQJJgdSFPl2qWKkWq5lHMhgiToIiN9w34EBnjYzSYs+VbL5KoYiLNtFFa7BZIKxRED3I32pA==
  /webpack/3.11.0:
    dependencies:
      acorn: 5.7.3
      acorn-dynamic-import: 2.0.2
      ajv: 6.5.4
      ajv-keywords: /ajv-keywords/3.2.0/ajv@6.5.4
      async: 2.6.1
      enhanced-resolve: 3.4.1
      escope: 3.6.0
      interpret: 1.1.0
      json-loader: 0.5.7
      json5: 0.5.1
      loader-runner: 2.3.1
      loader-utils: 1.1.0
      memory-fs: 0.4.1
      mkdirp: 0.5.1
      node-libs-browser: 2.1.0
      source-map: 0.5.7
      supports-color: 4.5.0
      tapable: 0.2.8
      uglifyjs-webpack-plugin: 0.4.6
      watchpack: 1.6.0
      webpack-sources: 1.3.0
      yargs: 8.0.2
    dev: false
    engines:
      node: '>=4.3.0 <5.0.0 || >=5.10'
    hasBin: true
    resolution:
      integrity: sha512-3kOFejWqj5ISpJk4Qj/V7w98h9Vl52wak3CLiw/cDOfbVTq7FeoZ0SdoHHY9PYlHr50ZS42OfvzE2vB4nncKQg==
  /websocket-driver/0.7.0:
    dependencies:
      http-parser-js: 0.5.0
      websocket-extensions: 0.1.3
    dev: false
    engines:
      node: '>=0.8.0'
    resolution:
      integrity: sha1-DK+dLXVdk67gSdS90NP+LMoqJOs=
  /websocket-extensions/0.1.3:
    dev: false
    engines:
      node: '>=0.8.0'
    resolution:
      integrity: sha512-nqHUnMXmBzT0w570r2JpJxfiSD1IzoI+HGVdd3aZ0yNi3ngvQ4jv1dtHt5VGxfI2yj5yqImPhOK4vmIh2xMbGg==
  /whatwg-encoding/1.0.5:
    dependencies:
      iconv-lite: 0.4.24
    dev: false
    resolution:
      integrity: sha512-b5lim54JOPN9HtzvK9HFXvBma/rnfFeqsic0hSpjtDbVxR3dJKLc+KB4V6GgiGOvl7CY/KNh8rxSo9DKQrnUEw==
  /whatwg-mimetype/2.2.0:
    dev: false
    resolution:
      integrity: sha512-5YSO1nMd5D1hY3WzAQV3PzZL83W3YeyR1yW9PcH26Weh1t+Vzh9B6XkDh7aXm83HBZ4nSMvkjvN2H2ySWIvBgw==
  /whatwg-url/6.5.0:
    dependencies:
      lodash.sortby: 4.7.0
      tr46: 1.0.1
      webidl-conversions: 4.0.2
    dev: false
    resolution:
      integrity: sha512-rhRZRqx/TLJQWUpQ6bmrt2UV4f0HCQ463yQuONJqC6fO2VoEb1pTYddbe59SkYq87aoM5A3bdhMZiUiVws+fzQ==
  /whatwg-url/7.0.0:
    dependencies:
      lodash.sortby: 4.7.0
      tr46: 1.0.1
      webidl-conversions: 4.0.2
    dev: false
    resolution:
      integrity: sha512-37GeVSIJ3kn1JgKyjiYNmSLP1yzbpb29jdmwBSgkD9h40/hyrR/OifpVUndji3tmwGgD8qpw7iQu3RSbCrBpsQ==
  /which-module/1.0.0:
    dev: false
    resolution:
      integrity: sha1-u6Y8qGGUiZT/MHc2CJ47lgJsKk8=
  /which-module/2.0.0:
    dev: false
    resolution:
      integrity: sha1-2e8H3Od7mQK4o6j6SzHD4/fm6Ho=
  /which/1.3.1:
    dependencies:
      isexe: 2.0.0
    dev: false
    hasBin: true
    resolution:
      integrity: sha512-HxJdYWq1MTIQbJ3nw0cqssHoTNU267KlrDuGZ1WYlxDStUtKUhOaJmh112/TZmHxxUfuJqPXSOm7tDyas0OSIQ==
  /wide-align/1.1.3:
    dependencies:
      string-width: 2.1.1
    dev: false
    resolution:
      integrity: sha512-QGkOQc8XL6Bt5PwnsExKBPuMKBxnGxWWW3fU55Xt4feHozMUhdUMaBCk290qpm/wG5u/RSKzwdAC4i51YigihA==
  /window-size/0.1.0:
    dev: false
    engines:
      node: '>= 0.8.0'
    resolution:
      integrity: sha1-VDjNLqk7IC76Ohn+iIeu58lPnJ0=
  /window-size/0.2.0:
    dev: false
    engines:
      node: '>= 0.10.0'
    hasBin: true
    resolution:
      integrity: sha1-tDFbtCFKPXBY6+7okuE/ok2YsHU=
  /wordwrap/0.0.2:
    dev: false
    engines:
      node: '>=0.4.0'
    resolution:
      integrity: sha1-t5Zpu0LstAn4PVg8rVLKF+qhZD8=
  /wordwrap/0.0.3:
    dev: false
    engines:
      node: '>=0.4.0'
    resolution:
      integrity: sha1-o9XabNXAvAAI03I0u68b7WMFkQc=
  /wordwrap/1.0.0:
    dev: false
    resolution:
      integrity: sha1-J1hIEIkUVqQXHI0CJkQa3pDLyus=
  /wrap-ansi/2.1.0:
    dependencies:
      string-width: 1.0.2
      strip-ansi: 3.0.1
    dev: false
    engines:
      node: '>=0.10.0'
    resolution:
      integrity: sha1-2Pw9KE3QV5T+hJc8rs3Rz4JP3YU=
  /wrappy/1.0.2:
    dev: false
    resolution:
      integrity: sha1-tSQ9jz7BqjXxNkYFvA0QNuMKtp8=
  /write-file-atomic/2.3.0:
    dependencies:
      graceful-fs: 4.1.11
      imurmurhash: 0.1.4
      signal-exit: 3.0.2
    dev: false
    resolution:
      integrity: sha512-xuPeK4OdjWqtfi59ylvVL0Yn35SF3zgcAcv7rBPFHVaEapaDr4GdGgm3j7ckTwH9wHL7fGmgfAnb0+THrHb8tA==
  /ws/1.1.5:
    dependencies:
      options: 0.0.6
      ultron: 1.0.2
    dev: false
    resolution:
      integrity: sha512-o3KqipXNUdS7wpQzBHSe180lBGO60SoK0yVo3CYJgb2MkobuWuBX6dhkYP5ORCLd55y+SaflMOV5fqAB53ux4w==
  /ws/4.1.0:
    dependencies:
      async-limiter: 1.0.0
      safe-buffer: 5.1.2
    dev: false
    resolution:
      integrity: sha512-ZGh/8kF9rrRNffkLFV4AzhvooEclrOH0xaugmqGsIfFgOE/pIz4fMc4Ef+5HSQqTEug2S9JZIWDR47duDSLfaA==
  /wtf-8/1.0.0:
    dev: false
    resolution:
      integrity: sha1-OS2LotDxw00e4tYw8V0O+2jhBIo=
  /xml-name-validator/3.0.0:
    dev: false
    resolution:
      integrity: sha512-A5CUptxDsvxKJEU3yO6DuWBSJz/qizqzJKOMIfUJHETbBw/sFaDxgd6fxm1ewUaM0jZ444Fc5vC5ROYurg/4Pw==
  /xmlhttprequest-ssl/1.5.3:
    dev: false
    engines:
      node: '>=0.4.0'
    resolution:
      integrity: sha1-GFqIjATspGw+QHDZn3tJ3jUomS0=
  /xtend/2.1.2:
    dependencies:
      object-keys: 0.4.0
    dev: false
    engines:
      node: '>=0.4'
    resolution:
      integrity: sha1-bv7MKk2tjmlixJAbM3znuoe10os=
  /xtend/3.0.0:
    dev: false
    engines:
      node: '>=0.4'
    resolution:
      integrity: sha1-XM50B7r2Qsunvs2laBEcST9ZZlo=
  /xtend/4.0.1:
    dev: false
    engines:
      node: '>=0.4'
    resolution:
      integrity: sha1-pcbVMr5lbiPbgg77lDofBJmNY68=
  /y18n/3.2.1:
    dev: false
    resolution:
      integrity: sha1-bRX7qITAhnnA136I53WegR4H+kE=
  /yallist/2.1.2:
    dev: false
    resolution:
      integrity: sha1-HBH5IY8HYImkfdUS+TxmmaaoHVI=
  /yallist/3.0.2:
    dev: false
    resolution:
      integrity: sha1-hFK0u36Dx8GI2AQcGoN8dz1ti7k=
  /yargs-parser/2.4.1:
    dependencies:
      camelcase: 3.0.0
      lodash.assign: 4.2.0
    dev: false
    resolution:
      integrity: sha1-hVaN488VD/SfpRgl8DqMiA3cxcQ=
  /yargs-parser/5.0.0:
    dependencies:
      camelcase: 3.0.0
    dev: false
    resolution:
      integrity: sha1-J17PDX/+Bcd+ZOfIbkzZS/DhIoo=
  /yargs-parser/7.0.0:
    dependencies:
      camelcase: 4.1.0
    dev: false
    resolution:
      integrity: sha1-jQrELxbqVd69MyyvTEA4s+P139k=
  /yargs-parser/8.1.0:
    dependencies:
      camelcase: 4.1.0
    dev: false
    resolution:
      integrity: sha512-yP+6QqN8BmrgW2ggLtTbdrOyBNSI7zBa4IykmiV5R1wl1JWNxQvWhMfMdmzIYtKU7oP3OOInY/tl2ov3BDjnJQ==
  /yargs-parser/9.0.2:
    dependencies:
      camelcase: 4.1.0
    dev: false
    resolution:
      integrity: sha1-nM9qQ0YP5O1Aqbto9I1DuKaMwHc=
  /yargs/10.1.2:
    dependencies:
      cliui: 4.1.0
      decamelize: 1.2.0
      find-up: 2.1.0
      get-caller-file: 1.0.3
      os-locale: 2.1.0
      require-directory: 2.1.1
      require-main-filename: 1.0.1
      set-blocking: 2.0.0
      string-width: 2.1.1
      which-module: 2.0.0
      y18n: 3.2.1
      yargs-parser: 8.1.0
    dev: false
    resolution:
      integrity: sha512-ivSoxqBGYOqQVruxD35+EyCFDYNEFL/Uo6FcOnz+9xZdZzK0Zzw4r4KhbrME1Oo2gOggwJod2MnsdamSG7H9ig==
  /yargs/11.1.0:
    dependencies:
      cliui: 4.1.0
      decamelize: 1.2.0
      find-up: 2.1.0
      get-caller-file: 1.0.3
      os-locale: 2.1.0
      require-directory: 2.1.1
      require-main-filename: 1.0.1
      set-blocking: 2.0.0
      string-width: 2.1.1
      which-module: 2.0.0
      y18n: 3.2.1
      yargs-parser: 9.0.2
    dev: false
    resolution:
      integrity: sha512-NwW69J42EsCSanF8kyn5upxvjp5ds+t3+udGBeTbFnERA+lF541DDpMawzo4z6W/QrzNM18D+BPMiOBibnFV5A==
  /yargs/3.10.0:
    dependencies:
      camelcase: 1.2.1
      cliui: 2.1.0
      decamelize: 1.2.0
      window-size: 0.1.0
    dev: false
    resolution:
      integrity: sha1-9+572FfdfB0tOMDnTvvWgdFDH9E=
  /yargs/4.6.0:
    dependencies:
      camelcase: 2.1.1
      cliui: 3.2.0
      decamelize: 1.2.0
      lodash.assign: 4.2.0
      os-locale: 1.4.0
      pkg-conf: 1.1.3
      read-pkg-up: 1.0.1
      require-main-filename: 1.0.1
      string-width: 1.0.2
      window-size: 0.2.0
      y18n: 3.2.1
      yargs-parser: 2.4.1
    dev: false
    resolution:
      integrity: sha1-y0BQwBWb+2u2ScD0r1UFJqhGGdw=
  /yargs/7.1.0:
    dependencies:
      camelcase: 3.0.0
      cliui: 3.2.0
      decamelize: 1.2.0
      get-caller-file: 1.0.3
      os-locale: 1.4.0
      read-pkg-up: 1.0.1
      require-directory: 2.1.1
      require-main-filename: 1.0.1
      set-blocking: 2.0.0
      string-width: 1.0.2
      which-module: 1.0.0
      y18n: 3.2.1
      yargs-parser: 5.0.0
    dev: false
    resolution:
      integrity: sha1-a6MY6xaWFyf10oT46gA+jWFU0Mg=
  /yargs/8.0.2:
    dependencies:
      camelcase: 4.1.0
      cliui: 3.2.0
      decamelize: 1.2.0
      get-caller-file: 1.0.3
      os-locale: 2.1.0
      read-pkg-up: 2.0.0
      require-directory: 2.1.1
      require-main-filename: 1.0.1
      set-blocking: 2.0.0
      string-width: 2.1.1
      which-module: 2.0.0
      y18n: 3.2.1
      yargs-parser: 7.0.0
    dev: false
    resolution:
      integrity: sha1-YpmpBVsc78lp/355wdkY3Osiw2A=
  /yauzl/2.4.1:
    dependencies:
      fd-slicer: 1.0.1
    dev: false
    resolution:
      integrity: sha1-lSj0QtqxsihOWLQ3m7GU4i4MQAU=
  /yeast/0.1.2:
    dev: false
    resolution:
      integrity: sha1-AI4G2AlDIMNy28L47XagymyKxBk=
  /z-schema/3.18.4:
    dependencies:
      lodash.get: 4.4.2
      lodash.isequal: 4.5.0
      validator: 8.2.0
    dev: false
    hasBin: true
    optionalDependencies:
      commander: 2.19.0
    resolution:
      integrity: sha512-DUOKC/IhbkdLKKiV89gw9DUauTV8U/8yJl1sjf6MtDmzevLKOF2duNJ495S3MFVjqZarr+qNGCPbkg4mu4PpLw==
  'file:projects/api-documenter.tgz':
    dependencies:
      '@types/jest': 21.1.10
      '@types/js-yaml': 3.9.1
      '@types/node': 8.5.8
      colors: 1.2.5
      gulp: 3.9.1
      js-yaml: 3.9.1
    dev: false
    name: '@rush-temp/api-documenter'
    resolution:
<<<<<<< HEAD
      integrity: sha512-qFiUPx5SNhZ19vySzM7cAHZkXY8HnxspHR520KLIa6yWAVQXVV8jcecrG5xHEwzOp3bCK/hSfAvjlcdcoo1g6Q==
=======
      integrity: sha512-XH/u/MBQ0DgUI4zBLkGbnH32K73+vVCMCnlThT8UbHF8NvkPe04pfQrv+41eb0YVBApy2ojMAkhWtWN//a69Ig==
>>>>>>> c7237d9d
      tarball: 'file:projects/api-documenter.tgz'
    version: 0.0.0
  'file:projects/api-extractor-test-01.tgz':
    dependencies:
      '@types/jest': 21.1.10
      '@types/node': 8.5.8
      fs-extra: 5.0.0
      typescript: 3.0.3
    dev: false
    name: '@rush-temp/api-extractor-test-01'
    resolution:
<<<<<<< HEAD
      integrity: sha512-NZxebUyap6hhfSMaXPU9LczWEGCWO+fmPsepcREZeahqoJe2Ik4r0e1gLvK+OktLdaneK9eXsZRUJs/gt0yBMg==
=======
      integrity: sha512-JfhNqSpD4IW2nWiC1imyYZn1S8ZqJzJMqEqGPPOwccl19QJUjriaKNQs7HGSfXJdVYUiR4cLEZiAMWoS7/0TQg==
>>>>>>> c7237d9d
      tarball: 'file:projects/api-extractor-test-01.tgz'
    version: 0.0.0
  'file:projects/api-extractor-test-02.tgz':
    dependencies:
      '@types/node': 8.5.8
      '@types/semver': 5.3.33
      fs-extra: 5.0.0
      semver: 5.3.0
      typescript: 3.0.3
    dev: false
    name: '@rush-temp/api-extractor-test-02'
    resolution:
<<<<<<< HEAD
      integrity: sha512-mYWa60vSgVJLLueY/G8JtoW8529SbArQsgLkRmSLTbHkoZQB8YclJfYy1mXPZr3MBOFiFqrAAwPuh1hVUDtbZA==
=======
      integrity: sha512-upxNxUeb/dcS2JVe11E2A5RsuD9YdjB7yzUhnqiPJzMTz5VhHWr6Dp8jr1xPJQ7lYFFUtbmo3ZJ6NLtEOzkMYQ==
>>>>>>> c7237d9d
      tarball: 'file:projects/api-extractor-test-02.tgz'
    version: 0.0.0
  'file:projects/api-extractor-test-03.tgz':
    dependencies:
      '@types/jest': 21.1.10
      '@types/node': 8.5.8
      fs-extra: 5.0.0
      typescript: 3.0.3
    dev: false
    name: '@rush-temp/api-extractor-test-03'
    resolution:
      integrity: sha512-EA6WmDPNrn6tOo2PVani+Jc7ljKwAjUGcYwlNCvgCJVUmv62dtOi8KrqzK2XlfenP7cs3sApBXHu69yrS3Aj0A==
      tarball: 'file:projects/api-extractor-test-03.tgz'
    version: 0.0.0
  'file:projects/api-extractor-test-04.tgz':
    dependencies:
      fs-extra: 5.0.0
      typescript: 3.0.3
    dev: false
    name: '@rush-temp/api-extractor-test-04'
    resolution:
<<<<<<< HEAD
      integrity: sha512-7YHDcKLZ/vDg0cy9WHFVGaiZe02jQ+yJULAyhJUkTl7O0qc50NriPoTnn6xluDmShva5+vwzDCsb9wWHCCZRsQ==
=======
      integrity: sha512-biB7pr2PDJb+sQrK1nK+rV5xpTXVFQYoJLq6U1zNLegUcFBlyARD0sQPdToQg/SxZRRlu5Sgiuj9kfQg4ULJOA==
>>>>>>> c7237d9d
      tarball: 'file:projects/api-extractor-test-04.tgz'
    version: 0.0.0
  'file:projects/api-extractor-test-05.tgz':
    dependencies:
      '@types/jest': 21.1.10
      '@types/node': 8.5.8
      fs-extra: 5.0.0
      typescript: 3.0.3
    dev: false
    name: '@rush-temp/api-extractor-test-05'
    resolution:
<<<<<<< HEAD
      integrity: sha512-b17nxg/SubodyPPS/TAx71ihsNUG7RJt2VTmM+B8cTG4cF/ktCyqFm0oOQjFrHxiC02f2wg756NwexQcP8l8Tg==
=======
      integrity: sha512-FjZKeERHreldjpbV3E4dTnCTbr52F0l5v/ZRaWGrkPRbWXM380k4WkXr3GYD8A9NJdkQ4t8+13ykAwZoloHSxg==
>>>>>>> c7237d9d
      tarball: 'file:projects/api-extractor-test-05.tgz'
    version: 0.0.0
  'file:projects/api-extractor.tgz':
    dependencies:
<<<<<<< HEAD
      '@microsoft/node-library-build': 5.0.16
      '@microsoft/rush-stack-compiler': 0.1.11
      '@microsoft/tsdoc': 0.10.0
=======
      '@microsoft/node-library-build': 6.0.2
      '@microsoft/rush-stack-compiler': 0.4.0
      '@microsoft/tsdoc': 0.9.3
>>>>>>> c7237d9d
      '@types/jest': 21.1.10
      '@types/lodash': 4.14.116
      '@types/node': 8.5.8
      '@types/z-schema': 3.16.31
      colors: 1.2.5
      gulp: 3.9.1
      jju: 1.3.0
      lodash: 4.17.11
      tslint-microsoft-contrib: 5.2.1
      typescript: 3.0.3
      z-schema: 3.18.4
    dev: false
    name: '@rush-temp/api-extractor'
    resolution:
<<<<<<< HEAD
      integrity: sha512-279fYs/qSKpFYXaqFPBXpXVzFbX3j85JmP+pGxD29o3qM1gDP/JzGkxgVXvQnINv38UDJ/qYDKABn0BmQ4ldsQ==
=======
      integrity: sha512-cESdYA7HMrSzoG8zNNh/LfcwgKkXhIy1ZsQ5cM1G6Rj+jEPscdjqp8xxQRy72vOliyDmO17otTcUelzEFH7MdA==
>>>>>>> c7237d9d
      tarball: 'file:projects/api-extractor.tgz'
    version: 0.0.0
  'file:projects/gulp-core-build-karma.tgz':
    dependencies:
      '@types/bluebird': 3.5.3
      '@types/gulp': 3.8.32
      '@types/karma': 0.13.33
      '@types/log4js': 0.0.33
      '@types/node': 8.5.8
      chai: 3.5.0
      gulp: 3.9.1
      gulp-karma: /gulp-karma/0.0.5/karma@0.13.22
      istanbul-instrumenter-loader: /istanbul-instrumenter-loader/3.0.1/webpack@3.11.0
      karma: 0.13.22
      karma-coverage: 0.5.5
      karma-mocha: 1.3.0
      karma-mocha-clean-reporter: 0.0.1
      karma-phantomjs-launcher: /karma-phantomjs-launcher/1.0.4/karma@0.13.22
      karma-sinon-chai: /karma-sinon-chai/1.2.4/5fc1304e1e69a328078cebf8183ed10a
      karma-webpack: /karma-webpack/2.0.9/webpack@3.11.0
      lolex: 1.4.0
      mocha: 5.2.0
      phantomjs-polyfill: 0.0.2
      phantomjs-prebuilt: 2.1.16
      sinon: 1.17.7
      sinon-chai: /sinon-chai/2.8.0/chai@3.5.0+sinon@1.17.7
      webpack: 3.11.0
    dev: false
    name: '@rush-temp/gulp-core-build-karma'
    resolution:
<<<<<<< HEAD
      integrity: sha512-+ofZP1w5umjvtEejKQBPksIBhLQjP2/dw022kVVEONeB2NtBOW4SzlDNKVLqHbIJ4IxY4HQWXh8ieIZHJi+YVg==
=======
      integrity: sha512-jz++HPF/ahFl3Y1vm0ov/Zxi3OGQO8c5B1C+b2ZiY0x6YpPbduDzzH9zs7rjp4c2cYaItlqtMwutL7WX9tCVpw==
>>>>>>> c7237d9d
      tarball: 'file:projects/gulp-core-build-karma.tgz'
    version: 0.0.0
  'file:projects/gulp-core-build-mocha.tgz':
    dependencies:
      '@microsoft/node-library-build': 6.0.2
      '@types/glob': 5.0.30
      '@types/gulp': 3.8.32
      '@types/gulp-istanbul': 0.9.30
      '@types/gulp-mocha': 0.0.32
      '@types/mocha': 5.2.5
      '@types/node': 8.5.8
      '@types/orchestrator': 0.0.30
      '@types/q': 0.0.32
      glob: 7.0.6
      gulp: 3.9.1
      gulp-istanbul: 0.10.4
      gulp-mocha: 6.0.0
    dev: false
    name: '@rush-temp/gulp-core-build-mocha'
    resolution:
<<<<<<< HEAD
      integrity: sha512-YpJYlaDh0fCdg/OiUJj4FSGwvRYh42ODeDySsZlZxGVJ7AVsX5ZbYItMQRw9gRmi9n/jBdipKRTjydwOshonTQ==
=======
      integrity: sha512-PInkyn0CDPk5MnKjxc64zEdRHSpU/clqY2wp3VdsAyvthQu7ikmJijb597wkKJXEUS872Gjo4LYvX3qFJeEGGw==
>>>>>>> c7237d9d
      tarball: 'file:projects/gulp-core-build-mocha.tgz'
    version: 0.0.0
  'file:projects/gulp-core-build-sass.tgz':
    dependencies:
      '@types/clean-css': 3.4.30
      '@types/glob': 5.0.30
      '@types/gulp': 3.8.32
      '@types/node': 8.5.8
      '@types/node-sass': 3.10.32
      autoprefixer: 9.1.5
      clean-css: 4.2.1
      glob: 7.0.6
      gulp: 3.9.1
      node-sass: 4.9.3
      postcss: 7.0.5
      postcss-modules: 1.3.2
    dev: false
    name: '@rush-temp/gulp-core-build-sass'
    resolution:
<<<<<<< HEAD
      integrity: sha512-H6jNufdsqGBjMo1YqUqSgWkw7ssUpr14LfNGKfBu1PGdkNIWlIc6+Uq88ozzAK0wpg70nV+7cRTJYxiHzrNUCQ==
=======
      integrity: sha512-W3NMJ1fBf8Him6aHg+/P+w2Gq4IxV0MZMsCUGF4p7gOtyOn0E594X8zxgsYwN1hDDa1Qm5bOed2EJR3AYTlw6Q==
>>>>>>> c7237d9d
      tarball: 'file:projects/gulp-core-build-sass.tgz'
    version: 0.0.0
  'file:projects/gulp-core-build-serve.tgz':
    dependencies:
      '@types/express': 4.11.0
      '@types/express-serve-static-core': 4.11.0
      '@types/gulp': 3.8.32
      '@types/mime': 0.0.29
      '@types/node': 8.5.8
      '@types/node-forge': 0.6.8
      '@types/orchestrator': 0.0.30
      '@types/q': 0.0.32
      '@types/serve-static': 1.13.1
      '@types/through2': 2.0.32
      '@types/vinyl': 1.2.30
      colors: 1.2.5
      deasync: 0.1.13
      express: 4.16.4
      gulp: 3.9.1
      gulp-connect: 5.5.0
      gulp-open: 3.0.1
      node-forge: 0.7.6
      sudo: 1.0.3
    dev: false
    name: '@rush-temp/gulp-core-build-serve'
    resolution:
<<<<<<< HEAD
      integrity: sha512-tWbfOfPaaU7AleaCIwOHWzW0vDCTZ7yYPRqJU45Z8Vo0RZXk7XkXaeTlgT55nXaQeuYuFNun5FvKg70n3Gh9Bg==
=======
      integrity: sha512-8QzibI+RtmdkqY5asdS9Lq+/+9oBsikFrWVp8C4xb5VcMiE/tZrvFlHSyCA5sa9LEeIp+96Z5mj3GlnNYSn6rA==
>>>>>>> c7237d9d
      tarball: 'file:projects/gulp-core-build-serve.tgz'
    version: 0.0.0
  'file:projects/gulp-core-build-typescript.tgz':
    dependencies:
      '@microsoft/node-library-build': 6.0.2
      '@types/glob': 5.0.30
      '@types/node': 8.5.8
      '@types/resolve': 0.0.8
      decomment: 0.9.2
      glob: 7.0.6
      glob-escape: 0.0.2
      gulp: 3.9.1
      resolve: 1.8.1
      typescript: 3.0.3
    dev: false
    name: '@rush-temp/gulp-core-build-typescript'
    resolution:
<<<<<<< HEAD
      integrity: sha512-qXBNttXxqfMgVr98SFx2ejR0Nb2A38p36GymGXcNE3j5YIMGKkXN8rEuwd5CNNF6tXT7Z/ngMnEfedgT6SFK2g==
=======
      integrity: sha512-w3a+LRMSBd0UpnHbPd1fk8Kb5+MHTfn11WBKHEV00SZUdcpBd/ov/j1gFbYJ7DSSOxSExxUW8NZ6zHzN00TaFA==
>>>>>>> c7237d9d
      tarball: 'file:projects/gulp-core-build-typescript.tgz'
    version: 0.0.0
  'file:projects/gulp-core-build-webpack.tgz':
    dependencies:
      '@types/gulp': 3.8.32
      '@types/node': 8.5.8
      '@types/orchestrator': 0.0.30
      '@types/q': 0.0.32
      '@types/source-map': 0.5.0
      '@types/uglify-js': 2.6.29
      '@types/webpack': 4.4.0
      colors: 1.2.5
      gulp: 3.9.1
      webpack: 3.11.0
    dev: false
    name: '@rush-temp/gulp-core-build-webpack'
    resolution:
<<<<<<< HEAD
      integrity: sha512-Cnk4zPcq1ujHTnyLI6zNOGalPlTkTakV1NlYM5UUCEsipbuNvs9OKvCCzrMjUe0ogDVkyoaqe0HwiEcXt8KLvg==
=======
      integrity: sha512-tYwshFA3Ql3ejjLgV3EcTQB/44CqCVSPfkXQC5UjwWL4YbGl3Kifp901zVjLOJWTSlovTZBZMTNj4S/4woS7hA==
>>>>>>> c7237d9d
      tarball: 'file:projects/gulp-core-build-webpack.tgz'
    version: 0.0.0
  'file:projects/gulp-core-build.tgz':
    dependencies:
      '@microsoft/node-library-build': 6.0.2
      '@types/assertion-error': 1.0.30
      '@types/chai': 3.4.34
      '@types/chalk': 0.4.31
      '@types/gulp': 3.8.32
      '@types/mocha': 5.2.5
      '@types/node': 8.5.8
      '@types/node-notifier': 0.0.28
      '@types/orchestrator': 0.0.30
      '@types/q': 0.0.32
      '@types/rimraf': 0.0.28
      '@types/semver': 5.3.33
      '@types/through2': 2.0.32
      '@types/vinyl': 1.2.30
      '@types/yargs': 0.0.34
      '@types/z-schema': 3.16.31
      chai: 3.5.0
      colors: 1.2.5
      del: 2.2.2
      end-of-stream: 1.1.0
      glob-escape: 0.0.2
      globby: 5.0.0
      gulp: 3.9.1
      gulp-flatten: 0.2.0
      gulp-if: 2.0.2
      jest: 22.4.4
      jest-cli: 22.4.4
      jest-environment-jsdom: 22.4.3
      jest-resolve: 22.4.3
      jju: 1.3.0
      jsdom: 11.11.0
      lodash.merge: 4.3.5
      merge2: 1.0.3
      node-notifier: 5.0.2
      object-assign: 4.1.1
      orchestrator: 0.3.8
      pretty-hrtime: 1.0.3
      rimraf: 2.5.4
      semver: 5.3.0
      through2: 2.0.3
      vinyl: 2.2.0
      yargs: 4.6.0
      z-schema: 3.18.4
    dev: false
    name: '@rush-temp/gulp-core-build'
    resolution:
<<<<<<< HEAD
      integrity: sha512-U+aHaBQ2Tzf2QM5SIEuBxfOa9LjOuCIhN7M1pD2H/Jk+SQFaYN5obh/E7uO1dFmRq/cy/A4AwtejE20f9QRL8g==
=======
      integrity: sha512-10yoJgrfYivVe5bAX2aUt64OtkKni86F2m8Oom5Bd/NKsR3ufJSTat9Axh5tQPw5DBUJOSBgXijUfu6+9olqTQ==
>>>>>>> c7237d9d
      tarball: 'file:projects/gulp-core-build.tgz'
    version: 0.0.0
  'file:projects/load-themed-styles.tgz':
    dependencies:
      '@types/chai': 3.4.34
      '@types/mocha': 5.2.5
      '@types/webpack-env': 1.13.0
      chai: 3.5.0
      gulp: 3.9.1
    dev: false
    name: '@rush-temp/load-themed-styles'
    resolution:
<<<<<<< HEAD
      integrity: sha512-M002WmCRyO73K2rI4ot0KWIz8czB5AptL9L1fNbgym1MHzBU3Bt+nGibeuqZFSiP55sSeQKo5WcQNKXGEqHZYw==
=======
      integrity: sha512-b9i7VJm0TBKt2hXZSSX6w+k8lQIk/LDaIgZKEq9jH2VK490qtNDq/rZcafWzk9VggjyFt9t4sKCiKYoE7RHZgA==
>>>>>>> c7237d9d
      tarball: 'file:projects/load-themed-styles.tgz'
    version: 0.0.0
  'file:projects/loader-load-themed-styles.tgz':
    dependencies:
      '@types/loader-utils': 1.1.3
      '@types/mocha': 5.2.5
      '@types/node': 8.5.8
      '@types/webpack': 4.4.0
      chai: 3.5.0
      gulp: 3.9.1
      loader-utils: 1.1.0
    dev: false
    name: '@rush-temp/loader-load-themed-styles'
    resolution:
<<<<<<< HEAD
      integrity: sha512-/DqRZDMcoKEh0+V5OGsSuYfvVCgYeTVriWIA/AGnLT1yH1oAFbeYjqrwhML2FAHD18mSgDpWk/0Ss+GlprAqeQ==
=======
      integrity: sha512-beL6vVYzc0ri9wVa8RpS+khWWU9WvG5vA1Uu5fYepdnStlf2ehwAORVgubYo2LRsaLRrQelOpXYYISme8ueCfQ==
>>>>>>> c7237d9d
      tarball: 'file:projects/loader-load-themed-styles.tgz'
    version: 0.0.0
  'file:projects/loader-raw-script.tgz':
    dependencies:
      '@types/mocha': 5.2.5
      '@types/node': 8.5.8
      chai: 3.5.0
      gulp: 3.9.1
      loader-utils: 1.1.0
      mocha: 5.2.0
    dev: false
    name: '@rush-temp/loader-raw-script'
    resolution:
<<<<<<< HEAD
      integrity: sha512-n/kSbPTfRBM8j4sRkIEnLaQq8LA5DwsBzz6SlhSD7hqJSBiv0+QjzujZNgyhNgl1b+IBsDcEYDzTYCLThtv8XQ==
=======
      integrity: sha512-DXEXU9ZnqPzlP7YnXrtxrlDsiNMdm0iLKLxl2ghRfuDqPkZnRpJl9Ou1HjRzZE2HgPeNI+n+4UGlqGBNOfJzOQ==
>>>>>>> c7237d9d
      tarball: 'file:projects/loader-raw-script.tgz'
    version: 0.0.0
  'file:projects/loader-set-webpack-public-path.tgz':
    dependencies:
      '@types/lodash': 4.14.116
      '@types/mocha': 5.2.5
      '@types/node': 8.5.8
      chai: 3.5.0
      gulp: 3.9.1
      loader-utils: 1.1.0
      lodash: 4.17.11
      mocha: 5.2.0
    dev: false
    name: '@rush-temp/loader-set-webpack-public-path'
    resolution:
<<<<<<< HEAD
      integrity: sha512-u3oXeOpry+8lH/aJAYsKpWFkOqlb2tXVrovpl0J9JwW/vhl1W+QTSf6Jqk/YIumLh4D8QjaCHkYry1xL9S9inw==
=======
      integrity: sha512-1rPtrjAx4Ox116euVeYNzkIcwDDbHLK8N+GjWeSb+3kKGY26Y7MVKsGkBTefW7AG61hZoZLJgsD1NrFwguIC7g==
>>>>>>> c7237d9d
      tarball: 'file:projects/loader-set-webpack-public-path.tgz'
    version: 0.0.0
  'file:projects/node-core-library.tgz':
    dependencies:
      '@microsoft/node-library-build': 6.0.2
      '@microsoft/rush-stack-compiler': 0.4.0
      '@types/fs-extra': 5.0.1
      '@types/jest': 21.1.10
      '@types/node': 8.5.8
      '@types/z-schema': 3.16.31
      colors: 1.2.5
      fs-extra: 5.0.0
      gulp: 3.9.1
      jju: 1.3.0
      tslint-microsoft-contrib: 5.2.1
      z-schema: 3.18.4
    dev: false
    name: '@rush-temp/node-core-library'
    resolution:
      integrity: sha512-/UrtyVmD99iZCESyoyuX47JDMrIGg0QQbszAaiYCFxqUwPWA7XFzb7s2q2TSN0v4Tjq6PgkSPaLqiLC/aB1rDw==
      tarball: 'file:projects/node-core-library.tgz'
    version: 0.0.0
  'file:projects/node-library-build-test.tgz':
    dependencies:
      '@types/chai': 3.4.34
      '@types/mocha': 5.2.5
      '@types/node': 8.5.8
      chai: 3.5.0
      gulp: 3.9.1
    dev: false
    name: '@rush-temp/node-library-build-test'
    resolution:
<<<<<<< HEAD
      integrity: sha512-uG5Rkw431VirIWon/C40VDJBeGNTc52JFCPeNPdGOBzepWcDkTMdqeg4fE5ChHr8Beu4A9whKtfMcvXrb2lWMA==
=======
      integrity: sha512-SYj4IwkWIu6XPZAI4BDxCQD/dUfSwmNLhNrGwGTD0yWDNSi34fRPzCLLsHPLjBk1HpDvUTrRXQrEQhZ++JYr/g==
>>>>>>> c7237d9d
      tarball: 'file:projects/node-library-build-test.tgz'
    version: 0.0.0
  'file:projects/node-library-build.tgz':
    dependencies:
      '@types/gulp': 3.8.32
      '@types/node': 8.5.8
      gulp: 3.9.1
    dev: false
    name: '@rush-temp/node-library-build'
    resolution:
<<<<<<< HEAD
      integrity: sha512-++6DjVY5RuJOECNUJCT8djnLA7SzIBetuYDPMMWFmVT+GSg0800a+odnNy5bYucNXc+0vgUjfBkW+AFef4FQgQ==
=======
      integrity: sha512-WII7xBzPPAU+FxWkLVU5fj2Rmb8u6lcTCHHs+IHNcTy2Mo/xDytzSeEw5vnqagPq+3cEx4cO7C8hRyWrTpMQCQ==
>>>>>>> c7237d9d
      tarball: 'file:projects/node-library-build.tgz'
    version: 0.0.0
  'file:projects/package-deps-hash.tgz':
    dependencies:
      '@types/chai': 3.4.34
      '@types/mocha': 5.2.5
      '@types/node': 8.5.8
      chai: 3.5.0
      gulp: 3.9.1
    dev: false
    name: '@rush-temp/package-deps-hash'
    resolution:
<<<<<<< HEAD
      integrity: sha512-/GRuvosk/IXsCsxGuJqER5n8wwEX1pJ825enSAHrzh4AqaJw3hw6VwjYWViOJPkFeDNsX726awlJp69tL658TQ==
=======
      integrity: sha512-LWQajmRSRsULaFLjaRXw2eCihkRwxC3bZJkvOdaNPdepRdCIW37sUq6CoiBlLID/bxS65LW1XZAEOsgQ4qo6SA==
>>>>>>> c7237d9d
      tarball: 'file:projects/package-deps-hash.tgz'
    version: 0.0.0
  'file:projects/resolve-chunk-plugin.tgz':
    dependencies:
      '@types/mocha': 5.2.5
      '@types/webpack': 4.4.0
      chai: 3.5.0
      gulp: 3.9.1
      mocha: 5.2.0
    dev: false
    name: '@rush-temp/resolve-chunk-plugin'
    resolution:
<<<<<<< HEAD
      integrity: sha512-ebARg7KCjzYWPmhz9rp+weBcwN8wTEtVUkpf3iqEVV5K81CMjVboAbWgRzH4D+IN9TnvpwyZ4iNMY6zMPFzC9Q==
=======
      integrity: sha512-hm5iQIveWv1FSZFe8Srsbbu/Dkzs/bjr/6gL8VnzoxieuKe4vakQBJXWIrx2VviJ3dmwXScXpftp7NUYllXC5A==
>>>>>>> c7237d9d
      tarball: 'file:projects/resolve-chunk-plugin.tgz'
    version: 0.0.0
  'file:projects/rush-lib.tgz':
    dependencies:
      '@pnpm/link-bins': /@pnpm/link-bins/1.0.3/@pnpm!logger@1.0.2
      '@pnpm/logger': 1.0.2
      '@types/glob': 5.0.30
      '@types/inquirer': 0.0.43
      '@types/jest': 21.1.10
      '@types/js-yaml': 3.9.1
      '@types/lodash': 4.14.116
      '@types/minimatch': 2.0.29
      '@types/node': 8.5.8
      '@types/node-fetch': 1.6.9
      '@types/semver': 5.3.33
      '@types/tar': 4.0.0
      '@types/z-schema': 3.16.31
      '@yarnpkg/lockfile': 1.0.2
      builtins: 1.0.3
      colors: 1.2.5
      git-repo-info: 1.1.4
      glob: 7.0.6
      glob-escape: 0.0.2
      gulp: 3.9.1
      https-proxy-agent: 2.2.1
      inquirer: 6.2.0
      jju: 1.3.0
      js-yaml: 3.9.1
      lodash: 4.17.11
      minimatch: 3.0.4
      node-fetch: 2.1.2
      npm-package-arg: 5.1.2
      read-package-tree: 5.1.6
      rimraf: 2.5.4
      semver: 5.3.0
      strict-uri-encode: 2.0.0
      tar: 4.4.6
      wordwrap: 1.0.0
      z-schema: 3.18.4
    dev: false
    name: '@rush-temp/rush-lib'
    resolution:
<<<<<<< HEAD
      integrity: sha512-hyy2VGk4S2KxxJVClsoYs6wfcO3RElW6vpjpYSoJXgQKQyqBNtJi0SPUjU0y/7I+0RgXM6H/xiRWOOEgJVntdg==
=======
      integrity: sha512-3eLl0CEKXdVwvKbi99bGSwlEhruGDxwIbzLHFftCzwRPv3kouO2giTTjbB4RAx4O+sxemSk6Bz6t11BkzlfT2g==
>>>>>>> c7237d9d
      tarball: 'file:projects/rush-lib.tgz'
    version: 0.0.0
  'file:projects/rush-stack-compiler.tgz':
    dependencies:
      '@microsoft/node-library-build': 6.0.2
      '@microsoft/rush-stack-compiler': 0.4.0
      '@types/node': 8.5.8
      gulp: 3.9.1
      tslint: 5.11.0
      tslint-microsoft-contrib: /tslint-microsoft-contrib/5.2.1/tslint@5.11.0
      typescript: 3.0.3
    dev: false
    name: '@rush-temp/rush-stack-compiler'
    resolution:
<<<<<<< HEAD
      integrity: sha512-yqn9J4viXwqwQ/RlgDnaCMm/G3+8KKDphk3VxvNgfxWK1Sp6UGuRp5Eeo7gSbwn99DngOELvu4rBAvX8O+8/PQ==
=======
      integrity: sha512-M/gpL+ihjpTQ4HIiYWza8nHZ2nV8wW62Jjo5T6Orph4AOqPcxLs+GkqOdfgF+XI6TcZpoz3SmO/14PWyiirQqg==
>>>>>>> c7237d9d
      tarball: 'file:projects/rush-stack-compiler.tgz'
    version: 0.0.0
  'file:projects/rush-stack-library-test.tgz':
    dev: false
    name: '@rush-temp/rush-stack-library-test'
    resolution:
<<<<<<< HEAD
      integrity: sha512-YAabSZC8y0/MUXB7CoI/g18dn85XJV99ZfWh6u5WmZuLM2DiT/BiBlBI51anaC1fldI/S7efRXo0Gn2akhIrHw==
=======
      integrity: sha512-KEm9XUUHXYVaAZNHQChnhF/3rkazZDLKxtw+XPVMoYRv6LKz6wvMdc7xV0PmY7EeOhrfo9at4co4FAM5AFJ6/Q==
>>>>>>> c7237d9d
      tarball: 'file:projects/rush-stack-library-test.tgz'
    version: 0.0.0
  'file:projects/rush-stack.tgz':
    dependencies:
      '@microsoft/node-library-build': 6.0.2
      '@types/node': 8.5.8
      colors: 1.2.5
      gulp: 3.9.1
    dev: false
    name: '@rush-temp/rush-stack'
    resolution:
<<<<<<< HEAD
      integrity: sha512-ZewKC+Uk9Qlq5enfnFO/aAgpCZs49gFl19U9DHuXYsFAZAcHo6MzA/0dJXi3FbiFcyQ0pP1ObscvyBaHJEZ5lQ==
=======
      integrity: sha512-JiiwUKewHHqrteKs2KTssFpp2KaMXxaQB+jnszCUoXFKBSzS0bzkL8b2ayqNrI5+0kbplk4UBhIdXiyF4Ev0Gw==
>>>>>>> c7237d9d
      tarball: 'file:projects/rush-stack.tgz'
    version: 0.0.0
  'file:projects/rush.tgz':
    dependencies:
      '@types/chai': 3.4.34
      '@types/mocha': 5.2.5
      '@types/node': 8.5.8
      '@types/semver': 5.3.33
      '@types/sinon': 1.16.34
      chai: 3.5.0
      colors: 1.2.5
      gulp: 3.9.1
      semver: 5.3.0
      sinon: 1.17.7
    dev: false
    name: '@rush-temp/rush'
    resolution:
<<<<<<< HEAD
      integrity: sha512-epu66dSmZ2Cudeji87d6A8mh+0bEicdRB5FbyqxIatoskiYOxot1OjpVUT5flnWorN3Uth9c54PWLAXu0COxxg==
=======
      integrity: sha512-L4mePwgb4fsAVYsn3StBSiz+zRfxxmWVKdcD8YJw5uJ9L0KWWBM3fRGzzT536R1bQR6vSry3AWuaYCjYRW+sMw==
>>>>>>> c7237d9d
      tarball: 'file:projects/rush.tgz'
    version: 0.0.0
  'file:projects/rushell.tgz':
    dependencies:
      '@types/jest': 21.1.10
      '@types/node': 8.5.8
      gulp: 3.9.1
      jest: 22.4.4
      ts-jest: /ts-jest/22.4.6/jest@22.4.4
    dev: false
    name: '@rush-temp/rushell'
    resolution:
<<<<<<< HEAD
      integrity: sha512-8uKkkHCRi+VwJgPrPxS4A4UdG4YuCtqOvdapHA9ml2Ud6ZLwxZMj9AUk16bkp12SHj7S3IWz1pK7hDsNyZnnuA==
=======
      integrity: sha512-PXh5kCe0mQ/4oRcVC1wu5ogd7aC9IqhPBaGW29inbvTcHlJ+nxyVj88Q6Q7Dv0JrfiYNuM/JQvD8AulsCMX7CQ==
>>>>>>> c7237d9d
      tarball: 'file:projects/rushell.tgz'
    version: 0.0.0
  'file:projects/set-webpack-public-path-plugin.tgz':
    dependencies:
      '@types/lodash': 4.14.116
      '@types/mocha': 5.2.5
      '@types/node': 8.5.8
      '@types/tapable': 1.0.2
      '@types/uglify-js': 2.6.29
      '@types/webpack': 4.4.0
      chai: 3.5.0
      gulp: 3.9.1
      lodash: 4.17.11
      mocha: 5.2.0
      uglify-js: 3.0.28
    dev: false
    name: '@rush-temp/set-webpack-public-path-plugin'
    resolution:
<<<<<<< HEAD
      integrity: sha512-MlVHU9g39dwxs/x4viPp6ozkA1Hk0fcb/iooqi3Yi3ndWPTQLHVKOj2AIoQ2AY7/whEOzVHkVMH5CRFbZ3z+ww==
=======
      integrity: sha512-ehcPewd3Jam0Y44ht+GvKQKlqtPulkrwfUR5Bz+2mbS0qk/9Nr0kFviStuYOk96I/zRvBHe0kYgKQcEb8DYxvA==
>>>>>>> c7237d9d
      tarball: 'file:projects/set-webpack-public-path-plugin.tgz'
    version: 0.0.0
  'file:projects/stream-collator.tgz':
    dependencies:
      '@types/chai': 3.4.34
      '@types/mocha': 5.2.5
      '@types/node': 8.5.8
      chai: 3.5.0
      colors: 1.2.5
      gulp: 3.9.1
      mocha: 5.2.0
    dev: false
    name: '@rush-temp/stream-collator'
    resolution:
<<<<<<< HEAD
      integrity: sha512-Lfavug5LQYUVdd9VFecGfX6EkXWP0RrulwmtClVdI+bTw/woFEeMPF0tD3T15x6/jKWMbATAX2DX7cJJt9C1BA==
=======
      integrity: sha512-2HUJ2gg697kscjy9MOLIdhHFWdz8OrC8I6AeB2kvzNHkEQuPAnPdc48tNBBrf/nX4RFyr8XRRWRv7pzfQw9okA==
>>>>>>> c7237d9d
      tarball: 'file:projects/stream-collator.tgz'
    version: 0.0.0
  'file:projects/ts-command-line.tgz':
    dependencies:
      '@microsoft/node-library-build': 6.0.2
      '@microsoft/rush-stack-compiler': 0.4.0
      '@types/argparse': 1.0.33
      '@types/jest': 21.1.10
      '@types/node': 8.5.8
      argparse: 1.0.10
      colors: 1.2.5
      gulp: 3.9.1
      tslint-microsoft-contrib: 5.2.1
    dev: false
    name: '@rush-temp/ts-command-line'
    resolution:
      integrity: sha512-S4O1lC/+zNgZxEELhg+SHk+tLoTbDbrHM3abyB6/zvC+0nkKOwMEms4CCXTvRQcG4jfnMptPxngY2zwI+zBWLA==
      tarball: 'file:projects/ts-command-line.tgz'
    version: 0.0.0
  'file:projects/web-library-build-test.tgz':
    dependencies:
      '@types/jest': 21.1.10
      gulp: 3.9.1
      ts-jest: 22.4.6
    dev: false
    name: '@rush-temp/web-library-build-test'
    resolution:
<<<<<<< HEAD
      integrity: sha512-muAXmICuL8FDiLskXaogR/u7zQLNN7IsbQQ9O+6qpkCi8XexAsNCNxkqRjuPLwGn7PARhR1SXBRJPvJtcGRJvw==
=======
      integrity: sha512-sr3II8is/WSsZSzEteQv38ajdpU8SkmhzSRwmSY6bQDZjS7qqkzThDjiXOD3dNb1q4SnIPowBPo0ARzQhdPyAQ==
>>>>>>> c7237d9d
      tarball: 'file:projects/web-library-build-test.tgz'
    version: 0.0.0
  'file:projects/web-library-build.tgz':
    dependencies:
      '@types/gulp': 3.8.32
      '@types/node': 8.5.8
      gulp: 3.9.1
      gulp-replace: 0.5.4
    dev: false
    name: '@rush-temp/web-library-build'
    resolution:
<<<<<<< HEAD
      integrity: sha512-mvPmbDvk4fD+oLbLnmhLeNRgRHtCW8/NPupYbCwys4qFrEu8d1Uz+d1adeHCGllsdmglBOCECnOH4iidcH9WAg==
=======
      integrity: sha512-BmJLMaiqj5ksKp0VPdL048OSdYk/OtRGcCPc2RsRZxHMKLXpO3wT+N8htokRva4l9S/qABliVRnAsKIbQQJ3kg==
>>>>>>> c7237d9d
      tarball: 'file:projects/web-library-build.tgz'
    version: 0.0.0
registry: 'https://registry.npmjs.org/'
shrinkwrapMinorVersion: 9
shrinkwrapVersion: 3
specifiers:
<<<<<<< HEAD
  '@microsoft/node-library-build': 5.0.16
  '@microsoft/rush-stack-compiler': 0.1.11
  '@microsoft/tsdoc': 0.10.0
=======
  '@microsoft/node-library-build': 6.0.2
  '@microsoft/rush-stack-compiler': 0.4.0
  '@microsoft/tsdoc': 0.9.3
>>>>>>> c7237d9d
  '@pnpm/link-bins': ~1.0.1
  '@pnpm/logger': ~1.0.1
  '@rush-temp/api-documenter': 'file:./projects/api-documenter.tgz'
  '@rush-temp/api-extractor': 'file:./projects/api-extractor.tgz'
  '@rush-temp/api-extractor-test-01': 'file:./projects/api-extractor-test-01.tgz'
  '@rush-temp/api-extractor-test-02': 'file:./projects/api-extractor-test-02.tgz'
  '@rush-temp/api-extractor-test-03': 'file:./projects/api-extractor-test-03.tgz'
  '@rush-temp/api-extractor-test-04': 'file:./projects/api-extractor-test-04.tgz'
  '@rush-temp/api-extractor-test-05': 'file:./projects/api-extractor-test-05.tgz'
  '@rush-temp/gulp-core-build': 'file:./projects/gulp-core-build.tgz'
  '@rush-temp/gulp-core-build-karma': 'file:./projects/gulp-core-build-karma.tgz'
  '@rush-temp/gulp-core-build-mocha': 'file:./projects/gulp-core-build-mocha.tgz'
  '@rush-temp/gulp-core-build-sass': 'file:./projects/gulp-core-build-sass.tgz'
  '@rush-temp/gulp-core-build-serve': 'file:./projects/gulp-core-build-serve.tgz'
  '@rush-temp/gulp-core-build-typescript': 'file:./projects/gulp-core-build-typescript.tgz'
  '@rush-temp/gulp-core-build-webpack': 'file:./projects/gulp-core-build-webpack.tgz'
  '@rush-temp/load-themed-styles': 'file:./projects/load-themed-styles.tgz'
  '@rush-temp/loader-load-themed-styles': 'file:./projects/loader-load-themed-styles.tgz'
  '@rush-temp/loader-raw-script': 'file:./projects/loader-raw-script.tgz'
  '@rush-temp/loader-set-webpack-public-path': 'file:./projects/loader-set-webpack-public-path.tgz'
  '@rush-temp/node-core-library': 'file:./projects/node-core-library.tgz'
  '@rush-temp/node-library-build': 'file:./projects/node-library-build.tgz'
  '@rush-temp/node-library-build-test': 'file:./projects/node-library-build-test.tgz'
  '@rush-temp/package-deps-hash': 'file:./projects/package-deps-hash.tgz'
  '@rush-temp/resolve-chunk-plugin': 'file:./projects/resolve-chunk-plugin.tgz'
  '@rush-temp/rush': 'file:./projects/rush.tgz'
  '@rush-temp/rush-lib': 'file:./projects/rush-lib.tgz'
  '@rush-temp/rush-stack': 'file:./projects/rush-stack.tgz'
  '@rush-temp/rush-stack-compiler': 'file:./projects/rush-stack-compiler.tgz'
  '@rush-temp/rush-stack-library-test': 'file:./projects/rush-stack-library-test.tgz'
  '@rush-temp/rushell': 'file:./projects/rushell.tgz'
  '@rush-temp/set-webpack-public-path-plugin': 'file:./projects/set-webpack-public-path-plugin.tgz'
  '@rush-temp/stream-collator': 'file:./projects/stream-collator.tgz'
  '@rush-temp/ts-command-line': 'file:./projects/ts-command-line.tgz'
  '@rush-temp/web-library-build': 'file:./projects/web-library-build.tgz'
  '@rush-temp/web-library-build-test': 'file:./projects/web-library-build-test.tgz'
  '@types/argparse': 1.0.33
  '@types/assertion-error': 1.0.30
  '@types/bluebird': 3.5.3
  '@types/chai': 3.4.34
  '@types/chalk': 0.4.31
  '@types/clean-css': 3.4.30
  '@types/express': 4.11.0
  '@types/express-serve-static-core': 4.11.0
  '@types/fs-extra': 5.0.1
  '@types/glob': 5.0.30
  '@types/gulp': 3.8.32
  '@types/gulp-istanbul': 0.9.30
  '@types/gulp-mocha': 0.0.32
  '@types/inquirer': 0.0.43
  '@types/jest': 21.1.10
  '@types/js-yaml': 3.9.1
  '@types/karma': 0.13.33
  '@types/loader-utils': 1.1.3
  '@types/lodash': 4.14.116
  '@types/log4js': 0.0.33
  '@types/mime': 0.0.29
  '@types/minimatch': 2.0.29
  '@types/mocha': 5.2.5
  '@types/node': 8.5.8
  '@types/node-fetch': 1.6.9
  '@types/node-forge': 0.6.8
  '@types/node-notifier': 0.0.28
  '@types/node-sass': 3.10.32
  '@types/orchestrator': 0.0.30
  '@types/q': 0.0.32
  '@types/resolve': 0.0.8
  '@types/rimraf': 0.0.28
  '@types/semver': 5.3.33
  '@types/serve-static': 1.13.1
  '@types/sinon': 1.16.34
  '@types/source-map': 0.5.0
  '@types/tapable': 1.0.2
  '@types/tar': 4.0.0
  '@types/through2': 2.0.32
  '@types/uglify-js': 2.6.29
  '@types/vinyl': 1.2.30
  '@types/webpack': 4.4.0
  '@types/webpack-env': 1.13.0
  '@types/yargs': 0.0.34
  '@types/z-schema': 3.16.31
  '@yarnpkg/lockfile': ~1.0.2
  argparse: ~1.0.9
  autoprefixer: ~9.1.3
  builtins: ~1.0.3
  chai: ~3.5.0
  clean-css: 4.2.1
  colors: ~1.2.1
  deasync: ~0.1.7
  decomment: ~0.9.1
  del: ^2.2.2
  end-of-stream: ~1.1.0
  express: ~4.16.2
  fs-extra: ~5.0.0
  git-repo-info: ~1.1.4
  glob: ~7.0.5
  glob-escape: ~0.0.1
  globby: ~5.0.0
  gulp: ~3.9.1
  gulp-connect: ~5.5.0
  gulp-flatten: ~0.2.0
  gulp-if: ^2.0.1
  gulp-istanbul: ~0.10.3
  gulp-karma: ~0.0.5
  gulp-mocha: ~6.0.0
  gulp-open: ~3.0.1
  gulp-replace: ^0.5.4
  https-proxy-agent: ~2.2.1
  inquirer: ~6.2.0
  istanbul-instrumenter-loader: ~3.0.0
  jest: ~22.4.3
  jest-cli: ~22.4.3
  jest-environment-jsdom: ~22.4.3
  jest-resolve: ~22.4.3
  jju: ~1.3.0
  js-yaml: ~3.9.1
  jsdom: ~11.11.0
  karma: ~0.13.9
  karma-coverage: ~0.5.5
  karma-mocha: ~1.3.0
  karma-mocha-clean-reporter: ~0.0.1
  karma-phantomjs-launcher: ~1.0.0
  karma-sinon-chai: ~1.2.0
  karma-webpack: 2.0.9
  loader-utils: ~1.1.0
  lodash: ~4.17.5
  lodash.merge: ~4.3.2
  lolex: ~1.4.0
  merge2: ~1.0.2
  minimatch: ~3.0.2
  mocha: ^5.2.0
  node-fetch: ~2.1.2
  node-forge: ~0.7.1
  node-notifier: ~5.0.2
  node-sass: 4.9.3
  npm-package-arg: ~5.1.2
  object-assign: ~4.1.0
  orchestrator: ~0.3.8
  phantomjs-polyfill: ~0.0.2
  phantomjs-prebuilt: ~2.1.6
  postcss: 7.0.5
  postcss-modules: ~1.3.1
  pretty-hrtime: ~1.0.2
  read-package-tree: ~5.1.5
  resolve: ~1.8.1
  rimraf: ~2.5.4
  semver: ~5.3.0
  sinon: ~1.17.3
  sinon-chai: ~2.8.0
  strict-uri-encode: ~2.0.0
  sudo: ~1.0.3
  tar: ~4.4.1
  through2: ~2.0.1
  ts-jest: ~22.4.6
  tslint: ~5.11.0
  tslint-microsoft-contrib: ~5.2.1
  typescript: ~3.0.3
  uglify-js: ~3.0.28
  vinyl: ~2.2.0
  webpack: ~3.11.0
  wordwrap: ~1.0.0
  yargs: ~4.6.0
  z-schema: ~3.18.3<|MERGE_RESOLUTION|>--- conflicted
+++ resolved
@@ -1,13 +1,7 @@
 dependencies:
-<<<<<<< HEAD
-  '@microsoft/node-library-build': 5.0.16
-  '@microsoft/rush-stack-compiler': 0.1.11
-  '@microsoft/tsdoc': 0.10.0
-=======
   '@microsoft/node-library-build': 6.0.2
   '@microsoft/rush-stack-compiler': 0.4.0
   '@microsoft/tsdoc': 0.9.3
->>>>>>> c7237d9d
   '@pnpm/link-bins': 1.0.3
   '@pnpm/logger': 1.0.2
   '@rush-temp/api-documenter': 'file:projects/api-documenter.tgz'
@@ -315,21 +309,10 @@
     dev: false
     resolution:
       integrity: sha512-CLLVG+zWmUvD6jZD5oq7QCFYj3WOvrBSc3H6KejXCH6q2ntP5/ZHlmKVzQVvN1cEOSWP+jN9ml2AvUcDY/l6Tw==
-<<<<<<< HEAD
-  /@microsoft/tsdoc/0.10.0:
-    dev: false
-    resolution:
-      integrity: sha512-1PIyAxpdOO2b1Usy2FDo/1drfoaUkVG6e8EWk8JYDzwKPqXYKcBQWGMrgOxwgVUWk1GuhzFt67yWQPBYxiWAIA==
-  /@microsoft/tsdoc/0.8.1:
-    dev: false
-    resolution:
-      integrity: sha512-WxaPrxTdUTA0Td4Fg+0Fdxf/DvWiwYWpmrPYPtSJ6k6kFKi9vfDQAUd7DsLwNH4tjdZpwiexF4n7Dk3uFz+PDg==
-=======
   /@microsoft/tsdoc/0.9.3:
     dev: false
     resolution:
       integrity: sha512-eRJ5mGGdv0YU4gXg+WMdN3XQ7/V/4eRoS/mpmqqHs2bFXFayaB+fqAP6dgzxlpm3aXsSdv4aHq/zLM5c1cx7Cg==
->>>>>>> c7237d9d
   /@pnpm/link-bins/1.0.3:
     dependencies:
       '@pnpm/package-bins': 1.0.0
@@ -9638,11 +9621,7 @@
     dev: false
     name: '@rush-temp/api-documenter'
     resolution:
-<<<<<<< HEAD
-      integrity: sha512-qFiUPx5SNhZ19vySzM7cAHZkXY8HnxspHR520KLIa6yWAVQXVV8jcecrG5xHEwzOp3bCK/hSfAvjlcdcoo1g6Q==
-=======
       integrity: sha512-XH/u/MBQ0DgUI4zBLkGbnH32K73+vVCMCnlThT8UbHF8NvkPe04pfQrv+41eb0YVBApy2ojMAkhWtWN//a69Ig==
->>>>>>> c7237d9d
       tarball: 'file:projects/api-documenter.tgz'
     version: 0.0.0
   'file:projects/api-extractor-test-01.tgz':
@@ -9654,11 +9633,7 @@
     dev: false
     name: '@rush-temp/api-extractor-test-01'
     resolution:
-<<<<<<< HEAD
-      integrity: sha512-NZxebUyap6hhfSMaXPU9LczWEGCWO+fmPsepcREZeahqoJe2Ik4r0e1gLvK+OktLdaneK9eXsZRUJs/gt0yBMg==
-=======
       integrity: sha512-JfhNqSpD4IW2nWiC1imyYZn1S8ZqJzJMqEqGPPOwccl19QJUjriaKNQs7HGSfXJdVYUiR4cLEZiAMWoS7/0TQg==
->>>>>>> c7237d9d
       tarball: 'file:projects/api-extractor-test-01.tgz'
     version: 0.0.0
   'file:projects/api-extractor-test-02.tgz':
@@ -9671,11 +9646,7 @@
     dev: false
     name: '@rush-temp/api-extractor-test-02'
     resolution:
-<<<<<<< HEAD
-      integrity: sha512-mYWa60vSgVJLLueY/G8JtoW8529SbArQsgLkRmSLTbHkoZQB8YclJfYy1mXPZr3MBOFiFqrAAwPuh1hVUDtbZA==
-=======
       integrity: sha512-upxNxUeb/dcS2JVe11E2A5RsuD9YdjB7yzUhnqiPJzMTz5VhHWr6Dp8jr1xPJQ7lYFFUtbmo3ZJ6NLtEOzkMYQ==
->>>>>>> c7237d9d
       tarball: 'file:projects/api-extractor-test-02.tgz'
     version: 0.0.0
   'file:projects/api-extractor-test-03.tgz':
@@ -9697,11 +9668,7 @@
     dev: false
     name: '@rush-temp/api-extractor-test-04'
     resolution:
-<<<<<<< HEAD
-      integrity: sha512-7YHDcKLZ/vDg0cy9WHFVGaiZe02jQ+yJULAyhJUkTl7O0qc50NriPoTnn6xluDmShva5+vwzDCsb9wWHCCZRsQ==
-=======
       integrity: sha512-biB7pr2PDJb+sQrK1nK+rV5xpTXVFQYoJLq6U1zNLegUcFBlyARD0sQPdToQg/SxZRRlu5Sgiuj9kfQg4ULJOA==
->>>>>>> c7237d9d
       tarball: 'file:projects/api-extractor-test-04.tgz'
     version: 0.0.0
   'file:projects/api-extractor-test-05.tgz':
@@ -9713,24 +9680,14 @@
     dev: false
     name: '@rush-temp/api-extractor-test-05'
     resolution:
-<<<<<<< HEAD
-      integrity: sha512-b17nxg/SubodyPPS/TAx71ihsNUG7RJt2VTmM+B8cTG4cF/ktCyqFm0oOQjFrHxiC02f2wg756NwexQcP8l8Tg==
-=======
       integrity: sha512-FjZKeERHreldjpbV3E4dTnCTbr52F0l5v/ZRaWGrkPRbWXM380k4WkXr3GYD8A9NJdkQ4t8+13ykAwZoloHSxg==
->>>>>>> c7237d9d
       tarball: 'file:projects/api-extractor-test-05.tgz'
     version: 0.0.0
   'file:projects/api-extractor.tgz':
     dependencies:
-<<<<<<< HEAD
-      '@microsoft/node-library-build': 5.0.16
-      '@microsoft/rush-stack-compiler': 0.1.11
-      '@microsoft/tsdoc': 0.10.0
-=======
       '@microsoft/node-library-build': 6.0.2
       '@microsoft/rush-stack-compiler': 0.4.0
       '@microsoft/tsdoc': 0.9.3
->>>>>>> c7237d9d
       '@types/jest': 21.1.10
       '@types/lodash': 4.14.116
       '@types/node': 8.5.8
@@ -9745,11 +9702,7 @@
     dev: false
     name: '@rush-temp/api-extractor'
     resolution:
-<<<<<<< HEAD
-      integrity: sha512-279fYs/qSKpFYXaqFPBXpXVzFbX3j85JmP+pGxD29o3qM1gDP/JzGkxgVXvQnINv38UDJ/qYDKABn0BmQ4ldsQ==
-=======
       integrity: sha512-cESdYA7HMrSzoG8zNNh/LfcwgKkXhIy1ZsQ5cM1G6Rj+jEPscdjqp8xxQRy72vOliyDmO17otTcUelzEFH7MdA==
->>>>>>> c7237d9d
       tarball: 'file:projects/api-extractor.tgz'
     version: 0.0.0
   'file:projects/gulp-core-build-karma.tgz':
@@ -9780,11 +9733,7 @@
     dev: false
     name: '@rush-temp/gulp-core-build-karma'
     resolution:
-<<<<<<< HEAD
-      integrity: sha512-+ofZP1w5umjvtEejKQBPksIBhLQjP2/dw022kVVEONeB2NtBOW4SzlDNKVLqHbIJ4IxY4HQWXh8ieIZHJi+YVg==
-=======
       integrity: sha512-jz++HPF/ahFl3Y1vm0ov/Zxi3OGQO8c5B1C+b2ZiY0x6YpPbduDzzH9zs7rjp4c2cYaItlqtMwutL7WX9tCVpw==
->>>>>>> c7237d9d
       tarball: 'file:projects/gulp-core-build-karma.tgz'
     version: 0.0.0
   'file:projects/gulp-core-build-mocha.tgz':
@@ -9805,11 +9754,7 @@
     dev: false
     name: '@rush-temp/gulp-core-build-mocha'
     resolution:
-<<<<<<< HEAD
-      integrity: sha512-YpJYlaDh0fCdg/OiUJj4FSGwvRYh42ODeDySsZlZxGVJ7AVsX5ZbYItMQRw9gRmi9n/jBdipKRTjydwOshonTQ==
-=======
       integrity: sha512-PInkyn0CDPk5MnKjxc64zEdRHSpU/clqY2wp3VdsAyvthQu7ikmJijb597wkKJXEUS872Gjo4LYvX3qFJeEGGw==
->>>>>>> c7237d9d
       tarball: 'file:projects/gulp-core-build-mocha.tgz'
     version: 0.0.0
   'file:projects/gulp-core-build-sass.tgz':
@@ -9829,11 +9774,7 @@
     dev: false
     name: '@rush-temp/gulp-core-build-sass'
     resolution:
-<<<<<<< HEAD
-      integrity: sha512-H6jNufdsqGBjMo1YqUqSgWkw7ssUpr14LfNGKfBu1PGdkNIWlIc6+Uq88ozzAK0wpg70nV+7cRTJYxiHzrNUCQ==
-=======
       integrity: sha512-W3NMJ1fBf8Him6aHg+/P+w2Gq4IxV0MZMsCUGF4p7gOtyOn0E594X8zxgsYwN1hDDa1Qm5bOed2EJR3AYTlw6Q==
->>>>>>> c7237d9d
       tarball: 'file:projects/gulp-core-build-sass.tgz'
     version: 0.0.0
   'file:projects/gulp-core-build-serve.tgz':
@@ -9860,11 +9801,7 @@
     dev: false
     name: '@rush-temp/gulp-core-build-serve'
     resolution:
-<<<<<<< HEAD
-      integrity: sha512-tWbfOfPaaU7AleaCIwOHWzW0vDCTZ7yYPRqJU45Z8Vo0RZXk7XkXaeTlgT55nXaQeuYuFNun5FvKg70n3Gh9Bg==
-=======
       integrity: sha512-8QzibI+RtmdkqY5asdS9Lq+/+9oBsikFrWVp8C4xb5VcMiE/tZrvFlHSyCA5sa9LEeIp+96Z5mj3GlnNYSn6rA==
->>>>>>> c7237d9d
       tarball: 'file:projects/gulp-core-build-serve.tgz'
     version: 0.0.0
   'file:projects/gulp-core-build-typescript.tgz':
@@ -9882,11 +9819,7 @@
     dev: false
     name: '@rush-temp/gulp-core-build-typescript'
     resolution:
-<<<<<<< HEAD
-      integrity: sha512-qXBNttXxqfMgVr98SFx2ejR0Nb2A38p36GymGXcNE3j5YIMGKkXN8rEuwd5CNNF6tXT7Z/ngMnEfedgT6SFK2g==
-=======
       integrity: sha512-w3a+LRMSBd0UpnHbPd1fk8Kb5+MHTfn11WBKHEV00SZUdcpBd/ov/j1gFbYJ7DSSOxSExxUW8NZ6zHzN00TaFA==
->>>>>>> c7237d9d
       tarball: 'file:projects/gulp-core-build-typescript.tgz'
     version: 0.0.0
   'file:projects/gulp-core-build-webpack.tgz':
@@ -9904,11 +9837,7 @@
     dev: false
     name: '@rush-temp/gulp-core-build-webpack'
     resolution:
-<<<<<<< HEAD
-      integrity: sha512-Cnk4zPcq1ujHTnyLI6zNOGalPlTkTakV1NlYM5UUCEsipbuNvs9OKvCCzrMjUe0ogDVkyoaqe0HwiEcXt8KLvg==
-=======
       integrity: sha512-tYwshFA3Ql3ejjLgV3EcTQB/44CqCVSPfkXQC5UjwWL4YbGl3Kifp901zVjLOJWTSlovTZBZMTNj4S/4woS7hA==
->>>>>>> c7237d9d
       tarball: 'file:projects/gulp-core-build-webpack.tgz'
     version: 0.0.0
   'file:projects/gulp-core-build.tgz':
@@ -9959,11 +9888,7 @@
     dev: false
     name: '@rush-temp/gulp-core-build'
     resolution:
-<<<<<<< HEAD
-      integrity: sha512-U+aHaBQ2Tzf2QM5SIEuBxfOa9LjOuCIhN7M1pD2H/Jk+SQFaYN5obh/E7uO1dFmRq/cy/A4AwtejE20f9QRL8g==
-=======
       integrity: sha512-10yoJgrfYivVe5bAX2aUt64OtkKni86F2m8Oom5Bd/NKsR3ufJSTat9Axh5tQPw5DBUJOSBgXijUfu6+9olqTQ==
->>>>>>> c7237d9d
       tarball: 'file:projects/gulp-core-build.tgz'
     version: 0.0.0
   'file:projects/load-themed-styles.tgz':
@@ -9976,11 +9901,7 @@
     dev: false
     name: '@rush-temp/load-themed-styles'
     resolution:
-<<<<<<< HEAD
-      integrity: sha512-M002WmCRyO73K2rI4ot0KWIz8czB5AptL9L1fNbgym1MHzBU3Bt+nGibeuqZFSiP55sSeQKo5WcQNKXGEqHZYw==
-=======
       integrity: sha512-b9i7VJm0TBKt2hXZSSX6w+k8lQIk/LDaIgZKEq9jH2VK490qtNDq/rZcafWzk9VggjyFt9t4sKCiKYoE7RHZgA==
->>>>>>> c7237d9d
       tarball: 'file:projects/load-themed-styles.tgz'
     version: 0.0.0
   'file:projects/loader-load-themed-styles.tgz':
@@ -9995,11 +9916,7 @@
     dev: false
     name: '@rush-temp/loader-load-themed-styles'
     resolution:
-<<<<<<< HEAD
-      integrity: sha512-/DqRZDMcoKEh0+V5OGsSuYfvVCgYeTVriWIA/AGnLT1yH1oAFbeYjqrwhML2FAHD18mSgDpWk/0Ss+GlprAqeQ==
-=======
       integrity: sha512-beL6vVYzc0ri9wVa8RpS+khWWU9WvG5vA1Uu5fYepdnStlf2ehwAORVgubYo2LRsaLRrQelOpXYYISme8ueCfQ==
->>>>>>> c7237d9d
       tarball: 'file:projects/loader-load-themed-styles.tgz'
     version: 0.0.0
   'file:projects/loader-raw-script.tgz':
@@ -10013,11 +9930,7 @@
     dev: false
     name: '@rush-temp/loader-raw-script'
     resolution:
-<<<<<<< HEAD
-      integrity: sha512-n/kSbPTfRBM8j4sRkIEnLaQq8LA5DwsBzz6SlhSD7hqJSBiv0+QjzujZNgyhNgl1b+IBsDcEYDzTYCLThtv8XQ==
-=======
       integrity: sha512-DXEXU9ZnqPzlP7YnXrtxrlDsiNMdm0iLKLxl2ghRfuDqPkZnRpJl9Ou1HjRzZE2HgPeNI+n+4UGlqGBNOfJzOQ==
->>>>>>> c7237d9d
       tarball: 'file:projects/loader-raw-script.tgz'
     version: 0.0.0
   'file:projects/loader-set-webpack-public-path.tgz':
@@ -10033,11 +9946,7 @@
     dev: false
     name: '@rush-temp/loader-set-webpack-public-path'
     resolution:
-<<<<<<< HEAD
-      integrity: sha512-u3oXeOpry+8lH/aJAYsKpWFkOqlb2tXVrovpl0J9JwW/vhl1W+QTSf6Jqk/YIumLh4D8QjaCHkYry1xL9S9inw==
-=======
       integrity: sha512-1rPtrjAx4Ox116euVeYNzkIcwDDbHLK8N+GjWeSb+3kKGY26Y7MVKsGkBTefW7AG61hZoZLJgsD1NrFwguIC7g==
->>>>>>> c7237d9d
       tarball: 'file:projects/loader-set-webpack-public-path.tgz'
     version: 0.0.0
   'file:projects/node-core-library.tgz':
@@ -10070,11 +9979,7 @@
     dev: false
     name: '@rush-temp/node-library-build-test'
     resolution:
-<<<<<<< HEAD
-      integrity: sha512-uG5Rkw431VirIWon/C40VDJBeGNTc52JFCPeNPdGOBzepWcDkTMdqeg4fE5ChHr8Beu4A9whKtfMcvXrb2lWMA==
-=======
       integrity: sha512-SYj4IwkWIu6XPZAI4BDxCQD/dUfSwmNLhNrGwGTD0yWDNSi34fRPzCLLsHPLjBk1HpDvUTrRXQrEQhZ++JYr/g==
->>>>>>> c7237d9d
       tarball: 'file:projects/node-library-build-test.tgz'
     version: 0.0.0
   'file:projects/node-library-build.tgz':
@@ -10085,11 +9990,7 @@
     dev: false
     name: '@rush-temp/node-library-build'
     resolution:
-<<<<<<< HEAD
-      integrity: sha512-++6DjVY5RuJOECNUJCT8djnLA7SzIBetuYDPMMWFmVT+GSg0800a+odnNy5bYucNXc+0vgUjfBkW+AFef4FQgQ==
-=======
       integrity: sha512-WII7xBzPPAU+FxWkLVU5fj2Rmb8u6lcTCHHs+IHNcTy2Mo/xDytzSeEw5vnqagPq+3cEx4cO7C8hRyWrTpMQCQ==
->>>>>>> c7237d9d
       tarball: 'file:projects/node-library-build.tgz'
     version: 0.0.0
   'file:projects/package-deps-hash.tgz':
@@ -10102,11 +10003,7 @@
     dev: false
     name: '@rush-temp/package-deps-hash'
     resolution:
-<<<<<<< HEAD
-      integrity: sha512-/GRuvosk/IXsCsxGuJqER5n8wwEX1pJ825enSAHrzh4AqaJw3hw6VwjYWViOJPkFeDNsX726awlJp69tL658TQ==
-=======
       integrity: sha512-LWQajmRSRsULaFLjaRXw2eCihkRwxC3bZJkvOdaNPdepRdCIW37sUq6CoiBlLID/bxS65LW1XZAEOsgQ4qo6SA==
->>>>>>> c7237d9d
       tarball: 'file:projects/package-deps-hash.tgz'
     version: 0.0.0
   'file:projects/resolve-chunk-plugin.tgz':
@@ -10119,11 +10016,7 @@
     dev: false
     name: '@rush-temp/resolve-chunk-plugin'
     resolution:
-<<<<<<< HEAD
-      integrity: sha512-ebARg7KCjzYWPmhz9rp+weBcwN8wTEtVUkpf3iqEVV5K81CMjVboAbWgRzH4D+IN9TnvpwyZ4iNMY6zMPFzC9Q==
-=======
       integrity: sha512-hm5iQIveWv1FSZFe8Srsbbu/Dkzs/bjr/6gL8VnzoxieuKe4vakQBJXWIrx2VviJ3dmwXScXpftp7NUYllXC5A==
->>>>>>> c7237d9d
       tarball: 'file:projects/resolve-chunk-plugin.tgz'
     version: 0.0.0
   'file:projects/rush-lib.tgz':
@@ -10166,11 +10059,7 @@
     dev: false
     name: '@rush-temp/rush-lib'
     resolution:
-<<<<<<< HEAD
-      integrity: sha512-hyy2VGk4S2KxxJVClsoYs6wfcO3RElW6vpjpYSoJXgQKQyqBNtJi0SPUjU0y/7I+0RgXM6H/xiRWOOEgJVntdg==
-=======
       integrity: sha512-3eLl0CEKXdVwvKbi99bGSwlEhruGDxwIbzLHFftCzwRPv3kouO2giTTjbB4RAx4O+sxemSk6Bz6t11BkzlfT2g==
->>>>>>> c7237d9d
       tarball: 'file:projects/rush-lib.tgz'
     version: 0.0.0
   'file:projects/rush-stack-compiler.tgz':
@@ -10185,22 +10074,14 @@
     dev: false
     name: '@rush-temp/rush-stack-compiler'
     resolution:
-<<<<<<< HEAD
-      integrity: sha512-yqn9J4viXwqwQ/RlgDnaCMm/G3+8KKDphk3VxvNgfxWK1Sp6UGuRp5Eeo7gSbwn99DngOELvu4rBAvX8O+8/PQ==
-=======
       integrity: sha512-M/gpL+ihjpTQ4HIiYWza8nHZ2nV8wW62Jjo5T6Orph4AOqPcxLs+GkqOdfgF+XI6TcZpoz3SmO/14PWyiirQqg==
->>>>>>> c7237d9d
       tarball: 'file:projects/rush-stack-compiler.tgz'
     version: 0.0.0
   'file:projects/rush-stack-library-test.tgz':
     dev: false
     name: '@rush-temp/rush-stack-library-test'
     resolution:
-<<<<<<< HEAD
-      integrity: sha512-YAabSZC8y0/MUXB7CoI/g18dn85XJV99ZfWh6u5WmZuLM2DiT/BiBlBI51anaC1fldI/S7efRXo0Gn2akhIrHw==
-=======
       integrity: sha512-KEm9XUUHXYVaAZNHQChnhF/3rkazZDLKxtw+XPVMoYRv6LKz6wvMdc7xV0PmY7EeOhrfo9at4co4FAM5AFJ6/Q==
->>>>>>> c7237d9d
       tarball: 'file:projects/rush-stack-library-test.tgz'
     version: 0.0.0
   'file:projects/rush-stack.tgz':
@@ -10212,11 +10093,7 @@
     dev: false
     name: '@rush-temp/rush-stack'
     resolution:
-<<<<<<< HEAD
-      integrity: sha512-ZewKC+Uk9Qlq5enfnFO/aAgpCZs49gFl19U9DHuXYsFAZAcHo6MzA/0dJXi3FbiFcyQ0pP1ObscvyBaHJEZ5lQ==
-=======
       integrity: sha512-JiiwUKewHHqrteKs2KTssFpp2KaMXxaQB+jnszCUoXFKBSzS0bzkL8b2ayqNrI5+0kbplk4UBhIdXiyF4Ev0Gw==
->>>>>>> c7237d9d
       tarball: 'file:projects/rush-stack.tgz'
     version: 0.0.0
   'file:projects/rush.tgz':
@@ -10234,11 +10111,7 @@
     dev: false
     name: '@rush-temp/rush'
     resolution:
-<<<<<<< HEAD
-      integrity: sha512-epu66dSmZ2Cudeji87d6A8mh+0bEicdRB5FbyqxIatoskiYOxot1OjpVUT5flnWorN3Uth9c54PWLAXu0COxxg==
-=======
       integrity: sha512-L4mePwgb4fsAVYsn3StBSiz+zRfxxmWVKdcD8YJw5uJ9L0KWWBM3fRGzzT536R1bQR6vSry3AWuaYCjYRW+sMw==
->>>>>>> c7237d9d
       tarball: 'file:projects/rush.tgz'
     version: 0.0.0
   'file:projects/rushell.tgz':
@@ -10251,11 +10124,7 @@
     dev: false
     name: '@rush-temp/rushell'
     resolution:
-<<<<<<< HEAD
-      integrity: sha512-8uKkkHCRi+VwJgPrPxS4A4UdG4YuCtqOvdapHA9ml2Ud6ZLwxZMj9AUk16bkp12SHj7S3IWz1pK7hDsNyZnnuA==
-=======
       integrity: sha512-PXh5kCe0mQ/4oRcVC1wu5ogd7aC9IqhPBaGW29inbvTcHlJ+nxyVj88Q6Q7Dv0JrfiYNuM/JQvD8AulsCMX7CQ==
->>>>>>> c7237d9d
       tarball: 'file:projects/rushell.tgz'
     version: 0.0.0
   'file:projects/set-webpack-public-path-plugin.tgz':
@@ -10274,11 +10143,7 @@
     dev: false
     name: '@rush-temp/set-webpack-public-path-plugin'
     resolution:
-<<<<<<< HEAD
-      integrity: sha512-MlVHU9g39dwxs/x4viPp6ozkA1Hk0fcb/iooqi3Yi3ndWPTQLHVKOj2AIoQ2AY7/whEOzVHkVMH5CRFbZ3z+ww==
-=======
       integrity: sha512-ehcPewd3Jam0Y44ht+GvKQKlqtPulkrwfUR5Bz+2mbS0qk/9Nr0kFviStuYOk96I/zRvBHe0kYgKQcEb8DYxvA==
->>>>>>> c7237d9d
       tarball: 'file:projects/set-webpack-public-path-plugin.tgz'
     version: 0.0.0
   'file:projects/stream-collator.tgz':
@@ -10293,11 +10158,7 @@
     dev: false
     name: '@rush-temp/stream-collator'
     resolution:
-<<<<<<< HEAD
-      integrity: sha512-Lfavug5LQYUVdd9VFecGfX6EkXWP0RrulwmtClVdI+bTw/woFEeMPF0tD3T15x6/jKWMbATAX2DX7cJJt9C1BA==
-=======
       integrity: sha512-2HUJ2gg697kscjy9MOLIdhHFWdz8OrC8I6AeB2kvzNHkEQuPAnPdc48tNBBrf/nX4RFyr8XRRWRv7pzfQw9okA==
->>>>>>> c7237d9d
       tarball: 'file:projects/stream-collator.tgz'
     version: 0.0.0
   'file:projects/ts-command-line.tgz':
@@ -10325,11 +10186,7 @@
     dev: false
     name: '@rush-temp/web-library-build-test'
     resolution:
-<<<<<<< HEAD
-      integrity: sha512-muAXmICuL8FDiLskXaogR/u7zQLNN7IsbQQ9O+6qpkCi8XexAsNCNxkqRjuPLwGn7PARhR1SXBRJPvJtcGRJvw==
-=======
       integrity: sha512-sr3II8is/WSsZSzEteQv38ajdpU8SkmhzSRwmSY6bQDZjS7qqkzThDjiXOD3dNb1q4SnIPowBPo0ARzQhdPyAQ==
->>>>>>> c7237d9d
       tarball: 'file:projects/web-library-build-test.tgz'
     version: 0.0.0
   'file:projects/web-library-build.tgz':
@@ -10341,26 +10198,16 @@
     dev: false
     name: '@rush-temp/web-library-build'
     resolution:
-<<<<<<< HEAD
-      integrity: sha512-mvPmbDvk4fD+oLbLnmhLeNRgRHtCW8/NPupYbCwys4qFrEu8d1Uz+d1adeHCGllsdmglBOCECnOH4iidcH9WAg==
-=======
       integrity: sha512-BmJLMaiqj5ksKp0VPdL048OSdYk/OtRGcCPc2RsRZxHMKLXpO3wT+N8htokRva4l9S/qABliVRnAsKIbQQJ3kg==
->>>>>>> c7237d9d
       tarball: 'file:projects/web-library-build.tgz'
     version: 0.0.0
 registry: 'https://registry.npmjs.org/'
 shrinkwrapMinorVersion: 9
 shrinkwrapVersion: 3
 specifiers:
-<<<<<<< HEAD
-  '@microsoft/node-library-build': 5.0.16
-  '@microsoft/rush-stack-compiler': 0.1.11
-  '@microsoft/tsdoc': 0.10.0
-=======
   '@microsoft/node-library-build': 6.0.2
   '@microsoft/rush-stack-compiler': 0.4.0
   '@microsoft/tsdoc': 0.9.3
->>>>>>> c7237d9d
   '@pnpm/link-bins': ~1.0.1
   '@pnpm/logger': ~1.0.1
   '@rush-temp/api-documenter': 'file:./projects/api-documenter.tgz'
