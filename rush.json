--- conflicted
+++ resolved
@@ -1,11 +1,6 @@
 {
-<<<<<<< HEAD
-  "pnpmVersion": "1.14.9",
-  "rushMinimumVersion": "3.0.17",
-=======
-  "npmVersion": "4.5.0",
+  "pnpmVersion": "1.21.0",
   "rushVersion": "4.0.0",
->>>>>>> f320d7b0
   "nodeSupportedVersionRange": ">=6.9.0 <7.0.0",
   "projectFolderMinDepth": 1,
 
