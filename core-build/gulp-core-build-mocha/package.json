--- conflicted
+++ resolved
@@ -20,11 +20,7 @@
     "gulp-mocha": "~2.2.0"
   },
   "devDependencies": {
-<<<<<<< HEAD
-    "@microsoft/node-library-build": "4.2.14",
-=======
     "@microsoft/node-library-build": "4.2.16",
->>>>>>> e55b468a
     "@types/gulp": "3.8.32",
     "@types/gulp-istanbul": "0.9.30",
     "@types/gulp-mocha": "0.0.29",
