{
  "name": "@microsoft/web-library-build",
  "version": "4.2.12",
  "description": "",
  "engines": {
    "npm": "3.10.8"
  },
  "repository": {
    "type": "git",
    "url": "https://github.com/microsoft/web-build-tools"
  },
  "scripts": {
    "build": "gulp --clean"
  },
  "main": "lib/index.js",
  "typings": "lib/index.d.ts",
  "dependencies": {
<<<<<<< HEAD
    "@microsoft/gulp-core-build": "3.2.7",
    "@microsoft/gulp-core-build-karma": "4.3.6",
    "@microsoft/gulp-core-build-sass": "4.1.14",
    "@microsoft/gulp-core-build-serve": "3.1.14",
    "@microsoft/gulp-core-build-typescript": "4.2.14",
    "@microsoft/gulp-core-build-webpack": "3.2.14",
    "@types/gulp": "3.8.33",
=======
    "@microsoft/gulp-core-build": "3.3.1",
    "@microsoft/gulp-core-build-karma": "4.3.10",
    "@microsoft/gulp-core-build-sass": "4.1.18",
    "@microsoft/gulp-core-build-serve": "3.1.18",
    "@microsoft/gulp-core-build-typescript": "4.2.18",
    "@microsoft/gulp-core-build-webpack": "3.2.18",
    "@types/gulp": "3.8.32",
>>>>>>> 3c8a5127
    "@types/node": "6.0.88",
    "gulp": "~3.9.1",
    "gulp-replace": "^0.5.4"
  },
  "devDependencies": {}
}<|MERGE_RESOLUTION|>--- conflicted
+++ resolved
@@ -15,23 +15,13 @@
   "main": "lib/index.js",
   "typings": "lib/index.d.ts",
   "dependencies": {
-<<<<<<< HEAD
-    "@microsoft/gulp-core-build": "3.2.7",
-    "@microsoft/gulp-core-build-karma": "4.3.6",
-    "@microsoft/gulp-core-build-sass": "4.1.14",
-    "@microsoft/gulp-core-build-serve": "3.1.14",
-    "@microsoft/gulp-core-build-typescript": "4.2.14",
-    "@microsoft/gulp-core-build-webpack": "3.2.14",
-    "@types/gulp": "3.8.33",
-=======
     "@microsoft/gulp-core-build": "3.3.1",
     "@microsoft/gulp-core-build-karma": "4.3.10",
     "@microsoft/gulp-core-build-sass": "4.1.18",
     "@microsoft/gulp-core-build-serve": "3.1.18",
     "@microsoft/gulp-core-build-typescript": "4.2.18",
     "@microsoft/gulp-core-build-webpack": "3.2.18",
-    "@types/gulp": "3.8.32",
->>>>>>> 3c8a5127
+    "@types/gulp": "3.8.33",
     "@types/node": "6.0.88",
     "gulp": "~3.9.1",
     "gulp-replace": "^0.5.4"
