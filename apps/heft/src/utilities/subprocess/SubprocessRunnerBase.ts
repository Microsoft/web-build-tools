--- conflicted
+++ resolved
@@ -67,15 +67,11 @@
    */
   public abstract get filename(): string;
 
-<<<<<<< HEAD
   /**
    * extraNodeArgv is undefined unless overridden by the child class.
    */
   public extraNodeArgv: string[] | undefined;
 
-  public constructor(terminalProvider: ITerminalProvider, configuration: TSubprocessConfiguration) {
-    this._terminalProvider = terminalProvider;
-=======
   public get runningAsSubprocess(): boolean {
     return this._runningAsSubprocess;
   }
@@ -88,7 +84,6 @@
     configuration: TSubprocessConfiguration,
     heftSession: HeftSession
   ) {
->>>>>>> f65921b0
     this._configuration = configuration;
 
     if (parentGlobalTerminalProvider) {
@@ -159,15 +154,11 @@
         path.resolve(__dirname, 'startSubprocess'),
         [this.filename, JSON.stringify(this._innerConfiguration), JSON.stringify(this._configuration)],
         {
-<<<<<<< HEAD
           // argv sent to Node inherits from the parent as well as from the extraNodeArgv
           execArgv: this._processNodeArgsForSubprocess(
-            this._terminalProvider,
+            this._globalTerminal,
             this.extraNodeArgv ? this.extraNodeArgv.concat(process.execArgv) : process.execArgv
           )
-=======
-          execArgv: this._processNodeArgsForSubprocess(this._globalTerminal, process.execArgv)
->>>>>>> f65921b0
         }
       );
 
