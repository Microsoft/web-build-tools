{
  "name": "@microsoft/gulp-core-build-webpack",
  "version": "3.2.19",
  "description": "",
  "main": "lib/index.js",
  "typings": "lib/index.d.ts",
  "license": "MIT",
  "repository": {
    "type": "git",
    "url": "https://github.com/microsoft/web-build-tools"
  },
  "scripts": {
    "build": "gulp --clean"
  },
  "dependencies": {
<<<<<<< HEAD
    "@microsoft/gulp-core-build": "3.3.1",
    "@types/gulp": "3.8.33",
    "@types/node": "^8.0.0",
=======
    "@microsoft/gulp-core-build": "3.3.2",
    "@types/gulp": "3.8.32",
    "@types/node": "6.0.88",
>>>>>>> 457288f0
    "gulp": "~3.9.1",
    "gulp-util": "~3.0.7",
    "webpack": "~3.6.0"
  },
  "devDependencies": {
    "@microsoft/node-library-build": "4.2.3",
    "@types/orchestrator": "0.3.0",
    "@types/q": "0.0.32",
    "@types/source-map": "0.5.0",
    "@types/uglify-js": "2.6.29",
    "@types/webpack": "3.0.11"
  }
}<|MERGE_RESOLUTION|>--- conflicted
+++ resolved
@@ -13,15 +13,9 @@
     "build": "gulp --clean"
   },
   "dependencies": {
-<<<<<<< HEAD
-    "@microsoft/gulp-core-build": "3.3.1",
+    "@microsoft/gulp-core-build": "3.3.2",
     "@types/gulp": "3.8.33",
     "@types/node": "^8.0.0",
-=======
-    "@microsoft/gulp-core-build": "3.3.2",
-    "@types/gulp": "3.8.32",
-    "@types/node": "6.0.88",
->>>>>>> 457288f0
     "gulp": "~3.9.1",
     "gulp-util": "~3.0.7",
     "webpack": "~3.6.0"
