## API Report File for "@microsoft/rush-lib"

> Do not edit this file. It is a report generated by [API Extractor](https://api-extractor.com/).

```ts

import { IPackageJson } from '@rushstack/node-core-library';
import { JsonObject } from '@rushstack/node-core-library';
import { PackageNameParser } from '@rushstack/node-core-library';

// @public
export class ApprovedPackagesConfiguration {
    constructor(jsonFilename: string);
    // (undocumented)
    addOrUpdatePackage(packageName: string, reviewCategory: string): boolean;
    clear(): void;
    // (undocumented)
    getItemByName(packageName: string): ApprovedPackagesItem | undefined;
    // (undocumented)
    items: ApprovedPackagesItem[];
    loadFromFile(): void;
    saveToFile(): void;
    tryLoadFromFile(approvedPackagesPolicyEnabled: boolean): boolean;
}

// @public
export class ApprovedPackagesItem {
    // @internal
    constructor(packageName: string);
    allowedCategories: Set<string>;
    packageName: string;
}

// @public
export class ApprovedPackagesPolicy {
    // Warning: (ae-forgotten-export) The symbol "IRushConfigurationJson" needs to be exported by the entry point index.d.ts
    //
    // @internal
    constructor(rushConfiguration: RushConfiguration, rushConfigurationJson: IRushConfigurationJson);
    get browserApprovedPackages(): ApprovedPackagesConfiguration;
    get enabled(): boolean;
    get ignoredNpmScopes(): Set<string>;
    get nonbrowserApprovedPackages(): ApprovedPackagesConfiguration;
    get reviewCategories(): Set<string>;
    }

// @beta
export enum BumpType {
    // (undocumented)
    'major' = 5,
    // (undocumented)
    'minor' = 4,
    // (undocumented)
    'none' = 0,
    // (undocumented)
    'patch' = 2,
    // (undocumented)
    'preminor' = 3,
    // (undocumented)
    'prerelease' = 1
}

// @public
export class ChangeManager {
    static createEmptyChangeFiles(rushConfiguration: RushConfiguration, projectName: string, emailAddress: string): string | undefined;
}

// @public
export class CommonVersionsConfiguration {
    get allowedAlternativeVersions(): Map<string, ReadonlyArray<string>>;
    get filePath(): string;
    getAllPreferredVersions(): Map<string, string>;
    getPreferredVersionsHash(): string;
    get implicitlyPreferredVersions(): boolean | undefined;
    static loadFromFile(jsonFilename: string): CommonVersionsConfiguration;
    get preferredVersions(): Map<string, string>;
    save(): boolean;
    get xstitchPreferredVersions(): Map<string, string>;
    }

// @beta (undocumented)
export const enum DependencyType {
    // (undocumented)
    Dev = "devDependencies",
    // (undocumented)
    Optional = "optionalDependencies",
    // (undocumented)
    Peer = "peerDependencies",
    // (undocumented)
    Regular = "dependencies"
}

// @public
export const enum EnvironmentVariableNames {
    RUSH_ABSOLUTE_SYMLINKS = "RUSH_ABSOLUTE_SYMLINKS",
    RUSH_ALLOW_UNSUPPORTED_NODEJS = "RUSH_ALLOW_UNSUPPORTED_NODEJS",
    RUSH_BUILD_CACHE_CREDENTIAL = "RUSH_BUILD_CACHE_CREDENTIAL",
    RUSH_BUILD_CACHE_ENABLED = "RUSH_BUILD_CACHE_ENABLED",
    RUSH_BUILD_CACHE_WRITE_ALLOWED = "RUSH_BUILD_CACHE_WRITE_ALLOWED",
    RUSH_DEPLOY_TARGET_FOLDER = "RUSH_DEPLOY_TARGET_FOLDER",
    RUSH_GIT_BINARY_PATH = "RUSH_GIT_BINARY_PATH",
    RUSH_GLOBAL_FOLDER = "RUSH_GLOBAL_FOLDER",
    RUSH_INVOKED_FOLDER = "RUSH_INVOKED_FOLDER",
    RUSH_PARALLELISM = "RUSH_PARALLELISM",
    RUSH_PNPM_STORE_PATH = "RUSH_PNPM_STORE_PATH",
    RUSH_PREVIEW_VERSION = "RUSH_PREVIEW_VERSION",
    RUSH_TEMP_FOLDER = "RUSH_TEMP_FOLDER",
    RUSH_VARIANT = "RUSH_VARIANT"
}

// @beta
export enum Event {
    postRushBuild = 4,
    postRushInstall = 2,
    preRushBuild = 3,
    preRushInstall = 1
}

// @beta
export class EventHooks {
    // Warning: (ae-forgotten-export) The symbol "IEventHooksJson" needs to be exported by the entry point index.d.ts
    //
    // @internal
    constructor(eventHooksJson: IEventHooksJson);
    get(event: Event): string[];
    }

// @beta
export class ExperimentsConfiguration {
    // @internal
    constructor(jsonFileName: string);
    get configuration(): Readonly<IExperimentsJson>;
    }

// @public
export interface IConfigurationEnvironment {
    [environmentVariableName: string]: IConfigurationEnvironmentVariable;
}

// @public
export interface IConfigurationEnvironmentVariable {
    override?: boolean;
    value: string;
}

// @beta
export interface IExperimentsJson {
    noChmodFieldInTarHeaderNormalization?: boolean;
    omitImportersFromPreventManualShrinkwrapChanges?: boolean;
    usePnpmFrozenLockfileForRushInstall?: boolean;
    usePnpmPreferFrozenLockfileForRushUpdate?: boolean;
}

// @public
export interface ILaunchOptions {
    alreadyReportedNodeTooNewError?: boolean;
    isManaged: boolean;
}

// @beta
export class IndividualVersionPolicy extends VersionPolicy {
    // Warning: (ae-forgotten-export) The symbol "IIndividualVersionJson" needs to be exported by the entry point index.d.ts
    //
    // @internal
    constructor(versionPolicyJson: IIndividualVersionJson);
    bump(bumpType?: BumpType, identifier?: string): void;
    ensure(project: IPackageJson, force?: boolean): IPackageJson | undefined;
    // @internal
    get _json(): IIndividualVersionJson;
    get lockedMajor(): number | undefined;
    validate(versionString: string, packageName: string): void;
}

// @internal
export interface _INpmOptionsJson extends IPackageManagerOptionsJsonBase {
}

// @public
export interface IPackageManagerOptionsJsonBase {
    environmentVariables?: IConfigurationEnvironment;
}

// @internal
export interface _IPnpmOptionsJson extends IPackageManagerOptionsJsonBase {
    pnpmStore?: PnpmStoreOptions;
    preventManualShrinkwrapChanges?: boolean;
    strictPeerDependencies?: boolean;
    useWorkspaces?: boolean;
}

// @public
export interface ITryFindRushJsonLocationOptions {
    showVerbose?: boolean;
    startingFolder?: string;
}

// @internal
export interface _IYarnOptionsJson extends IPackageManagerOptionsJsonBase {
    ignoreEngines?: boolean;
}

// @internal
export class _LastInstallFlag {
    constructor(folderPath: string, state?: JsonObject);
    checkValidAndReportStoreIssues(): boolean;
    clear(): void;
    create(): void;
    protected get flagName(): string;
    isValid(): boolean;
    get path(): string;
    }

// @beta
export class LockStepVersionPolicy extends VersionPolicy {
    // Warning: (ae-forgotten-export) The symbol "ILockStepVersionJson" needs to be exported by the entry point index.d.ts
    //
    // @internal
    constructor(versionPolicyJson: ILockStepVersionJson);
    bump(bumpType?: BumpType, identifier?: string): void;
    ensure(project: IPackageJson, force?: boolean): IPackageJson | undefined;
    // @internal
    get _json(): ILockStepVersionJson;
    get mainProject(): string | undefined;
    get nextBump(): BumpType;
    update(newVersionString: string): boolean;
    validate(versionString: string, packageName: string): void;
    get version(): string;
    }

// @public
export class NpmOptionsConfiguration extends PackageManagerOptionsConfigurationBase {
    // @internal
    constructor(json: _INpmOptionsJson);
}

// @beta (undocumented)
export class PackageJsonDependency {
    constructor(name: string, version: string, type: DependencyType, onChange: () => void);
    // (undocumented)
    get dependencyType(): DependencyType;
    // (undocumented)
    get name(): string;
    // (undocumented)
    setVersion(newVersion: string): void;
    // (undocumented)
    get version(): string;
    }

// @beta (undocumented)
export class PackageJsonEditor {
    // (undocumented)
    addOrUpdateDependency(packageName: string, newVersion: string, dependencyType: DependencyType): void;
    get dependencyList(): ReadonlyArray<PackageJsonDependency>;
    get devDependencyList(): ReadonlyArray<PackageJsonDependency>;
    // (undocumented)
    get filePath(): string;
    // (undocumented)
    static fromObject(object: IPackageJson, filename: string): PackageJsonEditor;
    // (undocumented)
    static load(filePath: string): PackageJsonEditor;
    // (undocumented)
<<<<<<< HEAD
    readonly name: string;
    readonly resolutions: {
        [name: string]: string;
    };
=======
    get name(): string;
>>>>>>> 9e51c9bc
    // (undocumented)
    saveIfModified(): boolean;
    saveToObject(): IPackageJson;
    // (undocumented)
    tryGetDependency(packageName: string): PackageJsonDependency | undefined;
    // (undocumented)
    tryGetDevDependency(packageName: string): PackageJsonDependency | undefined;
    // (undocumented)
    get version(): string;
}

// @beta
export abstract class PackageManager {
    // @internal
    protected constructor(version: string, packageManager: PackageManagerName);
    readonly packageManager: PackageManagerName;
    get shrinkwrapFilename(): string;
    // (undocumented)
    protected _shrinkwrapFilename: string;
    readonly version: string;
}

// @public
export type PackageManagerName = 'pnpm' | 'npm' | 'yarn';

// @public
export abstract class PackageManagerOptionsConfigurationBase implements IPackageManagerOptionsJsonBase {
    // @internal
    protected constructor(json: IPackageManagerOptionsJsonBase);
    readonly environmentVariables?: IConfigurationEnvironment;
}

// @public
export class PnpmOptionsConfiguration extends PackageManagerOptionsConfigurationBase {
    // @internal
    constructor(json: _IPnpmOptionsJson, commonTempFolder: string);
    readonly pnpmStore: PnpmStoreOptions;
    readonly pnpmStorePath: string;
    readonly preventManualShrinkwrapChanges: boolean;
    readonly strictPeerDependencies: boolean;
    readonly useWorkspaces: boolean;
}

// @public
export type PnpmStoreOptions = 'local' | 'global';

// @public
export class RepoStateFile {
    get filePath(): string;
    get isValid(): boolean;
    static loadFromFile(jsonFilename: string, variant: string | undefined): RepoStateFile;
    get pnpmShrinkwrapHash(): string | undefined;
    get preferredVersionsHash(): string | undefined;
    refreshState(rushConfiguration: RushConfiguration): boolean;
    }

// @public
export class Rush {
    static launch(launcherVersion: string, arg: ILaunchOptions): void;
    static launchRushX(launcherVersion: string, options: ILaunchOptions): void;
    static get version(): string;
    }

// @public
export class RushConfiguration {
    get allowMostlyStandardPackageNames(): boolean;
    get approvedPackagesPolicy(): ApprovedPackagesPolicy;
    get changesFolder(): string;
    // @deprecated
    get committedShrinkwrapFilename(): string;
    get commonAutoinstallersFolder(): string;
    get commonFolder(): string;
    get commonRushConfigFolder(): string;
    get commonScriptsFolder(): string;
    get commonTempFolder(): string;
    // @deprecated
    get commonVersions(): CommonVersionsConfiguration;
    get currentInstalledVariant(): string | undefined;
    get currentVariantJsonFilename(): string;
    get ensureConsistentVersions(): boolean;
    // @beta
    get eventHooks(): EventHooks;
    // @beta
    get experimentsConfiguration(): ExperimentsConfiguration;
    findProjectByShorthandName(shorthandProjectName: string): RushConfigurationProject | undefined;
    findProjectByTempName(tempProjectName: string): RushConfigurationProject | undefined;
    findProjectForPosixRelativePath(posixRelativePath: string): RushConfigurationProject | undefined;
    getCommittedShrinkwrapFilename(variant?: string | undefined): string;
    getCommonVersions(variant?: string | undefined): CommonVersionsConfiguration;
    getCommonVersionsFilePath(variant?: string | undefined): string;
    getImplicitlyPreferredVersions(variant?: string | undefined): Map<string, string>;
    getPnpmfilePath(variant?: string | undefined): string;
    getProjectByName(projectName: string): RushConfigurationProject | undefined;
    getRepoState(variant?: string | undefined): RepoStateFile;
    getRepoStateFilePath(variant?: string | undefined): string;
    get gitAllowedEmailRegExps(): string[];
    get gitChangeLogUpdateCommitMessage(): string | undefined;
    get gitSampleEmail(): string;
    get gitVersionBumpCommitMessage(): string | undefined;
    get hotfixChangeEnabled(): boolean;
    static loadFromConfigurationFile(rushJsonFilename: string): RushConfiguration;
    // (undocumented)
    static loadFromDefaultLocation(options?: ITryFindRushJsonLocationOptions): RushConfiguration;
    get npmCacheFolder(): string;
    get npmOptions(): NpmOptionsConfiguration;
    get npmTmpFolder(): string;
    get packageManager(): PackageManagerName;
    get packageManagerOptions(): PackageManagerOptionsConfigurationBase;
    get packageManagerToolFilename(): string;
    get packageManagerToolVersion(): string;
    // @beta
    get packageManagerWrapper(): PackageManager;
    get packageNameParser(): PackageNameParser;
    get pnpmOptions(): PnpmOptionsConfiguration;
    get projectFolderMaxDepth(): number;
    get projectFolderMinDepth(): number;
    // (undocumented)
    get projects(): RushConfigurationProject[];
    // (undocumented)
    get projectsByName(): Map<string, RushConfigurationProject>;
    get repositoryDefaultBranch(): string;
    get repositoryDefaultFullyQualifiedRemoteBranch(): string;
    get repositoryDefaultRemote(): string;
    get repositoryUrl(): string | undefined;
    // @internal
    get rushConfigurationJson(): IRushConfigurationJson;
    get rushJsonFile(): string;
    get rushJsonFolder(): string;
    // @deprecated
    get rushLinkJsonFilename(): string;
    get shrinkwrapFilename(): string;
    get shrinkwrapFilePhrase(): string;
    get suppressNodeLtsWarning(): boolean;
    // @beta
    get telemetryEnabled(): boolean;
    get tempShrinkwrapFilename(): string;
    get tempShrinkwrapPreinstallFilename(): string;
    static tryFindRushJsonLocation(options?: ITryFindRushJsonLocationOptions): string | undefined;
    tryGetProjectForPath(currentFolderPath: string): RushConfigurationProject | undefined;
    // @beta (undocumented)
    get versionPolicyConfiguration(): VersionPolicyConfiguration;
    // @beta (undocumented)
    get versionPolicyConfigurationFilePath(): string;
    get yarnCacheFolder(): string;
    get yarnOptions(): YarnOptionsConfiguration;
    }

// @public
export class RushConfigurationProject {
    // Warning: (ae-forgotten-export) The symbol "IRushConfigurationProjectJson" needs to be exported by the entry point index.d.ts
    //
    // @internal
    constructor(projectJson: IRushConfigurationProjectJson, rushConfiguration: RushConfiguration, tempProjectName: string);
    // @internal
    readonly _consumingProjectNames: Set<string>;
    get consumingProjects(): ReadonlySet<RushConfigurationProject>;
    get cyclicDependencyProjects(): Set<string>;
    get dependencyProjects(): ReadonlySet<RushConfigurationProject>;
    // @deprecated
    get downstreamDependencyProjects(): string[];
    // @beta
    get isMainProject(): boolean;
    // @deprecated
    get localDependencyProjects(): ReadonlyArray<RushConfigurationProject>;
    // @deprecated
    get packageJson(): IPackageJson;
    // @beta
    get packageJsonEditor(): PackageJsonEditor;
    get packageName(): string;
    get projectFolder(): string;
    get projectRelativeFolder(): string;
    get projectRushConfigFolder(): string;
    get projectRushTempFolder(): string;
    get publishFolder(): string;
    get reviewCategory(): string | undefined;
    get rushConfiguration(): RushConfiguration;
    get shouldPublish(): boolean;
    get skipRushCheck(): boolean;
    get tempProjectName(): string;
    get unscopedTempProjectName(): string;
    // @beta
    get versionPolicy(): VersionPolicy | undefined;
    // @beta
    get versionPolicyName(): string | undefined;
    }

// @internal
export class _RushGlobalFolder {
    constructor();
    get nodeSpecificPath(): string;
    get path(): string;
    }

// @beta
export abstract class VersionPolicy {
    // Warning: (ae-forgotten-export) The symbol "IVersionPolicyJson" needs to be exported by the entry point index.d.ts
    //
    // @internal
    constructor(versionPolicyJson: IVersionPolicyJson);
    abstract bump(bumpType?: BumpType, identifier?: string): void;
    get definitionName(): VersionPolicyDefinitionName;
    abstract ensure(project: IPackageJson, force?: boolean): IPackageJson | undefined;
    get exemptFromRushChange(): boolean;
    get isLockstepped(): boolean;
    // @internal
    abstract get _json(): IVersionPolicyJson;
    // @internal
    static load(versionPolicyJson: IVersionPolicyJson): VersionPolicy | undefined;
    get policyName(): string;
    setDependenciesBeforeCommit(packageName: string, configuration: RushConfiguration): void;
    setDependenciesBeforePublish(packageName: string, configuration: RushConfiguration): void;
    abstract validate(versionString: string, packageName: string): void;
    }

// @beta
export class VersionPolicyConfiguration {
    // @internal
    constructor(jsonFileName: string);
    bump(versionPolicyName?: string, bumpType?: BumpType, identifier?: string, shouldCommit?: boolean): void;
    getVersionPolicy(policyName: string): VersionPolicy;
    update(versionPolicyName: string, newVersion: string): void;
    validate(projectsByName: Map<string, RushConfigurationProject>): void;
    get versionPolicies(): Map<string, VersionPolicy>;
    }

// @beta
export enum VersionPolicyDefinitionName {
    // (undocumented)
    'individualVersion' = 1,
    // (undocumented)
    'lockStepVersion' = 0
}

// @public
export class YarnOptionsConfiguration extends PackageManagerOptionsConfigurationBase {
    // @internal
    constructor(json: _IYarnOptionsJson);
    readonly ignoreEngines: boolean;
}


```<|MERGE_RESOLUTION|>--- conflicted
+++ resolved
@@ -259,14 +259,7 @@
     // (undocumented)
     static load(filePath: string): PackageJsonEditor;
     // (undocumented)
-<<<<<<< HEAD
-    readonly name: string;
-    readonly resolutions: {
-        [name: string]: string;
-    };
-=======
     get name(): string;
->>>>>>> 9e51c9bc
     // (undocumented)
     saveIfModified(): boolean;
     saveToObject(): IPackageJson;
