--- conflicted
+++ resolved
@@ -9,59 +9,6 @@
 import * as globby from 'globby';
 
 /**
- * We need to replace the resolver function which jest is using until the PR which
- * fixes jest-resolves handling of symlinks is merged:
- * https://github.com/facebook/jest/pull/5085
- */
-// tslint:disable-next-line:no-any
-const nodeModulesPaths: any = require('jest-resolve/build/node_modules_paths');
-nodeModulesPaths.default = (
-  basedir: string,
-  options: {
-    moduleDirectory?: string[],
-    paths?: string[]
-  }
-): string[] => {
-  const nodeModulesFolders: string = 'node_modules';
-
-  const moduleFolders: string[] =
-    options && options.moduleDirectory
-      ? ([] as string[]).concat(options.moduleDirectory)
-      : [nodeModulesFolders];
-
-  const absoluteBaseDir: string = path.resolve(basedir);
-
-  let prefix: string = '/';
-  if (/^([A-Za-z]:)/.test(absoluteBaseDir)) {
-    prefix = '';
-  } else if (/^\\\\/.test(absoluteBaseDir)) {
-    prefix = '\\\\';
-  }
-
-  const realAbsoluteBaseDir: string = fsx.realpathSync(absoluteBaseDir);
-
-  const possiblePaths: string[] = [realAbsoluteBaseDir];
-  let parsed: path.ParsedPath = path.parse(realAbsoluteBaseDir);
-  while (parsed.dir !== possiblePaths[possiblePaths.length - 1]) {
-    const realParsedDir: string = fsx.realpathSync(parsed.dir);
-    possiblePaths.push(realParsedDir);
-    parsed = path.parse(realParsedDir);
-  }
-
-  const dirs: string[] = possiblePaths.reduce((possibleDirs: string[], aPath: string) => {
-    return possibleDirs.concat(
-      moduleFolders.map((moduleDir: string) => {
-        return path.join(prefix, aPath, moduleDir);
-      })
-    );
-  }, []);
-
-  return options.paths
-    ? options.paths.concat(dirs)
-    : dirs;
-};
-
-/**
  * Configuration for JestTask
  * @alpha
  */
@@ -106,6 +53,8 @@
    */
   moduleDirectories?: string[];
 }
+
+const DEFAULT_JEST_CONFIG_FILE_NAME: string = 'jest.config.json';
 
 /**
  * We need to replace the resolver function which jest is using until the PR which
@@ -208,6 +157,8 @@
     gulp: typeof Gulp,
     completeCallback: (error?: string | Error) => void
   ): void {
+    const configFileFullPath: string = path.join(this.buildConfig.rootPath,
+      'config', 'jest', DEFAULT_JEST_CONFIG_FILE_NAME);
 
     this._copySnapshots(this.buildConfig.srcFolder, this.buildConfig.libFolder);
 
@@ -215,10 +166,7 @@
     const jestConfig: any = {
       ci: this.buildConfig.production,
       cache: !!this.taskConfig.cache,
-<<<<<<< HEAD
-=======
       config: fsx.existsSync(configFileFullPath) ? configFileFullPath : undefined,
->>>>>>> b942f544
       collectCoverageFrom: this.taskConfig.collectCoverageFrom,
       coverage: this.taskConfig.coverage,
       coverageReporters: this.taskConfig.coverageReporters,
