--- conflicted
+++ resolved
@@ -344,13 +344,8 @@
     return Promise.reject(new Error(`A task was scheduled, but the task was null. This probably means the task wasn't imported correctly.`));
   }
 
-<<<<<<< HEAD
   if (task.isEnabled === undefined || task.isEnabled(buildConfig)) {
-    const startTime: number[] = process.hrtime();
-=======
-  if (task.isEnabled === undefined || task.isEnabled()) {
     const startTime: [number, number] = process.hrtime();
->>>>>>> 470fcf7a
 
     if (buildConfig.onTaskStart && task.name) {
       buildConfig.onTaskStart(task.name);
