--- conflicted
+++ resolved
@@ -204,11 +204,9 @@
     if (this._eslintEnabled) {
       this._eslintEnabled = this._fileSystem.exists(this._eslintConfigFilePath);
     }
-<<<<<<< HEAD
+
+    // This is handled by the parent class
     this.extraNodeArgv = this._configuration.extraNodeArgv;
-  }
-=======
->>>>>>> f65921b0
 
     // Report a warning if the TypeScript version is too old/new.  The current oldest supported version is
     // TypeScript 2.9. Prior to that the "ts.getConfigFileParsingDiagnostics()" API is missing; more fixups
