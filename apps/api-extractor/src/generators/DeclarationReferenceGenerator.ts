--- conflicted
+++ resolved
@@ -332,20 +332,16 @@
 
   private _sourceFileToModuleSource(sourceFile: ts.SourceFile | undefined): GlobalSource | ModuleSource {
     if (sourceFile && ts.isExternalModule(sourceFile)) {
-<<<<<<< HEAD
-      return new ModuleSource(this._getEntryPointName(sourceFile));
-=======
-      const packageName: string = this._getPackageName(sourceFile);
+      const packageName: string = this._getEntryPointName(sourceFile);
 
       if (this._bundledPackageNames.has(packageName)) {
         // The api-extractor.json config file has a "bundledPackages" setting, which causes imports from
         // certain NPM packages to be treated as part of the working project.  In this case, we need to
         // substitute the working package name.
-        return new ModuleSource(this._workingPackageName);
+        return new ModuleSource(this._workingPackage.name); // TODO: make it work with multiple entrypoints
       } else {
         return new ModuleSource(packageName);
       }
->>>>>>> 587da695
     }
     return GlobalSource.instance;
   }
