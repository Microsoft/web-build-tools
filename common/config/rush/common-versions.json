--- conflicted
+++ resolved
@@ -36,10 +36,10 @@
      * For example, allow some projects to use an older TypeScript compiler
      * (in addition to whatever "usual" version is being used by other projects in the repo):
      */
-<<<<<<< HEAD
     "typescript": [
       "~2.4.2",
       "~2.7.2",
+      "~2.8.4",
       "~2.9.2",
       "~3.0.3",
       "~3.1.6",
@@ -50,17 +50,5 @@
     "webpack": [
       "~3.11.0"
     ]
-=======
-     "typescript": [
-       "~2.4.2",
-       "~2.7.2",
-       "~2.8.4",
-       "~2.9.2",
-       "~3.0.3",
-       "~3.1.6",
-       "~3.2.4",
-       "~3.4.3"
-     ]
->>>>>>> 5c253094
   }
 }