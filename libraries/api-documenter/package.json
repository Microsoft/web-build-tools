--- conflicted
+++ resolved
@@ -25,12 +25,7 @@
     "js-yaml": "~3.9.1"
   },
   "devDependencies": {
-<<<<<<< HEAD
-    "@microsoft/node-library-build": "~4.1.2",
-=======
     "@microsoft/node-library-build": "~4.1.5",
-    "@types/chai": "3.4.34",
->>>>>>> 3c5f8a39
     "@types/colors": "1.1.3",
     "@types/fs-extra": "0.0.37",
     "@types/js-yaml": "3.9.1",
