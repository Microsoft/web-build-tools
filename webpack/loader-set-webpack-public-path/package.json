{
  "name": "@microsoft/loader-set-webpack-public-path",
  "version": "3.1.9",
  "description": "This loader sets the webpack public path at runtime.",
  "main": "lib/index.js",
  "typings": "lib/index.d.ts",
  "license": "MIT",
  "repository": "github:microsoft/web-build-tools",
  "scripts": {
    "build": "gulp test --clean"
  },
  "dependencies": {
<<<<<<< HEAD
    "@types/node": "^8.0.0",
    "@microsoft/set-webpack-public-path-plugin": "1.3.8",
=======
    "@types/node": "6.0.88",
    "@microsoft/set-webpack-public-path-plugin": "1.3.9",
>>>>>>> 457288f0
    "loader-utils": "~1.1.0",
    "lodash": "~4.15.0"
  },
  "devDependencies": {
    "@types/lodash": "4.14.74",
    "@types/mocha": "2.2.38",
    "chai": "~3.5.0",
    "gulp": "~3.9.1",
    "mocha": "~3.4.2",
    "@microsoft/node-library-build": "4.2.12"
  }
}<|MERGE_RESOLUTION|>--- conflicted
+++ resolved
@@ -10,13 +10,8 @@
     "build": "gulp test --clean"
   },
   "dependencies": {
-<<<<<<< HEAD
     "@types/node": "^8.0.0",
-    "@microsoft/set-webpack-public-path-plugin": "1.3.8",
-=======
-    "@types/node": "6.0.88",
     "@microsoft/set-webpack-public-path-plugin": "1.3.9",
->>>>>>> 457288f0
     "loader-utils": "~1.1.0",
     "lodash": "~4.15.0"
   },
