// Copyright (c) Microsoft Corporation. All rights reserved. Licensed under the MIT license.
// See LICENSE in the project root for license information.

/* eslint max-lines: off */

import * as glob from 'glob';
import * as colors from 'colors';
import * as fetch from 'node-fetch';
import * as http from 'http';
import HttpsProxyAgent = require('https-proxy-agent');
import * as os from 'os';
import * as path from 'path';
import * as semver from 'semver';
import * as tar from 'tar';
import * as globEscape from 'glob-escape';
import {
  JsonFile,
  LockFile,
  Text,
  IPackageJson,
  MapExtensions,
  FileSystem,
  FileConstants,
  Sort,
  PosixModeBits,
  JsonObject
} from '@rushstack/node-core-library';

import { ApprovedPackagesChecker } from '../logic/ApprovedPackagesChecker';
import { AsyncRecycler } from '../utilities/AsyncRecycler';
import { BaseLinkManager } from '../logic/base/BaseLinkManager';
import { BaseShrinkwrapFile } from '../logic/base/BaseShrinkwrapFile';
import { PolicyValidator } from '../logic/policy/PolicyValidator';
import { IRushTempPackageJson } from '../logic/base/BasePackage';
import { Git } from '../logic/Git';
import { LastInstallFlag } from '../api/LastInstallFlag';
import { LinkManagerFactory } from '../logic/LinkManagerFactory';
import { PurgeManager } from './PurgeManager';
import { RushConfiguration, ICurrentVariantJson, IConfigurationEnvironment } from '../api/RushConfiguration';
import { RushConfigurationProject } from '../api/RushConfigurationProject';
import { RushConstants } from '../logic/RushConstants';
import { ShrinkwrapFileFactory } from '../logic/ShrinkwrapFileFactory';
import { Stopwatch } from '../utilities/Stopwatch';
import { Utilities } from '../utilities/Utilities';
import { Rush } from '../api/Rush';
import { PackageJsonEditor, DependencyType, PackageJsonDependency } from '../api/PackageJsonEditor';
import { AlreadyReportedError } from '../utilities/AlreadyReportedError';
import { CommonVersionsConfiguration } from '../api/CommonVersionsConfiguration';
import { RushGlobalFolder } from '../api/RushGlobalFolder';
import { PackageManagerName } from '../api/packageManager/PackageManager';
import { PnpmPackageManager } from '../api/packageManager/PnpmPackageManager';
import { DependencySpecifier } from './DependencySpecifier';
import { EnvironmentConfiguration } from '../api/EnvironmentConfiguration';

// The PosixModeBits are intended to be used with bitwise operations.
/* eslint-disable no-bitwise */

/**
 * The "noMtime" flag is new in tar@4.4.1 and not available yet for \@types/tar.
 * As a temporary workaround, augment the type.
 */
<<<<<<< HEAD
import { CreateOptions } from 'tar';
import { RushGlobalFolder } from '../api/RushGlobalFolder';
import { PackageManagerName } from '../api/packageManager/PackageManager';
import { PnpmPackageManager } from '../api/packageManager/PnpmPackageManager';
import { DependencySpecifier } from './DependencySpecifier';
import { EnvironmentConfiguration } from '../api/EnvironmentConfiguration';
import { PnpmWorkspaceFile } from './pnpm/PnpmWorkspaceFile';

// eslint-disable-next-line @typescript-eslint/interface-name-prefix
export interface CreateOptions {
  /**
   * "Set to true to omit writing mtime values for entries. Note that this prevents using other
   * mtime-based features like tar.update or the keepNewer option with the resulting tar archive."
   */
  noMtime?: boolean;
=======
declare module 'tar' {
  // eslint-disable-next-line @typescript-eslint/interface-name-prefix
  export interface CreateOptions {
    /**
     * "Set to true to omit writing mtime values for entries. Note that this prevents using other
     * mtime-based features like tar.update or the keepNewer option with the resulting tar archive."
     */
    noMtime?: boolean;
  }
>>>>>>> bf36e86d
}

export interface IInstallManagerOptions {
  /**
   * Whether the global "--debug" flag was specified.
   */
  debug: boolean;
  /**
   * Whether or not Rush will automatically update the shrinkwrap file.
   * True for "rush update", false for "rush install".
   */
  allowShrinkwrapUpdates: boolean;
  /**
   * Whether to skip policy checks.
   */
  bypassPolicy: boolean;
  /**
   * Whether to skip linking, i.e. require "rush link" to be done manually later.
   */
  noLink: boolean;
  /**
   * Whether to delete the shrinkwrap file before installation, i.e. so that all dependencies
   * will be upgraded to the latest SemVer-compatible version.
   */
  fullUpgrade: boolean;
  /**
   * Whether to force an update to the shrinkwrap file even if it appears to be unnecessary.
   * Normally Rush uses heuristics to determine when "pnpm install" can be skipped,
   * but sometimes the heuristics can be inaccurate due to external influences
   * (pnpmfile.js script logic, registry changes, etc).
   */
  recheckShrinkwrap: boolean;

  /**
   * The value of the "--network-concurrency" command-line parameter, which
   * is a diagnostic option used to troubleshoot network failures.
   *
   * Currently only supported for PNPM.
   */
  networkConcurrency: number | undefined;

  /**
   * Whether or not to collect verbose logs from the package manager.
   * If specified when using PNPM, the logs will be in /common/temp/pnpm.log
   */
  collectLogFile: boolean;

  /**
   * The variant to consider when performing installations and validating shrinkwrap updates.
   */
  variant?: string | undefined;

  /**
   * Retry the install the specified number of times
   */
  maxInstallAttempts: number
}

/**
 * This class implements common logic between "rush install" and "rush update".
 */
export class InstallManager {
  private _rushConfiguration: RushConfiguration;
  private _rushGlobalFolder: RushGlobalFolder;
  private _commonLastInstallMarker: LastInstallFlag;
  private _commonTempFolderRecycler: AsyncRecycler;

  private _options: IInstallManagerOptions;

  public constructor(
    rushConfiguration: RushConfiguration,
    rushGlobalFolder: RushGlobalFolder,
    purgeManager: PurgeManager,
    options: IInstallManagerOptions
  ) {
    this._rushConfiguration = rushConfiguration;
    this._rushGlobalFolder = rushGlobalFolder;
    this._commonTempFolderRecycler = purgeManager.commonTempFolderRecycler;
    this._options = options;

    const lastInstallState: JsonObject = {
      node: process.versions.node,
      packageManager: rushConfiguration.packageManager,
      packageManagerVersion: rushConfiguration.packageManagerToolVersion
    }

    if (lastInstallState.packageManager === 'pnpm') {
      lastInstallState.storePath = rushConfiguration.pnpmOptions.pnpmStorePath;
    }

    this._commonLastInstallMarker = new LastInstallFlag(this._rushConfiguration.commonTempFolder, lastInstallState);
  }

  /**
   * Returns a map of all direct dependencies that only have a single semantic version specifier.
   * Returns a map: dependency name --> version specifier
   */
  public static collectImplicitlyPreferredVersions(
    rushConfiguration: RushConfiguration,
    options: {
      variant?: string | undefined
    } = {}
  ): Map<string, string> {
    // First, collect all the direct dependencies of all local projects, and their versions:
    // direct dependency name --> set of version specifiers
    const versionsForDependencies: Map<string, Set<string>> = new Map<string, Set<string>>();

    rushConfiguration.projects.forEach((project: RushConfigurationProject) => {
      InstallManager._collectVersionsForDependencies(
        rushConfiguration,
        {
          versionsForDependencies,
          dependencies: project.packageJsonEditor.dependencyList,
          cyclicDependencies: project.cyclicDependencyProjects,
          variant: options.variant
        });

      InstallManager._collectVersionsForDependencies(
        rushConfiguration,
        {
          versionsForDependencies,
          dependencies: project.packageJsonEditor.devDependencyList,
          cyclicDependencies: project.cyclicDependencyProjects,
          variant: options.variant
        });
    });

    // If any dependency has more than one version, then filter it out (since we don't know which version
    // should be preferred).  What remains will be the list of preferred dependencies.
    // dependency --> version specifier
    const implicitlyPreferred: Map<string, string> = new Map<string, string>();
    versionsForDependencies.forEach((versions: Set<string>, dep: string) => {
      if (versions.size === 1) {
        const version: string = versions.values().next().value;
        implicitlyPreferred.set(dep, version);
      }
    });
    return implicitlyPreferred;
  }

  // Helper for collectImplicitlyPreferredVersions()
  private static _updateVersionsForDependencies(versionsForDependencies: Map<string, Set<string>>,
    dependency: string, version: string): void {
    if (!versionsForDependencies.has(dependency)) {
      versionsForDependencies.set(dependency, new Set<string>());
    }
    versionsForDependencies.get(dependency)!.add(version);
  }

  // Helper for collectImplicitlyPreferredVersions()
  private static _collectVersionsForDependencies(
    rushConfiguration: RushConfiguration,
    options: {
      versionsForDependencies: Map<string, Set<string>>;
      dependencies: ReadonlyArray<PackageJsonDependency>;
      cyclicDependencies: Set<string>;
      variant: string | undefined;
    }): void {
    const {
      variant,
      dependencies,
      versionsForDependencies,
      cyclicDependencies
    } = options;

    const commonVersions: CommonVersionsConfiguration = rushConfiguration.getCommonVersions(variant);

    const allowedAlternativeVersions: Map<string, ReadonlyArray<string>>
      = commonVersions.allowedAlternativeVersions;

    for (const dependency of dependencies) {
      const alternativesForThisDependency: ReadonlyArray<string>
        = allowedAlternativeVersions.get(dependency.name) || [];

      // For each dependency, collectImplicitlyPreferredVersions() is collecting the set of all version specifiers
      // that appear across the repo.  If there is only one version specifier, then that's the "preferred" one.
      // However, there are a few cases where additional version specifiers can be safely ignored.
      let ignoreVersion: boolean = false;

      // 1. If the version specifier was listed in "allowedAlternativeVersions", then it's never a candidate.
      //    (Even if it's the only version specifier anywhere in the repo, we still ignore it, because
      //    otherwise the rule would be difficult to explain.)
      if (alternativesForThisDependency.indexOf(dependency.version) > 0) {
        ignoreVersion = true;
      } else {
        // Is it a local project?
        const localProject: RushConfigurationProject | undefined = rushConfiguration.getProjectByName(dependency.name);
        if (localProject) {
          // 2. If it's a symlinked local project, then it's not a candidate, because the package manager will
          //    never even see it.
          // However there are two ways that a local project can NOT be symlinked:
          // - if the local project doesn't satisfy the referenced semver specifier; OR
          // - if the local project was specified in "cyclicDependencyProjects" in rush.json
          if (semver.satisfies(localProject.packageJsonEditor.version, dependency.version)
            && !cyclicDependencies.has(dependency.name)) {
            ignoreVersion = true;
          }
        }

        if (!ignoreVersion) {
          InstallManager._updateVersionsForDependencies(versionsForDependencies, dependency.name, dependency.version);
        }
      }
    }
  }

  public get commonNodeModulesMarker(): LastInstallFlag {
    return this._commonLastInstallMarker;
  }

  public async doInstall(): Promise<void> {
    const options: IInstallManagerOptions = this._options;

    // Check the policies
    PolicyValidator.validatePolicy(this._rushConfiguration, options);

    // Git hooks are only installed if the repo opts in by including files in /common/git-hooks
    const hookSource: string = path.join(this._rushConfiguration.commonFolder, 'git-hooks');
    const hookDestination: string | undefined = Git.getHooksFolder();

    if (FileSystem.exists(hookSource) && hookDestination) {
      const hookFilenames: string[] = FileSystem.readFolder(hookSource);
      if (hookFilenames.length > 0) {
        console.log(os.EOL + colors.bold('Found files in the "common/git-hooks" folder.'));

        // Clear the currently installed git hooks and install fresh copies
        FileSystem.ensureEmptyFolder(hookDestination);

        // Only copy files that look like Git hook names
        const filteredHookFilenames: string[] = hookFilenames.filter(x => /^[a-z\-]+/.test(x));
        for (const filename of filteredHookFilenames) {
          FileSystem.copyFile({
            sourcePath: path.join(hookSource, filename),
            destinationPath: path.join(hookDestination, filename)
          });
          FileSystem.changePosixModeBits(path.join(hookDestination, filename),
            PosixModeBits.UserRead | PosixModeBits.UserExecute);
        }

        console.log('Successfully installed these Git hook scripts: ' + filteredHookFilenames.join(', ') + os.EOL);
      }
    }

    const approvedPackagesChecker: ApprovedPackagesChecker = new ApprovedPackagesChecker(this._rushConfiguration);
    if (approvedPackagesChecker.approvedPackagesFilesAreOutOfDate) {
      if (this._options.allowShrinkwrapUpdates) {
        approvedPackagesChecker.rewriteConfigFiles();
        console.log(colors.yellow(
          'Approved package files have been updated. These updates should be committed to source control'
        ));
      } else {
        throw new Error(`Approved packages files are out-of date. Run "rush update" to update them.`);
      }
    }

    // Ensure that the package manager is installed
    await this.ensureLocalPackageManager();
    let shrinkwrapFile: BaseShrinkwrapFile | undefined = undefined;

    // (If it's a full update, then we ignore the shrinkwrap from Git since it will be overwritten)
    if (!options.fullUpgrade) {
      try {
        shrinkwrapFile = ShrinkwrapFileFactory.getShrinkwrapFile(
          this._rushConfiguration.packageManager,
          this._rushConfiguration.packageManagerOptions,
          this._rushConfiguration.getCommittedShrinkwrapFilename(options.variant)
        );
      } catch (ex) {
        console.log();
        console.log(`Unable to load the ${this._shrinkwrapFilePhrase}: ${ex.message}`);

        if (!options.allowShrinkwrapUpdates) {
          console.log();
          console.log(colors.red('You need to run "rush update" to fix this problem'));
          throw new AlreadyReportedError();
        }

        shrinkwrapFile = undefined;
      }
    }

    // Write a file indicating which variant is being installed.
    // This will be used by bulk scripts to determine the correct Shrinkwrap file to track.
    const currentVariantJsonFilename: string = this._rushConfiguration.currentVariantJsonFilename;
    const currentVariantJson: ICurrentVariantJson = {
      variant: options.variant || null // eslint-disable-line @rushstack/no-null
    };

    // Determine if the variant is already current by updating current-variant.json.
    // If nothing is written, the variant has not changed.
    const variantIsUpToDate: boolean = !JsonFile.save(currentVariantJson, currentVariantJsonFilename, {
      onlyIfChanged: true
    });

    if (options.variant) {
      console.log();
      console.log(colors.bold(`Using variant '${options.variant}' for installation.`));
    } else if (!variantIsUpToDate && !options.variant) {
      console.log();
      console.log(colors.bold('Using the default variant for installation.'));
    }

    const useWorkspaces: boolean = true;
    const shrinkwrapIsUpToDate: boolean = (
      useWorkspaces ?
        this._prepareWorkspaceInstallAndCheckShrinkwrap({
          shrinkwrapFile,
          variant: options.variant
        }):
        this._createTempModulesAndCheckShrinkwrap({
          shrinkwrapFile,
          variant: options.variant
        })
    ) && !options.recheckShrinkwrap;

    if (!shrinkwrapIsUpToDate) {
      if (!options.allowShrinkwrapUpdates) {
        console.log();
        console.log(colors.red(
          `The ${this._shrinkwrapFilePhrase} is out of date. You need to run "rush update".`
        ));
        throw new AlreadyReportedError();
      }
    }

    // TODO: Actually install
    if (!useWorkspaces) {
      await this._installCommonModules({
        shrinkwrapIsUpToDate,
        variantIsUpToDate,
        ...options
      });

      if (!options.noLink) {
        const linkManager: BaseLinkManager = LinkManagerFactory.getLinkManager(this._rushConfiguration);
        await linkManager.createSymlinksForProjects(false);
      } else {
        console.log(
          os.EOL + colors.yellow('Since "--no-link" was specified, you will need to run "rush link" manually.')
        );
      }
    }
    else {
      await this._installWorkspace({
        shrinkwrapIsUpToDate,
        variantIsUpToDate,
        ...options
      });
    }
  }

  /**
   * If the "(p)npm-local" symlink hasn't been set up yet, this creates it, installing the
   * specified (P)npm version in the user's home directory if needed.
   */
  public ensureLocalPackageManager(): Promise<void> {
    // Example: "C:\Users\YourName\.rush"
    const rushUserFolder: string = this._rushGlobalFolder.nodeSpecificPath;

    if (!FileSystem.exists(rushUserFolder)) {
      console.log('Creating ' + rushUserFolder);
      FileSystem.ensureFolder(rushUserFolder);
    }

    const packageManager: PackageManagerName = this._rushConfiguration.packageManager;
    const packageManagerVersion: string = this._rushConfiguration.packageManagerToolVersion;

    const packageManagerAndVersion: string = `${packageManager}-${packageManagerVersion}`;
    // Example: "C:\Users\YourName\.rush\pnpm-1.2.3"
    const packageManagerToolFolder: string = path.join(rushUserFolder, packageManagerAndVersion);

    const packageManagerMarker: LastInstallFlag = new LastInstallFlag(packageManagerToolFolder, {
      node: process.versions.node
    });

    console.log(`Trying to acquire lock for ${packageManagerAndVersion}`);
    return LockFile.acquire(rushUserFolder, packageManagerAndVersion).then((lock: LockFile) => {
      console.log(`Acquired lock for ${packageManagerAndVersion}`);

      if (!packageManagerMarker.isValid() || lock.dirtyWhenAcquired) {
        console.log(colors.bold(`Installing ${packageManager} version ${packageManagerVersion}${os.EOL}`));

        // note that this will remove the last-install flag from the directory
        Utilities.installPackageInDirectory({
          directory: packageManagerToolFolder,
          packageName: packageManager,
          version: this._rushConfiguration.packageManagerToolVersion,
          tempPackageTitle: `${packageManager}-local-install`,
          maxInstallAttempts: this._options.maxInstallAttempts,
          // This is using a local configuration to install a package in a shared global location.
          // Generally that's a bad practice, but in this case if we can successfully install
          // the package at all, we can reasonably assume it's good for all the repositories.
          // In particular, we'll assume that two different NPM registries cannot have two
          // different implementations of the same version of the same package.
          // This was needed for: https://github.com/microsoft/rushstack/issues/691
          commonRushConfigFolder: this._rushConfiguration.commonRushConfigFolder
        });

        console.log(`Successfully installed ${packageManager} version ${packageManagerVersion}`);
      } else {
        console.log(`Found ${packageManager} version ${packageManagerVersion} in ${packageManagerToolFolder}`);
      }

      packageManagerMarker.create();

      // Example: "C:\MyRepo\common\temp"
      FileSystem.ensureFolder(this._rushConfiguration.commonTempFolder);

      // Example: "C:\MyRepo\common\temp\pnpm-local"
      const localPackageManagerToolFolder: string =
        path.join(this._rushConfiguration.commonTempFolder, `${packageManager}-local`);

      console.log(os.EOL + 'Symlinking "' + localPackageManagerToolFolder + '"');
      console.log('  --> "' + packageManagerToolFolder + '"');

      // We cannot use FileSystem.exists() to test the existence of a symlink, because it will
      // return false for broken symlinks.  There is no way to test without catching an exception.
      try {
        FileSystem.deleteFolder(localPackageManagerToolFolder);
      } catch (error) {
        if (error.code !== 'ENOENT') {
          throw error;
        }
      }

      FileSystem.createSymbolicLinkJunction({
        linkTargetPath: packageManagerToolFolder,
        newLinkPath: localPackageManagerToolFolder
      });

      lock.release();
    });
  }

  private _prepareWorkspaceInstallAndCheckShrinkwrap(options: {
    shrinkwrapFile: BaseShrinkwrapFile | undefined;
    variant: string | undefined;
  }): boolean {
    const {
      shrinkwrapFile,
      variant
    } = options;

    const stopwatch: Stopwatch = Stopwatch.start();

    console.log(os.EOL + colors.bold('Updating workspace files in ' + this._rushConfiguration.commonTempFolder));

    const shrinkwrapWarnings: string[] = [];

    // We will start with the assumption that it's valid, and then set it to false if
    // any of the checks fail
    let shrinkwrapIsUpToDate: boolean = true;

    if (!shrinkwrapFile) {
      shrinkwrapIsUpToDate = false;
    }

    // dependency name --> version specifier
    const allExplicitPreferredVersions: Map<string, string> = this._rushConfiguration.getCommonVersions(variant)
      .getAllPreferredVersions();

    if (shrinkwrapFile) {
      // Check any (explicitly) preferred dependencies first
      allExplicitPreferredVersions.forEach((version: string, dependency: string) => {
        const dependencySpecifier: DependencySpecifier = new DependencySpecifier(dependency, version);

        if (!shrinkwrapFile.hasCompatibleTopLevelDependency(dependencySpecifier)) {
          shrinkwrapWarnings.push(`"${dependency}" (${version}) required by the preferred versions from `
            + RushConstants.commonVersionsFilename);
          shrinkwrapIsUpToDate = false;
        }
      });

      if (this._findOrphanedWorkspaceProjects(shrinkwrapFile)) {
        // If there are any orphaned projects, then "npm install" would fail because the shrinkwrap
        // contains references such as "resolved": "file:projects\\project1" that refer to nonexistent
        // file paths.
        shrinkwrapIsUpToDate = false;
      }
    }

    // Also copy down the committed .npmrc file, if there is one
    // "common\config\rush\.npmrc" --> "common\temp\.npmrc"
    // Also ensure that we remove any old one that may be hanging around
    Utilities.syncNpmrc(this._rushConfiguration.commonRushConfigFolder, this._rushConfiguration.commonTempFolder);

    // also, copy the pnpmfile.js if it exists
    if (this._rushConfiguration.packageManager === 'pnpm') {
      const committedPnpmFilePath: string =
        this._rushConfiguration.getPnpmfilePath(this._options.variant);
      const tempPnpmFilePath: string
        = path.join(this._rushConfiguration.commonTempFolder, RushConstants.pnpmfileFilename);

      // ensure that we remove any old one that may be hanging around
      this._syncFile(committedPnpmFilePath, tempPnpmFilePath);
    }

    const commonPackageJson: IPackageJson = {
      dependencies: {},
      description: 'Temporary file generated by the Rush tool',
      name: 'rush-common',
      private: true,
      version: '0.0.0'
    };

    // dependency name --> version specifier
    const allPreferredVersions: Map<string, string> = new Map<string, string>();

    // Should we add implicitly preferred versions?
    let useImplicitlyPinnedVersions: boolean;
    if (this._rushConfiguration.commonVersions.implicitlyPreferredVersions !== undefined) {
      // Use the manually configured setting
      useImplicitlyPinnedVersions = this._rushConfiguration.commonVersions.implicitlyPreferredVersions;
    } else {
      // Default to true.
      useImplicitlyPinnedVersions = true;
    }

    if (useImplicitlyPinnedVersions) {
      // Add in the implicitly preferred versions.
      // These are any first-level dependencies for which we only consume a single version range
      // (e.g. every package that depends on react uses an identical specifier)
      const implicitlyPreferredVersions: Map<string, string> =
        InstallManager.collectImplicitlyPreferredVersions(this._rushConfiguration, { variant });
      MapExtensions.mergeFromMap(allPreferredVersions, implicitlyPreferredVersions);
    }

    // Add in the explicitly preferred versions.
    // Note that these take precedence over implicitly preferred versions.
    MapExtensions.mergeFromMap(allPreferredVersions, allExplicitPreferredVersions);

    // TODO: Use the preferred versions to validate?
    // // Add any preferred versions to the top of the commonPackageJson
    // // do this in alphabetical order for simpler debugging
    // for (const dependency of Array.from(allPreferredVersions.keys()).sort()) {
    //   commonPackageJson.dependencies![dependency] = allPreferredVersions.get(dependency)!;
    // }

    // // To make the common/package.json file more readable, sort alphabetically
    // // according to rushProject.tempProjectName instead of packageName.
    // const sortedRushProjects: RushConfigurationProject[] = this._rushConfiguration.projects.slice(0);
    // Sort.sortBy(sortedRushProjects, x => x.tempProjectName);

    // To generate the workspace file, we will add each project to the file as we loop through and validate
    const workspaceFile: PnpmWorkspaceFile = new PnpmWorkspaceFile(
      path.join(this._rushConfiguration.commonTempFolder, 'pnpm-workspace.yaml')
    );

    // Loop through the projects and add them to the workspace file. While we're at it, also validate that
    // referenced workspace projects are valid, and check if the shrinkwrap file is already up-to-date.
    for (const rushProject of this._rushConfiguration.projects) {
      workspaceFile.addPackage(rushProject.projectFolder);
      const packageJson: PackageJsonEditor = rushProject.packageJsonEditor;

      for (const { name, version, dependencyType } of [...packageJson.dependencyList, ...packageJson.devDependencyList]) {
        const dependencySpecifier: DependencySpecifier = new DependencySpecifier(name, version);

        // Is there a locally built Rush project that could satisfy this dependency?
        const localProject: RushConfigurationProject | undefined =
          this._rushConfiguration.getProjectByName(name);

        // Validate that local projects are referenced with workspace notation. If not, and it is not a
        // cyclic dependency, then it needs to be updated to specify `workspace:*` explicitly. Currently only
        // supporting versions and version ranges for specifying a local project.
        if (
          (dependencySpecifier.specifierType === 'version' || dependencySpecifier.specifierType === 'range') &&
          localProject &&
          !rushProject.cyclicDependencyProjects.has(name)
        ) {
          if (!semver.satisfies(localProject.packageJsonEditor.version, dependencySpecifier.versionSpecifier)) {
            console.log();
            console.log(colors.red(
              `"${rushProject.packageName}" depends on package "${name}" (${version}) which exists within the workspace `
              + 'but cannot be fulfilled with the specified version range. Either specify a valid version range, or add '
              + 'the package as a cyclic dependency.'
            ));
            throw new AlreadyReportedError();
          }

          packageJson.addOrUpdateDependency(name, `workspace:${version}`, dependencyType);
          continue;
        } else if (dependencySpecifier.specifierType === 'workspace') {
          // Already specified as a local project, no need to validate
          continue;
        }

        // It is not a local dependency, validate that it is compatible
        if (shrinkwrapFile) {
          // if (!shrinkwrapFile.tryEnsureCompatibleDependency(dependencySpecifier, rushProject.tempProjectName)) {
          //   shrinkwrapWarnings.push(`"${packageName}" (${packageVersion}) required by`
          //     + ` "${rushProject.packageName}"`);
          //   shrinkwrapIsUpToDate = false;
          // }
          if (!shrinkwrapFile.tryEnsureCompatibleDependency(dependencySpecifier, rushProject.packageName)) {
            shrinkwrapWarnings.push(`"${name}" (${version}) required by "${rushProject.packageName}"`);
            shrinkwrapIsUpToDate = false;
          }
        }
      }

      // Save the package.json if we modified the version references
      if (rushProject.packageJsonEditor.saveIfModified()) {
        console.log(colors.yellow(
          `"${rushProject.packageName}" depends on one or more workspace packages which did not use "workspace:" `
          + 'notation. The package.json has been modified and must be committed to source control.'
        ));
      }
    }

    // Example: "C:\MyRepo\common\temp\package.json"
    const commonPackageJsonFilename: string = path.join(
      this._rushConfiguration.commonTempFolder,
      FileConstants.PackageJson
    );

    if (shrinkwrapFile) {
      // If we have a (possibly incomplete) shrinkwrap file, save it as the temporary file.
      shrinkwrapFile.save(this._rushConfiguration.tempShrinkwrapFilename);
      shrinkwrapFile.save(this._rushConfiguration.tempShrinkwrapPreinstallFilename);
    } else {
      // Otherwise delete the temporary file
      FileSystem.deleteFile(this._rushConfiguration.tempShrinkwrapFilename);

      if (this._rushConfiguration.packageManager === 'pnpm') {
        // Workaround for https://github.com/pnpm/pnpm/issues/1890
        //
        // When "rush update --full" is run, rush deletes common/temp/pnpm-lock.yaml so that
        // a new lockfile can be generated. But because of the above bug "pnpm install" would
        // respect "common/temp/node_modules/.pnpm-lock.yaml" and thus would not generate a
        // new lockfile. Deleting this file in addition to deleting common/temp/pnpm-lock.yaml
        // ensures that a new lockfile will be generated with "rush update --full".

        const pnpmPackageManager: PnpmPackageManager =
          (this._rushConfiguration.packageManagerWrapper as PnpmPackageManager);

        FileSystem.deleteFile(path.join(this._rushConfiguration.commonTempFolder,
          pnpmPackageManager.internalShrinkwrapRelativePath));
      }
    }

    // Don't update the file timestamp unless the content has changed, since "rush install"
    // will consider this timestamp
    JsonFile.save(commonPackageJson, commonPackageJsonFilename, { onlyIfChanged: true });
    workspaceFile.save(workspaceFile.workspaceFilename, { onlyIfChanged: true });

    stopwatch.stop();
    console.log(`Finished creating workspace (${stopwatch.toString()})`);
    // console.log(`Finished creating temporary modules (${stopwatch.toString()})`);

    if (shrinkwrapWarnings.length > 0) {
      console.log();
      console.log(colors.yellow(Utilities.wrapWords(
        `The ${this._shrinkwrapFilePhrase} is missing the following dependencies:`)));

      for (const shrinkwrapWarning of shrinkwrapWarnings) {
        console.log(colors.yellow('  ' + shrinkwrapWarning));
      }
      console.log();
    }

    return shrinkwrapIsUpToDate;
  }

  /**
   * Regenerates the common/package.json and all temp_modules projects.
   * If shrinkwrapFile is provided, this function also validates whether it contains
   * everything we need to install and returns true if so; in all other cases,
   * the return value is false.
   */
  private _createTempModulesAndCheckShrinkwrap(options: {
    shrinkwrapFile: BaseShrinkwrapFile | undefined;
    variant: string | undefined;
  }): boolean {
    const {
      shrinkwrapFile,
      variant
    } = options;

    const stopwatch: Stopwatch = Stopwatch.start();

    // Example: "C:\MyRepo\common\temp\projects"
    const tempProjectsFolder: string = path.join(this._rushConfiguration.commonTempFolder,
      RushConstants.rushTempProjectsFolderName);

    console.log(os.EOL + colors.bold('Updating temp projects in ' + tempProjectsFolder));

    Utilities.createFolderWithRetry(tempProjectsFolder);

    const shrinkwrapWarnings: string[] = [];

    // We will start with the assumption that it's valid, and then set it to false if
    // any of the checks fail
    let shrinkwrapIsUpToDate: boolean = true;

    if (!shrinkwrapFile) {
      shrinkwrapIsUpToDate = false;
    }

    // dependency name --> version specifier
    const allExplicitPreferredVersions: Map<string, string> = this._rushConfiguration.getCommonVersions(variant)
      .getAllPreferredVersions();

    if (shrinkwrapFile) {
      // Check any (explicitly) preferred dependencies first
      allExplicitPreferredVersions.forEach((version: string, dependency: string) => {
        const dependencySpecifier: DependencySpecifier = new DependencySpecifier(dependency, version);

        if (!shrinkwrapFile.hasCompatibleTopLevelDependency(dependencySpecifier)) {
          shrinkwrapWarnings.push(`"${dependency}" (${version}) required by the preferred versions from `
            + RushConstants.commonVersionsFilename);
          shrinkwrapIsUpToDate = false;
        }
      });

      if (this._findOrphanedTempProjects(shrinkwrapFile)) {
        // If there are any orphaned projects, then "npm install" would fail because the shrinkwrap
        // contains references such as "resolved": "file:projects\\project1" that refer to nonexistent
        // file paths.
        shrinkwrapIsUpToDate = false;
      }
    }

    // Also copy down the committed .npmrc file, if there is one
    // "common\config\rush\.npmrc" --> "common\temp\.npmrc"
    // Also ensure that we remove any old one that may be hanging around
    Utilities.syncNpmrc(this._rushConfiguration.commonRushConfigFolder, this._rushConfiguration.commonTempFolder);

    // also, copy the pnpmfile.js if it exists
    if (this._rushConfiguration.packageManager === 'pnpm') {
      const committedPnpmFilePath: string =
        this._rushConfiguration.getPnpmfilePath(this._options.variant);
      const tempPnpmFilePath: string
        = path.join(this._rushConfiguration.commonTempFolder, RushConstants.pnpmfileFilename);

      // ensure that we remove any old one that may be hanging around
      this._syncFile(committedPnpmFilePath, tempPnpmFilePath);
    }

    const commonPackageJson: IPackageJson = {
      dependencies: {},
      description: 'Temporary file generated by the Rush tool',
      name: 'rush-common',
      private: true,
      version: '0.0.0'
    };

    // dependency name --> version specifier
    const allPreferredVersions: Map<string, string> = new Map<string, string>();

    // Should we add implicitly preferred versions?
    let useImplicitlyPinnedVersions: boolean;
    if (this._rushConfiguration.commonVersions.implicitlyPreferredVersions !== undefined) {
      // Use the manually configured setting
      useImplicitlyPinnedVersions = this._rushConfiguration.commonVersions.implicitlyPreferredVersions;
    } else {
      // Default to true.
      useImplicitlyPinnedVersions = true;
    }

    if (useImplicitlyPinnedVersions) {
      // Add in the implicitly preferred versions.
      // These are any first-level dependencies for which we only consume a single version range
      // (e.g. every package that depends on react uses an identical specifier)
      const implicitlyPreferredVersions: Map<string, string> =
        InstallManager.collectImplicitlyPreferredVersions(this._rushConfiguration, { variant });
      MapExtensions.mergeFromMap(allPreferredVersions, implicitlyPreferredVersions);
    }

    // Add in the explicitly preferred versions.
    // Note that these take precedence over implicitly preferred versions.
    MapExtensions.mergeFromMap(allPreferredVersions, allExplicitPreferredVersions);

    // Add any preferred versions to the top of the commonPackageJson
    // do this in alphabetical order for simpler debugging
    for (const dependency of Array.from(allPreferredVersions.keys()).sort()) {
      commonPackageJson.dependencies![dependency] = allPreferredVersions.get(dependency)!;
    }

    // To make the common/package.json file more readable, sort alphabetically
    // according to rushProject.tempProjectName instead of packageName.
    const sortedRushProjects: RushConfigurationProject[] = this._rushConfiguration.projects.slice(0);
    Sort.sortBy(sortedRushProjects, x => x.tempProjectName);

    for (const rushProject of sortedRushProjects) {
      const packageJson: PackageJsonEditor = rushProject.packageJsonEditor;

      // Example: "C:\MyRepo\common\temp\projects\my-project-2.tgz"
      const tarballFile: string = this._getTarballFilePath(rushProject);

      // Example: "my-project-2"
      const unscopedTempProjectName: string = rushProject.unscopedTempProjectName;

      // Example: dependencies["@rush-temp/my-project-2"] = "file:./projects/my-project-2.tgz"
      commonPackageJson.dependencies![rushProject.tempProjectName]
        = `file:./${RushConstants.rushTempProjectsFolderName}/${rushProject.unscopedTempProjectName}.tgz`;

      const tempPackageJson: IRushTempPackageJson = {
        name: rushProject.tempProjectName,
        version: '0.0.0',
        private: true,
        dependencies: {}
      };

      // Collect pairs of (packageName, packageVersion) to be added as dependencies of the @rush-temp package.json
      const tempDependencies: Map<string, string> = new Map<string, string>();

      // These can be regular, optional, or peer dependencies (but NOT dev dependencies).
      // (A given packageName will never appear more than once in this list.)
      for (const dependency of packageJson.dependencyList) {

        // If there are any optional dependencies, copy directly into the optionalDependencies field.
        if (dependency.dependencyType === DependencyType.Optional) {
          if (!tempPackageJson.optionalDependencies) {
            tempPackageJson.optionalDependencies = {};
          }
          tempPackageJson.optionalDependencies[dependency.name] = dependency.version;
        } else {
          tempDependencies.set(dependency.name, dependency.version);
        }
      }

      for (const dependency of packageJson.devDependencyList) {
        // If there are devDependencies, we need to merge them with the regular dependencies.  If the same
        // library appears in both places, then the dev dependency wins (because presumably it's saying what you
        // want right now for development, not the range that you support for consumers).
        tempDependencies.set(dependency.name, dependency.version);
      }
      Sort.sortMapKeys(tempDependencies);

      for (const [packageName, packageVersion] of tempDependencies.entries()) {
        const dependencySpecifier: DependencySpecifier = new DependencySpecifier(packageName, packageVersion);

        // Is there a locally built Rush project that could satisfy this dependency?
        // If so, then we will symlink to the project folder rather than to common/temp/node_modules.
        // In this case, we don't want "npm install" to process this package, but we do need
        // to record this decision for "rush link" later, so we add it to a special 'rushDependencies' field.
        const localProject: RushConfigurationProject | undefined =
          this._rushConfiguration.getProjectByName(packageName);

        if (localProject) {
          // Don't locally link if it's listed in the cyclicDependencyProjects
          if (!rushProject.cyclicDependencyProjects.has(packageName)) {

            // Also, don't locally link if the SemVer doesn't match
            const localProjectVersion: string = localProject.packageJsonEditor.version;
            if (semver.satisfies(localProjectVersion, packageVersion)) {

              // We will locally link this package, so instead add it to our special "rushDependencies"
              // field in the package.json file.
              if (!tempPackageJson.rushDependencies) {
                tempPackageJson.rushDependencies = {};
              }
              tempPackageJson.rushDependencies[packageName] = packageVersion;
              continue;
            }
          }
        }

        // We will NOT locally link this package; add it as a regular dependency.
        tempPackageJson.dependencies![packageName] = packageVersion;

        if (shrinkwrapFile) {
          if (!shrinkwrapFile.tryEnsureCompatibleDependency(dependencySpecifier, rushProject.tempProjectName)) {
            shrinkwrapWarnings.push(`"${packageName}" (${packageVersion}) required by`
              + ` "${rushProject.packageName}"`);
            shrinkwrapIsUpToDate = false;
          }
        }
      }

      // NPM expects the root of the tarball to have a directory called 'package'
      const npmPackageFolder: string = 'package';

      // Example: "C:\MyRepo\common\temp\projects\my-project-2"
      const tempProjectFolder: string = path.join(
        this._rushConfiguration.commonTempFolder,
        RushConstants.rushTempProjectsFolderName,
        unscopedTempProjectName);

      // Example: "C:\MyRepo\common\temp\projects\my-project-2\package.json"
      const tempPackageJsonFilename: string = path.join(tempProjectFolder, FileConstants.PackageJson);

      // we only want to overwrite the package if the existing tarball's package.json is different from tempPackageJson
      let shouldOverwrite: boolean = true;
      try {
        // if the tarball and the temp file still exist, then compare the contents
        if (FileSystem.exists(tarballFile) && FileSystem.exists(tempPackageJsonFilename)) {

          // compare the extracted package.json with the one we are about to write
          const oldBuffer: Buffer = FileSystem.readFileToBuffer(tempPackageJsonFilename);
          const newBuffer: Buffer = Buffer.from(JsonFile.stringify(tempPackageJson));

          if (Buffer.compare(oldBuffer, newBuffer) === 0) {
            shouldOverwrite = false;
          }
        }
      } catch (error) {
        // ignore the error, we will go ahead and create a new tarball
      }

      if (shouldOverwrite) {
        try {
          // ensure the folder we are about to zip exists
          Utilities.createFolderWithRetry(tempProjectFolder);

          // remove the old tarball & old temp package json, this is for any cases where new tarball creation
          // fails, and the shouldOverwrite logic is messed up because the my-project-2\package.json
          // exists and is updated, but the tarball is not accurate
          FileSystem.deleteFile(tarballFile);
          FileSystem.deleteFile(tempPackageJsonFilename);

          // write the expected package.json file into the zip staging folder
          JsonFile.save(tempPackageJson, tempPackageJsonFilename);

          const tarOptions: tar.CreateOptions = ({
            gzip: true,
            file: tarballFile,
            cwd: tempProjectFolder,
            portable: true,
            noMtime: true,
            noPax: true,
            sync: true,
            prefix: npmPackageFolder,
            filter: (path: string, stat: tar.FileStat): boolean => {
              if (!this._rushConfiguration.experimentsConfiguration.configuration
                .noChmodFieldInTarHeaderNormalization) {
                stat.mode = (stat.mode & ~0x1FF) | PosixModeBits.AllRead | PosixModeBits.UserWrite
                  | PosixModeBits.AllExecute;
              }
              return true;
            }
          } as tar.CreateOptions);

          // create the new tarball
          tar.create(tarOptions, [FileConstants.PackageJson]);

          console.log(`Updating ${tarballFile}`);
        } catch (error) {
          console.log(colors.yellow(error));
          // delete everything in case of any error
          FileSystem.deleteFile(tarballFile);
          FileSystem.deleteFile(tempPackageJsonFilename);
        }
      }
    }

    // Example: "C:\MyRepo\common\temp\package.json"
    const commonPackageJsonFilename: string = path.join(this._rushConfiguration.commonTempFolder,
      FileConstants.PackageJson);

    if (shrinkwrapFile) {
      // If we have a (possibly incomplete) shrinkwrap file, check to see if any shrinkwrap-specific
      // changes make the shrinkwrap out-of-date, and save it as the temporary file.
      if (shrinkwrapFile.shouldForceRecheck()) {
        shrinkwrapIsUpToDate = false;
      }

      shrinkwrapFile.save(this._rushConfiguration.tempShrinkwrapFilename);
      shrinkwrapFile.save(this._rushConfiguration.tempShrinkwrapPreinstallFilename);
    } else {
      // Otherwise delete the temporary file
      FileSystem.deleteFile(this._rushConfiguration.tempShrinkwrapFilename);

      if (this._rushConfiguration.packageManager === 'pnpm') {
        // Workaround for https://github.com/pnpm/pnpm/issues/1890
        //
        // When "rush update --full" is run, rush deletes common/temp/pnpm-lock.yaml so that
        // a new lockfile can be generated. But because of the above bug "pnpm install" would
        // respect "common/temp/node_modules/.pnpm-lock.yaml" and thus would not generate a
        // new lockfile. Deleting this file in addition to deleting common/temp/pnpm-lock.yaml
        // ensures that a new lockfile will be generated with "rush update --full".

        const pnpmPackageManager: PnpmPackageManager =
          (this._rushConfiguration.packageManagerWrapper as PnpmPackageManager);

        FileSystem.deleteFile(path.join(this._rushConfiguration.commonTempFolder,
          pnpmPackageManager.internalShrinkwrapRelativePath));
      }
    }

    // Don't update the file timestamp unless the content has changed, since "rush install"
    // will consider this timestamp
    JsonFile.save(commonPackageJson, commonPackageJsonFilename, { onlyIfChanged: true });

    stopwatch.stop();
    console.log(`Finished creating temporary modules (${stopwatch.toString()})`);

    if (shrinkwrapWarnings.length > 0) {
      console.log();
      console.log(colors.yellow(Utilities.wrapWords(
        `The ${this._shrinkwrapFilePhrase} is missing the following dependencies:`)));

      for (const shrinkwrapWarning of shrinkwrapWarnings) {
        console.log(colors.yellow('  ' + shrinkwrapWarning));
      }
      console.log();
    }

    return shrinkwrapIsUpToDate;
  }

  /**
   * Runs "npm install" in the common folder.
   */
  private _installWorkspace(options: {
    shrinkwrapIsUpToDate: boolean;
    variantIsUpToDate: boolean;
  } & IInstallManagerOptions): Promise<void> {
    const {
      shrinkwrapIsUpToDate,
      variantIsUpToDate
    } = options;

    const projectNodeModulesFolders: string[] = this._rushConfiguration.projects.map(project => {
      return path.join(project.projectFolder, 'node_modules')
    });

    return Promise.resolve().then(() => {
      // console.log(os.EOL + colors.bold('Checking node_modules in ' + this._rushConfiguration.commonTempFolder)
      //   + os.EOL);

      // const commonNodeModulesFolder: string = path.join(this._rushConfiguration.commonTempFolder,
      //   'node_modules');

      // This marker file indicates that the last "rush install" completed successfully
      const markerFileExistedAndWasValidAtStart: boolean = this._commonLastInstallMarker.checkValidAndReportStoreIssues();

      // If "--clean" or "--full-clean" was specified, or if the last install was interrupted,
      // then we will need to delete the node_modules folder.  Otherwise, we can do an incremental
      // install.
      const deleteNodeModules: boolean = !markerFileExistedAndWasValidAtStart;

      // Based on timestamps, can we skip this install entirely?
      if (shrinkwrapIsUpToDate && !deleteNodeModules && variantIsUpToDate) {
        const potentiallyChangedFiles: string[] = [];

        // Consider the timestamp on the node_modules folder; if someone tampered with it
        // or deleted it entirely, then we can't skip this install
        potentiallyChangedFiles.push(...projectNodeModulesFolders);

        // Additionally, if they pulled an updated npm-shrinkwrap.json file from Git,
        // then we can't skip this install
        potentiallyChangedFiles.push(this._rushConfiguration.getCommittedShrinkwrapFilename(options.variant));

        if (this._rushConfiguration.packageManager === 'pnpm') {
          // If the repo is using pnpmfile.js, consider that also
          const pnpmFileFilename: string = this._rushConfiguration.getPnpmfilePath(options.variant);

          if (FileSystem.exists(pnpmFileFilename)) {
            potentiallyChangedFiles.push(pnpmFileFilename);
          }
        }

        // // Also consider timestamps for all the temp tarballs. (createTempModulesAndCheckShrinkwrap() will
        // // carefully preserve these timestamps unless something has changed.)
        // // Example: "C:\MyRepo\common\temp\projects\my-project-2.tgz"
        // potentiallyChangedFiles.push(...this._rushConfiguration.projects.map(x => {
        //   return this._getTarballFilePath(x);
        // }));
        // Also consider timestamps for all the package.json files.
        // Example: "C:\MyRepo\projects\my-project-2\package.json"
        potentiallyChangedFiles.push(...this._rushConfiguration.projects.map(x => x.packageJsonEditor.filePath));

        // NOTE: If commonLastInstallMarkerFilename (or any of the potentiallyChangedFiles) does not
        // exist, then isFileTimestampCurrent() returns false.
        if (Utilities.isFileTimestampCurrent(this._commonLastInstallMarker.path, potentiallyChangedFiles)) {
          // Nothing to do, because everything is up to date according to time stamps
          return;
        }
      }

      return this._checkIfReleaseIsPublished()
        .catch((error) => {
          // If the user is working in an environment that can't reach the registry,
          // don't bother them with errors.
          return undefined;
        }).then((publishedRelease: boolean | undefined) => {

          if (publishedRelease === false) {
            console.log(colors.yellow('Warning: This release of the Rush tool was unpublished; it may be unstable.'));
          }

          // Since we're going to be tampering with common/node_modules, delete the "rush link" flag file if it exists;
          // this ensures that a full "rush link" is required next time
          Utilities.deleteFile(this._rushConfiguration.rushLinkJsonFilename);

          // Delete the successful install file to indicate the install transaction has started
          this._commonLastInstallMarker.clear();

          // NOTE: The PNPM store is supposed to be transactionally safe, so we don't delete it automatically.
          // The user must request that via the command line.
          if (deleteNodeModules) {
            if (this._rushConfiguration.packageManager === 'npm') {
              console.log(`Deleting the "npm-cache" folder`);
              // This is faster and more thorough than "npm cache clean"
              this._commonTempFolderRecycler.moveFolder(this._rushConfiguration.npmCacheFolder);

              console.log(`Deleting the "npm-tmp" folder`);
              this._commonTempFolderRecycler.moveFolder(this._rushConfiguration.npmTmpFolder);
            }
          }

          // Example: "C:\MyRepo\common\temp\npm-local\node_modules\.bin\npm"
          const packageManagerFilename: string = this._rushConfiguration.packageManagerToolFilename;

          let packageManagerEnv: NodeJS.ProcessEnv = process.env;

          let configurationEnvironment: IConfigurationEnvironment | undefined = undefined;

          if (this._rushConfiguration.packageManager === 'npm') {
            // if (
            //   this._rushConfiguration.npmOptions &&
            //   this._rushConfiguration.npmOptions.environmentVariables
            // ) {
            //   configurationEnvironment = this._rushConfiguration.npmOptions.environmentVariables;
            // }
          } else if (this._rushConfiguration.packageManager === 'pnpm') {
            if (
              this._rushConfiguration.pnpmOptions &&
              this._rushConfiguration.pnpmOptions.environmentVariables
            ) {
              configurationEnvironment = this._rushConfiguration.pnpmOptions.environmentVariables;
            }
          } else if (this._rushConfiguration.packageManager === 'yarn') {
            if (
              this._rushConfiguration.yarnOptions &&
              this._rushConfiguration.yarnOptions.environmentVariables
            ) {
              configurationEnvironment = this._rushConfiguration.yarnOptions.environmentVariables;
            }
          }

          packageManagerEnv = this._mergeEnvironmentVariables(
            process.env,
            configurationEnvironment
          );

          for (const nodeModulesFolder of projectNodeModulesFolders) {
            // Is there an existing "node_modules" folder to consider?
            if (FileSystem.exists(nodeModulesFolder)) {
              // Should we delete the "node_modules" folder?
              if (deleteNodeModules) {
                // YES: Delete "node_modules"

                // Explain to the user why we are hosing their node_modules folder
                console.log('Deleting files from ' + nodeModulesFolder);

                this._commonTempFolderRecycler.moveFolder(nodeModulesFolder);

                // Utilities.createFolderWithRetry(commonNodeModulesFolder);
              } else {
                // NO: Prepare to do an incremental install in the "node_modules" folder

                // note: it is not necessary to run "prune" with pnpm
                // if (this._rushConfiguration.packageManager === 'npm') {
                //   console.log(`Running "${this._rushConfiguration.packageManager} prune"`
                //     + ` in ${this._rushConfiguration.commonTempFolder}`);
                //   const args: string[] = ['prune'];
                //   this._pushConfigurationArgs(args, options);

                //   Utilities.executeCommandWithRetry(this._options.maxInstallAttempts, packageManagerFilename, args,
                //     this._rushConfiguration.commonTempFolder, packageManagerEnv);

                //   // Delete the (installed image of) the temp projects, since "npm install" does not
                //   // detect changes for "file:./" references.
                //   // We recognize the temp projects by their names, which always start with "rush-".

                //   // Example: "C:\MyRepo\common\temp\node_modules\@rush-temp"
                //   const pathToDeleteWithoutStar: string = path.join(commonNodeModulesFolder,
                //     RushConstants.rushTempNpmScope);
                //   console.log(`Deleting ${pathToDeleteWithoutStar}\\*`);
                //   // Glob can't handle Windows paths
                //   const normalizedpathToDeleteWithoutStar: string = Text.replaceAll(pathToDeleteWithoutStar, '\\', '/');

                //   // Example: "C:/MyRepo/common/temp/node_modules/@rush-temp/*"
                //   for (const tempModulePath of glob.sync(globEscape(normalizedpathToDeleteWithoutStar) + '/*')) {
                //     // We could potentially use AsyncRecycler here, but in practice these folders tend
                //     // to be very small
                //     Utilities.dangerouslyDeletePath(tempModulePath);
                //   }
                // }
              }
            }
          }

          if (this._rushConfiguration.packageManager === 'yarn') {
            // Yarn does not correctly detect changes to a tarball, so we need to forcibly clear its cache
            const yarnRushTempCacheFolder: string = path.join(
              this._rushConfiguration.yarnCacheFolder, 'v2', 'npm-@rush-temp'
            );
            if (FileSystem.exists(yarnRushTempCacheFolder)) {
              console.log('Deleting ' + yarnRushTempCacheFolder);
              Utilities.dangerouslyDeletePath(yarnRushTempCacheFolder);
            }
          }

          // Run "npm install" in the common folder
          const installArgs: string[] = ['install'];
          this._pushConfigurationArgs(installArgs, options);

          console.log(os.EOL + colors.bold(`Running "${this._rushConfiguration.packageManager} install" in`
            + ` ${this._rushConfiguration.commonTempFolder}`) + os.EOL);

          // If any diagnostic options were specified, then show the full command-line
          // if (options.debug || options.collectLogFile || options.networkConcurrency) {
            console.log(os.EOL + colors.green('Invoking package manager: ')
              + FileSystem.getRealPath(packageManagerFilename) + ' ' + installArgs.join(' ') + os.EOL);
          // }

          try {
            Utilities.executeCommandWithRetry(this._options.maxInstallAttempts, packageManagerFilename,
              installArgs,
              this._rushConfiguration.commonTempFolder,
              packageManagerEnv,
              false, () => {
                if (this._rushConfiguration.packageManager === 'pnpm') {
                  console.log(colors.yellow(`Deleting the "node_modules" folders`));
                  for (const nodeModulesFolder of projectNodeModulesFolders) {
                    if (FileSystem.exists(nodeModulesFolder)) {
                      this._commonTempFolderRecycler.moveFolder(nodeModulesFolder);
                    }
                  }

                  // Leave the pnpm-store as is for the retry. This ensures that packages that have already
                  // been downloaded need not be downloaded again, thereby potentially increasing the chances
                  // of a subsequent successful install.

                  // Utilities.createFolderWithRetry(commonNodeModulesFolder);
                }
              });
          } catch (error) {
            // All the install attempts failed.

            if (
              this._rushConfiguration.packageManager === 'pnpm' &&
              this._rushConfiguration.pnpmOptions.pnpmStore === 'local'
            ) {
              // If the installation has failed even after the retries, then pnpm store may
              // have got into a corrupted, irrecoverable state. Delete the store so that a
              // future install can create the store afresh.
              console.log(colors.yellow(`Deleting the "pnpm-store" folder`));
              this._commonTempFolderRecycler.moveFolder(this._rushConfiguration.pnpmOptions.pnpmStorePath);
            }

            throw error;
          }

          // if (this._rushConfiguration.packageManager === 'npm') {

          //   console.log(os.EOL + colors.bold('Running "npm shrinkwrap"...'));
          //   const npmArgs: string[] = ['shrinkwrap'];
          //   this._pushConfigurationArgs(npmArgs, options);
          //   Utilities.executeCommand(this._rushConfiguration.packageManagerToolFilename,
          //     npmArgs, this._rushConfiguration.commonTempFolder);
          //   console.log('"npm shrinkwrap" completed' + os.EOL);

          //   this._fixupNpm5Regression();
          // }

          if (options.allowShrinkwrapUpdates && !shrinkwrapIsUpToDate) {
            // Copy (or delete) common\temp\pnpm-lock.yaml --> common\config\rush\pnpm-lock.yaml
            this._syncFile(this._rushConfiguration.tempShrinkwrapFilename,
              this._rushConfiguration.getCommittedShrinkwrapFilename(options.variant));
          } else {
            // TODO: Validate whether the package manager updated it in a nontrivial way
          }

          // Finally, create the marker file to indicate a successful install
          this._commonLastInstallMarker.create();

          console.log('');
        });
    });
  }

  /**
   * Runs "npm install" in the common folder.
   */
  private _installCommonModules(options: {
    shrinkwrapIsUpToDate: boolean;
    variantIsUpToDate: boolean;
  } & IInstallManagerOptions): Promise<void> {
    const {
      shrinkwrapIsUpToDate,
      variantIsUpToDate
    } = options;

    return Promise.resolve().then(() => {
      console.log(os.EOL + colors.bold('Checking node_modules in ' + this._rushConfiguration.commonTempFolder)
        + os.EOL);

      const commonNodeModulesFolder: string = path.join(this._rushConfiguration.commonTempFolder,
        'node_modules');

      // This marker file indicates that the last "rush install" completed successfully
      const markerFileExistedAndWasValidAtStart: boolean = this._commonLastInstallMarker.checkValidAndReportStoreIssues();

      // If "--clean" or "--full-clean" was specified, or if the last install was interrupted,
      // then we will need to delete the node_modules folder.  Otherwise, we can do an incremental
      // install.
      const deleteNodeModules: boolean = !markerFileExistedAndWasValidAtStart;

      // Based on timestamps, can we skip this install entirely?
      if (shrinkwrapIsUpToDate && !deleteNodeModules && variantIsUpToDate) {
        const potentiallyChangedFiles: string[] = [];

        // Consider the timestamp on the node_modules folder; if someone tampered with it
        // or deleted it entirely, then we can't skip this install
        potentiallyChangedFiles.push(commonNodeModulesFolder);

        // Additionally, if they pulled an updated npm-shrinkwrap.json file from Git,
        // then we can't skip this install
        potentiallyChangedFiles.push(this._rushConfiguration.getCommittedShrinkwrapFilename(options.variant));

        // Add common-versions.json file in potentially changed file list.
        potentiallyChangedFiles.push(this._rushConfiguration.getCommonVersionsFilePath(options.variant));

        if (this._rushConfiguration.packageManager === 'pnpm') {
          // If the repo is using pnpmfile.js, consider that also
          const pnpmFileFilename: string = this._rushConfiguration.getPnpmfilePath(options.variant);

          if (FileSystem.exists(pnpmFileFilename)) {
            potentiallyChangedFiles.push(pnpmFileFilename);
          }
        }

        // Also consider timestamps for all the temp tarballs. (createTempModulesAndCheckShrinkwrap() will
        // carefully preserve these timestamps unless something has changed.)
        // Example: "C:\MyRepo\common\temp\projects\my-project-2.tgz"
        potentiallyChangedFiles.push(...this._rushConfiguration.projects.map(x => {
          return this._getTarballFilePath(x);
        }));

        // NOTE: If commonNodeModulesMarkerFilename (or any of the potentiallyChangedFiles) does not
        // exist, then isFileTimestampCurrent() returns false.
        if (Utilities.isFileTimestampCurrent(this._commonLastInstallMarker.path, potentiallyChangedFiles)) {
          // Nothing to do, because everything is up to date according to time stamps
          return;
        }
      }

      return this._checkIfReleaseIsPublished()
        .catch((error) => {
          // If the user is working in an environment that can't reach the registry,
          // don't bother them with errors.
          return undefined;
        }).then((publishedRelease: boolean | undefined) => {

          if (publishedRelease === false) {
            console.log(colors.yellow('Warning: This release of the Rush tool was unpublished; it may be unstable.'));
          }

          // Since we're going to be tampering with common/node_modules, delete the "rush link" flag file if it exists;
          // this ensures that a full "rush link" is required next time
          Utilities.deleteFile(this._rushConfiguration.rushLinkJsonFilename);

          // Delete the successful install file to indicate the install transaction has started
          this._commonLastInstallMarker.clear();

          // NOTE: The PNPM store is supposed to be transactionally safe, so we don't delete it automatically.
          // The user must request that via the command line.
          if (deleteNodeModules) {
            if (this._rushConfiguration.packageManager === 'npm') {
              console.log(`Deleting the "npm-cache" folder`);
              // This is faster and more thorough than "npm cache clean"
              this._commonTempFolderRecycler.moveFolder(this._rushConfiguration.npmCacheFolder);

              console.log(`Deleting the "npm-tmp" folder`);
              this._commonTempFolderRecycler.moveFolder(this._rushConfiguration.npmTmpFolder);
            }
          }

          // Example: "C:\MyRepo\common\temp\npm-local\node_modules\.bin\npm"
          const packageManagerFilename: string = this._rushConfiguration.packageManagerToolFilename;

          let packageManagerEnv: NodeJS.ProcessEnv = process.env;

          let configurationEnvironment: IConfigurationEnvironment | undefined = undefined;

          if (this._rushConfiguration.packageManager === 'npm') {
            if (
              this._rushConfiguration.npmOptions &&
              this._rushConfiguration.npmOptions.environmentVariables
            ) {
              configurationEnvironment = this._rushConfiguration.npmOptions.environmentVariables;
            }
          } else if (this._rushConfiguration.packageManager === 'pnpm') {
            if (
              this._rushConfiguration.pnpmOptions &&
              this._rushConfiguration.pnpmOptions.environmentVariables
            ) {
              configurationEnvironment = this._rushConfiguration.pnpmOptions.environmentVariables;
            }
          } else if (this._rushConfiguration.packageManager === 'yarn') {
            if (
              this._rushConfiguration.yarnOptions &&
              this._rushConfiguration.yarnOptions.environmentVariables
            ) {
              configurationEnvironment = this._rushConfiguration.yarnOptions.environmentVariables;
            }
          }

          packageManagerEnv = this._mergeEnvironmentVariables(
            process.env,
            configurationEnvironment
          );

          // Is there an existing "node_modules" folder to consider?
          if (FileSystem.exists(commonNodeModulesFolder)) {
            // Should we delete the entire "node_modules" folder?
            if (deleteNodeModules) {
              // YES: Delete "node_modules"

              // Explain to the user why we are hosing their node_modules folder
              console.log('Deleting files from ' + commonNodeModulesFolder);

              this._commonTempFolderRecycler.moveFolder(commonNodeModulesFolder);

              Utilities.createFolderWithRetry(commonNodeModulesFolder);
            } else {
              // NO: Prepare to do an incremental install in the "node_modules" folder

              // note: it is not necessary to run "prune" with pnpm
              if (this._rushConfiguration.packageManager === 'npm') {
                console.log(`Running "${this._rushConfiguration.packageManager} prune"`
                  + ` in ${this._rushConfiguration.commonTempFolder}`);
                const args: string[] = ['prune'];
                this._pushConfigurationArgs(args, options);

                Utilities.executeCommandWithRetry(this._options.maxInstallAttempts, packageManagerFilename, args,
                  this._rushConfiguration.commonTempFolder, packageManagerEnv);

                // Delete the (installed image of) the temp projects, since "npm install" does not
                // detect changes for "file:./" references.
                // We recognize the temp projects by their names, which always start with "rush-".

                // Example: "C:\MyRepo\common\temp\node_modules\@rush-temp"
                const pathToDeleteWithoutStar: string = path.join(commonNodeModulesFolder,
                  RushConstants.rushTempNpmScope);
                console.log(`Deleting ${pathToDeleteWithoutStar}\\*`);
                // Glob can't handle Windows paths
                const normalizedpathToDeleteWithoutStar: string = Text.replaceAll(pathToDeleteWithoutStar, '\\', '/');

                // Example: "C:/MyRepo/common/temp/node_modules/@rush-temp/*"
                for (const tempModulePath of glob.sync(globEscape(normalizedpathToDeleteWithoutStar) + '/*')) {
                  // We could potentially use AsyncRecycler here, but in practice these folders tend
                  // to be very small
                  Utilities.dangerouslyDeletePath(tempModulePath);
                }
              }
            }
          }

          if (this._rushConfiguration.packageManager === 'yarn') {
            // Yarn does not correctly detect changes to a tarball, so we need to forcibly clear its cache
            const yarnRushTempCacheFolder: string = path.join(
              this._rushConfiguration.yarnCacheFolder, 'v2', 'npm-@rush-temp'
            );
            if (FileSystem.exists(yarnRushTempCacheFolder)) {
              console.log('Deleting ' + yarnRushTempCacheFolder);
              Utilities.dangerouslyDeletePath(yarnRushTempCacheFolder);
            }
          }

          // Run "npm install" in the common folder
          const installArgs: string[] = ['install'];
          this._pushConfigurationArgs(installArgs, options);

          console.log(os.EOL + colors.bold(`Running "${this._rushConfiguration.packageManager} install" in`
            + ` ${this._rushConfiguration.commonTempFolder}`) + os.EOL);

          // If any diagnostic options were specified, then show the full command-line
          if (options.debug || options.collectLogFile || options.networkConcurrency) {
            console.log(os.EOL + colors.green('Invoking package manager: ')
              + FileSystem.getRealPath(packageManagerFilename) + ' ' + installArgs.join(' ') + os.EOL);
          }

          try {
            Utilities.executeCommandWithRetry(this._options.maxInstallAttempts, packageManagerFilename,
              installArgs,
              this._rushConfiguration.commonTempFolder,
              packageManagerEnv,
              false, () => {
                if (this._rushConfiguration.packageManager === 'pnpm') {
                  console.log(colors.yellow(`Deleting the "node_modules" folder`));
                  this._commonTempFolderRecycler.moveFolder(commonNodeModulesFolder);

                  // Leave the pnpm-store as is for the retry. This ensures that packages that have already
                  // been downloaded need not be downloaded again, thereby potentially increasing the chances
                  // of a subsequent successful install.

                  Utilities.createFolderWithRetry(commonNodeModulesFolder);
                }
              });
          } catch (error) {
            // All the install attempts failed.

            if (
              this._rushConfiguration.packageManager === 'pnpm' &&
              this._rushConfiguration.pnpmOptions.pnpmStore === 'local'
            ) {
              // If the installation has failed even after the retries, then pnpm store may
              // have got into a corrupted, irrecoverable state. Delete the store so that a
              // future install can create the store afresh.
              console.log(colors.yellow(`Deleting the "pnpm-store" folder`));
              this._commonTempFolderRecycler.moveFolder(this._rushConfiguration.pnpmOptions.pnpmStorePath);
            }

            throw error;
          }

          if (this._rushConfiguration.packageManager === 'npm') {

            console.log(os.EOL + colors.bold('Running "npm shrinkwrap"...'));
            const npmArgs: string[] = ['shrinkwrap'];
            this._pushConfigurationArgs(npmArgs, options);
            Utilities.executeCommand(this._rushConfiguration.packageManagerToolFilename,
              npmArgs, this._rushConfiguration.commonTempFolder);
            console.log('"npm shrinkwrap" completed' + os.EOL);

            this._fixupNpm5Regression();
          }

          if (options.allowShrinkwrapUpdates && !shrinkwrapIsUpToDate) {
            // Shrinkwrap files may need to be post processed after install, so load and save it
            const tempShrinkwrapFile: BaseShrinkwrapFile | undefined = ShrinkwrapFileFactory.getShrinkwrapFile(
              this._rushConfiguration.packageManager,
              this._rushConfiguration.packageManagerOptions,
              this._rushConfiguration.tempShrinkwrapFilename);
            if (tempShrinkwrapFile) {
              tempShrinkwrapFile.save(this._rushConfiguration.tempShrinkwrapFilename);
            }

            // Copy (or delete) common\temp\pnpm-lock.yaml --> common\config\rush\pnpm-lock.yaml
            this._syncFile(this._rushConfiguration.tempShrinkwrapFilename,
              this._rushConfiguration.getCommittedShrinkwrapFilename(options.variant));
          } else {
            // TODO: Validate whether the package manager updated it in a nontrivial way
          }

          // Finally, create the marker file to indicate a successful install
          this._commonLastInstallMarker.create();

          console.log('');
        });
    });
  }

  private _mergeEnvironmentVariables(
    baseEnv: NodeJS.ProcessEnv,
    environmentVariables?: IConfigurationEnvironment
  ): NodeJS.ProcessEnv {
    const packageManagerEnv: NodeJS.ProcessEnv = baseEnv;

    if (environmentVariables) {
      // eslint-disable-next-line guard-for-in
      for (const envVar in environmentVariables) {
        let setEnvironmentVariable: boolean = true;
        console.log(`\nProcessing definition for environment variable: ${envVar}`);

        if (baseEnv.hasOwnProperty(envVar)) {
          setEnvironmentVariable = false;
          console.log(`Environment variable already defined:`);
          console.log(`  Name: ${envVar}`);
          console.log(`  Existing value: ${baseEnv[envVar]}`);
          console.log(`  Value set in rush.json: ${environmentVariables[envVar].value}`);

          if (environmentVariables[envVar].override) {
            setEnvironmentVariable = true;
            console.log(`Overriding the environment variable with the value set in rush.json.`);
          }
          else {
            console.log(colors.yellow(`WARNING: Not overriding the value of the environment variable.`));
          }
        }

        if (setEnvironmentVariable) {
          if (this._options.debug) {
            console.log(`Setting environment variable for package manager.`);
            console.log(`  Name: ${envVar}`);
            console.log(`  Value: ${environmentVariables[envVar].value}`);
          }
          packageManagerEnv[envVar] = environmentVariables[envVar].value;
        }
      }
    }

    return packageManagerEnv;
  }

  private _checkIfReleaseIsPublished(): Promise<boolean> {
    return Promise.resolve().then(() => {
      const lastCheckFile: string = path.join(this._rushGlobalFolder.nodeSpecificPath,
        'rush-' + Rush.version, 'last-check.flag');

      if (FileSystem.exists(lastCheckFile)) {
        let cachedResult: boolean | 'error' | undefined = undefined;
        try {
          // NOTE: mtimeMs is not supported yet in Node.js 6.x
          const nowMs: number = new Date().getTime();
          const ageMs: number = nowMs - FileSystem.getStatistics(lastCheckFile).mtime.getTime();
          const HOUR: number = 60 * 60 * 1000;

          // Is the cache too old?
          if (ageMs < 24 * HOUR) {
            // No, read the cached result
            cachedResult = JsonFile.load(lastCheckFile);
          }
        } catch (e) {
          // Unable to parse file
        }
        if (cachedResult === 'error') {
          return Promise.reject(new Error('Unable to contact server'));
        }
        if (cachedResult === true || cachedResult === false) {
          return cachedResult;
        }
      }

      // Before we start the network operation, record a failed state.  If the process exits for some reason,
      // this will record the error.  It will also update the timestamp to prevent other Rush instances
      // from attempting to update the file.
      JsonFile.save('error', lastCheckFile, { ensureFolderExists: true });

      // For this check we use the official registry, not the private registry
      return this._queryIfReleaseIsPublished('https://registry.npmjs.org:443')
        .then((publishedRelease: boolean) => {
          // Cache the result
          JsonFile.save(publishedRelease, lastCheckFile, { ensureFolderExists: true });
          return publishedRelease;
        })
        .catch((error: Error) => {
          JsonFile.save('error', lastCheckFile, { ensureFolderExists: true });
          return Promise.reject(error);
        });
    });
  }

  private _queryIfReleaseIsPublished(registryUrl: string): Promise<boolean> {
    let queryUrl: string = registryUrl;
    if (queryUrl[-1] !== '/') {
      queryUrl += '/';
    }
    // Note that the "@" symbol does not normally get URL-encoded
    queryUrl += RushConstants.rushPackageName.replace('/', '%2F');

    const userAgent: string = `pnpm/? npm/? node/${process.version} ${os.platform()} ${os.arch()}`;

    const headers: fetch.Headers = new fetch.Headers();
    headers.append('user-agent', userAgent);
    headers.append('accept', 'application/vnd.npm.install-v1+json; q=1.0, application/json; q=0.8, */*');

    let agent: http.Agent | undefined = undefined;
    if (process.env.HTTP_PROXY) {
      agent = new HttpsProxyAgent(process.env.HTTP_PROXY);
    }

    return fetch.default(queryUrl, {
      headers: headers,
      agent: agent
    })
      .then((response: fetch.Response) => {
        if (!response.ok) {
          return Promise.reject(new Error('Failed to query'));
        }
        return response
          .json()
          .then((data) => {
            let url: string;
            try {
              if (!data.versions[Rush.version]) {
                // Version was not published
                return false;
              }
              url = data.versions[Rush.version].dist.tarball;
              if (!url) {
                return Promise.reject(new Error(`URL not found`));
              }
            } catch (e) {
              return Promise.reject(new Error('Error parsing response'));
            }

            // Make sure the tarball wasn't deleted from the CDN
            headers.set('accept', '*/*');
            return fetch.default(url, {
              headers: headers,
              agent: agent
            })
              .then<boolean>((response2: fetch.Response) => {
                if (!response2.ok) {
                  if (response2.status === 404) {
                    return false;
                  } else {
                    return Promise.reject(new Error('Failed to fetch'));
                  }
                }
                return true;
              });
          });
      });
  }

  /**
   * Used when invoking the NPM tool.  Appends the common configuration options
   * to the command-line.
   */
  private _pushConfigurationArgs(args: string[], options: IInstallManagerOptions): void {
    if (this._rushConfiguration.packageManager === 'npm') {
      if (semver.lt(this._rushConfiguration.packageManagerToolVersion, '5.0.0')) {
        // NOTE:
        //
        // When using an npm version older than v5.0.0, we do NOT install optional dependencies for
        // Rush, because npm does not generate the shrinkwrap file consistently across platforms.
        //
        // Consider the "fsevents" package. This is a Mac specific package
        // which is an optional second-order dependency. Optional dependencies work by attempting to install
        // the package, but removes the package if the install failed.
        // This means that someone running generate on a Mac WILL have fsevents included in their shrinkwrap.
        // When someone using Windows attempts to install from the shrinkwrap, the install will fail.
        //
        // If someone generates the shrinkwrap using Windows, then fsevents will NOT be listed in the shrinkwrap.
        // When someone using Mac attempts to install from the shrinkwrap, they will NOT have the
        // optional dependency installed.
        //
        // This issue has been fixed as of npm v5.0.0: https://github.com/npm/npm/releases/tag/v5.0.0
        //
        // For more context, see https://github.com/microsoft/rushstack/issues/761#issuecomment-428689600
        args.push('--no-optional');
      }
      args.push('--cache', this._rushConfiguration.npmCacheFolder);
      args.push('--tmp', this._rushConfiguration.npmTmpFolder);

      if (options.collectLogFile) {
        args.push('--verbose');
      }
    } else if (this._rushConfiguration.packageManager === 'pnpm') {
      // Only explicitly define the store path if `pnpmStore` is using the default, or has been set to
      // 'local'.  If `pnpmStore` = 'global', then allow PNPM to use the system's default
      // path.  In all cases, this will be overridden by RUSH_PNPM_STORE_PATH
      if (
        this._rushConfiguration.pnpmOptions.pnpmStore === 'local' ||
        EnvironmentConfiguration.pnpmStorePathOverride
      ) {
        args.push('--store', this._rushConfiguration.pnpmOptions.pnpmStorePath);
      }

      // we are using the --no-lock flag for now, which unfortunately prints a warning, but should be OK
      // since rush already has its own install lock file which will invalidate the cache for us.
      // we theoretically could use the lock file, but we would need to clean the store if the
      // lockfile existed, otherwise PNPM would hang indefinitely. it is simpler to rely on Rush's
      // last install flag, which encapsulates the entire installation
      args.push('--no-lock');

      // Ensure that Rush's tarball dependencies get synchronized properly with the pnpm-lock.yaml file.
      // See this GitHub issue: https://github.com/pnpm/pnpm/issues/1342

      if (semver.gte(this._rushConfiguration.packageManagerToolVersion, '3.0.0')) {
        args.push('--no-prefer-frozen-lockfile');
      } else {
        args.push('--no-prefer-frozen-shrinkwrap');
      }

      if (options.collectLogFile) {
        args.push('--reporter', 'ndjson');
      }

      if (options.networkConcurrency) {
        args.push('--network-concurrency', options.networkConcurrency.toString());
      }

      if (this._rushConfiguration.pnpmOptions.strictPeerDependencies) {
        args.push('--strict-peer-dependencies');
      }

      if ((this._rushConfiguration.packageManagerWrapper as PnpmPackageManager).supportsResolutionStrategy) {
        args.push('--resolution-strategy', this._rushConfiguration.pnpmOptions.resolutionStrategy);
      }

      // If we're using PNPM workspaces, then we need to run it recursively for each project. We also need
      // to turn off the 'link-workspace-packages' option, as we only want to rely on `workspace:` notation
      // to link packages
      if (this._rushConfiguration.pnpmOptions.useWorkspaces) {
        args.push('--recursive');
        args.push('--link-workspace-packages', 'false');
      }
    } else if (this._rushConfiguration.packageManager === 'yarn') {
      args.push('--link-folder', 'yarn-link');
      args.push('--cache-folder', this._rushConfiguration.yarnCacheFolder);

      // Without this option, Yarn will sometimes stop and ask for user input on STDIN
      // (e.g. "Which command would you like to run?").
      args.push('--non-interactive');

      if (options.networkConcurrency) {
        args.push('--network-concurrency', options.networkConcurrency.toString());
      }

      if (this._rushConfiguration.yarnOptions.ignoreEngines) {
        args.push('--ignore-engines');
      }
    }
  }

  /**
   * Copies the file "sourcePath" to "destinationPath", overwriting the target file location.
   * If the source file does not exist, then the target file is deleted.
   */
  private _syncFile(sourcePath: string, destinationPath: string): void {
    if (FileSystem.exists(sourcePath)) {
      console.log('Updating ' + destinationPath);
      FileSystem.copyFile({ sourcePath, destinationPath });
    } else {
      if (FileSystem.exists(destinationPath)) {
        console.log('Deleting ' + destinationPath);
        FileSystem.deleteFile(destinationPath);
      }
    }
  }

  /**
   * Gets the path to the tarball
   * Example: "C:\MyRepo\common\temp\projects\my-project-2.tgz"
   */
  private _getTarballFilePath(project: RushConfigurationProject): string {
    return path.join(
      this._rushConfiguration.commonTempFolder,
      RushConstants.rushTempProjectsFolderName,
      `${project.unscopedTempProjectName}.tgz`);
  }

  /**
   * This is a workaround for a bug introduced in NPM 5 (and still unfixed as of NPM 5.5.1):
   * https://github.com/npm/npm/issues/19006
   *
   * The regression is that "npm install" sets the package.json "version" field for the
   * @rush-temp projects to a value like "file:projects/example.tgz", when it should be "0.0.0".
   * This causes "rush link" to fail later, when read-package-tree tries to parse the bad version.
   * The error looks like this:
   *
   * ERROR: Failed to parse package.json for foo: Invalid version: "file:projects/example.tgz"
   *
   * Our workaround is to rewrite the package.json files for each of the @rush-temp projects
   * in the node_modules folder, after "npm install" completes.
   */
  private _fixupNpm5Regression(): void {
    const pathToDeleteWithoutStar: string = path.join(this._rushConfiguration.commonTempFolder,
      'node_modules', RushConstants.rushTempNpmScope);
    // Glob can't handle Windows paths
    const normalizedPathToDeleteWithoutStar: string = Text.replaceAll(pathToDeleteWithoutStar, '\\', '/');

    let anyChanges: boolean = false;

    // Example: "C:/MyRepo/common/temp/node_modules/@rush-temp/*/package.json"
    for (const packageJsonPath of glob.sync(globEscape(normalizedPathToDeleteWithoutStar) + '/*/package.json')) {
      // Example: "C:/MyRepo/common/temp/node_modules/@rush-temp/example/package.json"
      const packageJsonObject: IRushTempPackageJson = JsonFile.load(packageJsonPath);

      // The temp projects always use "0.0.0" as their version
      packageJsonObject.version = '0.0.0';

      if (JsonFile.save(packageJsonObject, packageJsonPath, { onlyIfChanged: true })) {
        anyChanges = true;
      }
    }

    if (anyChanges) {
      console.log(os.EOL + colors.yellow(Utilities.wrapWords(`Applied workaround for NPM 5 bug`)) + os.EOL);
    }
  }

  /**
   * Checks for temp projects that exist in the shrinkwrap file, but don't exist
   * in rush.json.  This might occur, e.g. if a project was recently deleted or renamed.
   *
   * @returns true if orphans were found, or false if everything is okay
   */
  private _findOrphanedTempProjects(shrinkwrapFile: BaseShrinkwrapFile): boolean {

    // We can recognize temp projects because they are under the "@rush-temp" NPM scope.
    for (const tempProjectName of shrinkwrapFile.getTempProjectNames()) {
      if (!this._rushConfiguration.findProjectByTempName(tempProjectName)) {
        console.log(os.EOL + colors.yellow(Utilities.wrapWords(
          `Your ${this._shrinkwrapFilePhrase} references a project "${tempProjectName}" which no longer exists.`))
          + os.EOL);
        return true;  // found one
      }
    }

    return false;  // none found
  }

    /**
   * Checks for temp projects that exist in the shrinkwrap file, but don't exist
   * in rush.json.  This might occur, e.g. if a project was recently deleted or renamed.
   *
   * @returns true if orphans were found, or false if everything is okay
   */
  private _findOrphanedWorkspaceProjects(shrinkwrapFile: BaseShrinkwrapFile): boolean {
    // // We can recognize temp projects because they are under the "@rush-temp" NPM scope.
    // for (const tempProjectName of shrinkwrapFile.getTempProjectNames()) {
    //   if (!this._rushConfiguration.getProjectByName(tempProjectName)) {
    //     console.log(os.EOL + colors.yellow(Utilities.wrapWords(
    //       `Your ${this._shrinkwrapFilePhrase} references a project "${tempProjectName}" which no longer exists.`))
    //       + os.EOL);
    //     return true;  // found one
    //   }
    // }

    return false;  // none found
  }

  private get _shrinkwrapFilePhrase(): string {
    return this._rushConfiguration.shrinkwrapFilePhrase;
  }
}<|MERGE_RESOLUTION|>--- conflicted
+++ resolved
@@ -51,6 +51,7 @@
 import { PnpmPackageManager } from '../api/packageManager/PnpmPackageManager';
 import { DependencySpecifier } from './DependencySpecifier';
 import { EnvironmentConfiguration } from '../api/EnvironmentConfiguration';
+import { PnpmWorkspaceFile } from './pnpm/PnpmWorkspaceFile';
 
 // The PosixModeBits are intended to be used with bitwise operations.
 /* eslint-disable no-bitwise */
@@ -59,23 +60,6 @@
  * The "noMtime" flag is new in tar@4.4.1 and not available yet for \@types/tar.
  * As a temporary workaround, augment the type.
  */
-<<<<<<< HEAD
-import { CreateOptions } from 'tar';
-import { RushGlobalFolder } from '../api/RushGlobalFolder';
-import { PackageManagerName } from '../api/packageManager/PackageManager';
-import { PnpmPackageManager } from '../api/packageManager/PnpmPackageManager';
-import { DependencySpecifier } from './DependencySpecifier';
-import { EnvironmentConfiguration } from '../api/EnvironmentConfiguration';
-import { PnpmWorkspaceFile } from './pnpm/PnpmWorkspaceFile';
-
-// eslint-disable-next-line @typescript-eslint/interface-name-prefix
-export interface CreateOptions {
-  /**
-   * "Set to true to omit writing mtime values for entries. Note that this prevents using other
-   * mtime-based features like tar.update or the keepNewer option with the resulting tar archive."
-   */
-  noMtime?: boolean;
-=======
 declare module 'tar' {
   // eslint-disable-next-line @typescript-eslint/interface-name-prefix
   export interface CreateOptions {
@@ -85,7 +69,6 @@
      */
     noMtime?: boolean;
   }
->>>>>>> bf36e86d
 }
 
 export interface IInstallManagerOptions {
