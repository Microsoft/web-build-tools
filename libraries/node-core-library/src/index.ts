// Copyright (c) Microsoft Corporation. All rights reserved. Licensed under the MIT license.
// See LICENSE in the project root for license information.

/**
 * Core libraries that every NodeJS toolchain project should use.
 *
 * @packagedocumentation
 */

export {
  FileConstants,
  FolderConstants
} from './Constants';
export { FileDiffTest } from './FileDiffTest';
export {
  IPackageJson,
  IPackageJsonDependencyTable,
  IPackageJsonScriptTable,
  IPackageJsonTsdocConfiguration
} from './IPackageJson';
export {
  JsonFile,
  IJsonFileSaveOptions,
  IJsonFileStringifyOptions
} from './JsonFile';
export {
  JsonSchema,
  IJsonSchemaErrorInfo,
  IJsonSchemaValidateOptions,
  IJsonSchemaFromFileOptions
} from './JsonSchema';
export {
  LockFile
} from './LockFile';
export {
  MapExtensions
} from './MapExtensions';
export {
  ProtectableMap,
  IProtectableMapParameters
} from './ProtectableMap';
export {
  IPackageJsonLookupParameters,
  PackageJsonLookup
} from './PackageJsonLookup';
export {
  PackageName,
  IParsedPackageName,
  IParsedPackageNameOrError
} from './PackageName';
export { Path } from './Path';
export { Text } from './Text';
export {
<<<<<<< HEAD
  Logging,
  ILoggingProviderSet
} from './Logging';
=======
  FileSystem,
  IReadFolderOptions,
  IWriteFileOptions,
  IReadFileOptions,
  IFileSystemMoveOptions,
  IDeleteFileOptions,
  NewlineKind,
  PosixModeBits,
  IUpdateTimeParameters
} from './FileSystem';
export {
  FileWriter,
  IFileWriterFlags
} from './FileWriter';
>>>>>>> 47da387e
<|MERGE_RESOLUTION|>--- conflicted
+++ resolved
@@ -51,11 +51,6 @@
 export { Path } from './Path';
 export { Text } from './Text';
 export {
-<<<<<<< HEAD
-  Logging,
-  ILoggingProviderSet
-} from './Logging';
-=======
   FileSystem,
   IReadFolderOptions,
   IWriteFileOptions,
@@ -70,4 +65,7 @@
   FileWriter,
   IFileWriterFlags
 } from './FileWriter';
->>>>>>> 47da387e
+export {
+  Logging,
+  ILoggingProviderSet
+} from './Logging';