{
<<<<<<< HEAD
  "name": "@ms/rush-lib",
  "version": "4.0.0-pnpm.1",
=======
  "name": "@microsoft/rush-lib",
  "version": "3.0.19",
>>>>>>> bd5925b6
  "description": "A library for writing scripts that interact with the Rush tool",
  "repository": {
    "type": "git",
    "url": "https://github.com/microsoft/web-build-tools"
  },
  "homepage": "http://aka.ms/rush",
  "main": "lib/index.js",
  "typings": "lib/index.d.ts",
  "scripts": {
    "build": "gulp",
    "test": "gulp test",
    "clean": "gulp clean"
  },
  "license": "MIT",
  "dependencies": {
    "@microsoft/node-core-library": "~0.3.4",
    "@microsoft/stream-collator": "~2.1.0",
    "@types/fs-extra": "0.0.37",
    "@types/node": "6.0.88",
    "@types/z-schema": "3.16.31",
    "fs-extra": "~0.26.7",
    "git-repo-info": "~1.1.4",
    "jju": "~1.3.0",
    "lodash": "~4.15.0",
    "rimraf": "~2.5.4",
    "semver": "~5.3.0",
    "z-schema": "~3.18.3"
  },
  "devDependencies": {
    "@microsoft/node-library-build": "~4.1.2",
    "chai": "~3.5.0",
    "gulp": "~3.9.1",
    "mocha": "~3.4.2",
    "sinon": "~1.17.3",
    "@types/lodash": "4.14.74",
    "@types/sinon": "1.16.34",
    "@types/mocha": "2.2.38",
    "@types/chai": "3.4.34",
    "@types/semver": "5.3.33"
  }
}<|MERGE_RESOLUTION|>--- conflicted
+++ resolved
@@ -1,11 +1,6 @@
 {
-<<<<<<< HEAD
-  "name": "@ms/rush-lib",
+  "name": "@microsoft/rush-lib",
   "version": "4.0.0-pnpm.1",
-=======
-  "name": "@microsoft/rush-lib",
-  "version": "3.0.19",
->>>>>>> bd5925b6
   "description": "A library for writing scripts that interact with the Rush tool",
   "repository": {
     "type": "git",
