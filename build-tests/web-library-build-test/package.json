{
  "name": "web-library-build-test",
  "version": "1.0.21",
  "description": "",
  "main": "lib/test.js",
  "module": "lib-es6/test.js",
  "tsdoc": {
    "tsdocFlavor": "AEDoc"
  },
  "private": true,
  "scripts": {
    "build": "gulp --clean"
  },
  "devDependencies": {
<<<<<<< HEAD
    "@microsoft/rush-stack-compiler-3.4": "0.1.12",
    "@microsoft/load-themed-styles": "1.9.13",
    "@microsoft/web-library-build": "7.0.51",
    "@types/jest": "23.3.11",
    "gulp": "~4.0.2",
    "ts-jest": "~22.4.6"
=======
    "ts-jest": "~22.4.6",
    "@types/jest": "23.3.11",
    "@microsoft/rush-stack-compiler-3.4": "0.1.13",
    "@microsoft/load-themed-styles": "1.9.14",
    "@microsoft/web-library-build": "7.0.52",
    "gulp": "~3.9.1"
>>>>>>> 63a54493
  }
}<|MERGE_RESOLUTION|>--- conflicted
+++ resolved
@@ -12,20 +12,11 @@
     "build": "gulp --clean"
   },
   "devDependencies": {
-<<<<<<< HEAD
-    "@microsoft/rush-stack-compiler-3.4": "0.1.12",
-    "@microsoft/load-themed-styles": "1.9.13",
-    "@microsoft/web-library-build": "7.0.51",
+    "@microsoft/rush-stack-compiler-3.4": "0.1.13",
+    "@microsoft/load-themed-styles": "1.9.14",
+    "@microsoft/web-library-build": "7.0.52",
     "@types/jest": "23.3.11",
     "gulp": "~4.0.2",
     "ts-jest": "~22.4.6"
-=======
-    "ts-jest": "~22.4.6",
-    "@types/jest": "23.3.11",
-    "@microsoft/rush-stack-compiler-3.4": "0.1.13",
-    "@microsoft/load-themed-styles": "1.9.14",
-    "@microsoft/web-library-build": "7.0.52",
-    "gulp": "~3.9.1"
->>>>>>> 63a54493
   }
 }