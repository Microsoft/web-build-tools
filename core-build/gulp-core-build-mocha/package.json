{
  "name": "@microsoft/gulp-core-build-mocha",
  "version": "3.2.5",
  "description": "",
  "main": "lib/index.js",
  "typings": "lib/index.d.ts",
  "license": "MIT",
  "repository": {
    "type": "git",
    "url": "https://github.com/microsoft/web-build-tools"
  },
  "scripts": {
    "build": "gulp",
    "clean": "gulp clean",
    "test": "gulp"
  },
  "dependencies": {
    "@microsoft/gulp-core-build": "3.2.5",
    "@types/node": "6.0.88",
    "gulp": "~3.9.1",
    "gulp-istanbul": "~0.10.3",
    "gulp-mocha": "~2.2.0"
  },
  "devDependencies": {
<<<<<<< HEAD
    "@microsoft/node-library-build": "~3.2.0",
    "@types/gulp": "3.8.33",
=======
    "@microsoft/node-library-build": "4.2.3",
    "@types/gulp": "3.8.32",
>>>>>>> 81231a8e
    "@types/gulp-istanbul": "0.9.30",
    "@types/gulp-mocha": "0.0.29",
    "@types/mocha": "2.2.38",
    "@types/orchestrator": "0.3.0",
    "@types/q": "0.0.32"
  }
}<|MERGE_RESOLUTION|>--- conflicted
+++ resolved
@@ -22,13 +22,8 @@
     "gulp-mocha": "~2.2.0"
   },
   "devDependencies": {
-<<<<<<< HEAD
-    "@microsoft/node-library-build": "~3.2.0",
-    "@types/gulp": "3.8.33",
-=======
     "@microsoft/node-library-build": "4.2.3",
     "@types/gulp": "3.8.32",
->>>>>>> 81231a8e
     "@types/gulp-istanbul": "0.9.30",
     "@types/gulp-mocha": "0.0.29",
     "@types/mocha": "2.2.38",
