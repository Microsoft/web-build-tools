{
  "name": "@microsoft/api-documenter",
  "version": "1.0.12",
  "description": "Read JSON files from api-extractor, generate documentation pages",
  "repository": {
    "type": "git",
    "url": "https://github.com/microsoft/web-build-tools"
  },
  "homepage": "http://aka.ms/extractor",
  "license": "MIT",
  "scripts": {
    "build": "gulp test --clean"
  },
  "bin": {
    "api-documenter": "./bin/api-documenter"
  },
  "dependencies": {
    "@microsoft/api-extractor": "4.3.3",
    "@microsoft/node-core-library": "0.3.20",
    "@microsoft/ts-command-line": "2.2.8",
    "colors": "~1.1.2",
    "fs-extra": "~0.26.7",
    "js-yaml": "~3.9.1"
  },
  "devDependencies": {
    "@microsoft/node-library-build": "4.2.11",
    "@types/colors": "1.1.3",
    "@types/fs-extra": "0.0.37",
    "@types/js-yaml": "3.9.1",
<<<<<<< HEAD
    "@types/node": "*",
=======
    "@types/node": "^8.0.0",
>>>>>>> b2251f01
    "gulp": "~3.9.1",
    "@types/jest": "~21.1.8"
  }
}<|MERGE_RESOLUTION|>--- conflicted
+++ resolved
@@ -27,11 +27,7 @@
     "@types/colors": "1.1.3",
     "@types/fs-extra": "0.0.37",
     "@types/js-yaml": "3.9.1",
-<<<<<<< HEAD
-    "@types/node": "*",
-=======
     "@types/node": "^8.0.0",
->>>>>>> b2251f01
     "gulp": "~3.9.1",
     "@types/jest": "~21.1.8"
   }
