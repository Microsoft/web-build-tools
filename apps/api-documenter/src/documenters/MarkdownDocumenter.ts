// Copyright (c) Microsoft Corporation. All rights reserved. Licensed under the MIT license.
// See LICENSE in the project root for license information.

import * as path from 'path';
import { PackageName, FileSystem, NewlineKind } from '@rushstack/node-core-library';
import {
  DocSection,
  DocPlainText,
  DocLinkTag,
  TSDocConfiguration,
  StringBuilder,
  DocNodeKind,
  DocParagraph,
  DocCodeSpan,
  DocFencedCode,
  StandardTags,
  DocBlock,
  DocComment,
  DocNodeContainer
} from '@microsoft/tsdoc';
import {
  ApiModel,
  ApiItem,
  ApiEnum,
  ApiPackage,
  ApiItemKind,
  ApiReleaseTagMixin,
  ApiDocumentedItem,
  ApiClass,
  ReleaseTag,
  ApiStaticMixin,
  ApiPropertyItem,
  ApiInterface,
  Excerpt,
  ApiParameterListMixin,
  ApiReturnTypeMixin,
  ApiDeclaredItem,
  ApiNamespace,
  ExcerptTokenKind,
  IResolveDeclarationReferenceResult,
  ApiEntryPoint
} from '@microsoft/api-extractor-model';

import { CustomDocNodes } from '../nodes/CustomDocNodeKind';
import { DocHeading } from '../nodes/DocHeading';
import { DocTable } from '../nodes/DocTable';
import { DocEmphasisSpan } from '../nodes/DocEmphasisSpan';
import { DocTableRow } from '../nodes/DocTableRow';
import { DocTableCell } from '../nodes/DocTableCell';
import { DocNoteBox } from '../nodes/DocNoteBox';
import { Utilities } from '../utils/Utilities';
import { CustomMarkdownEmitter } from '../markdown/CustomMarkdownEmitter';
import { PluginLoader } from '../plugin/PluginLoader';
import {
  IMarkdownDocumenterFeatureOnBeforeWritePageArgs,
  MarkdownDocumenterFeatureContext
} from '../plugin/MarkdownDocumenterFeature';
import { DocumenterConfig } from './DocumenterConfig';
import { MarkdownDocumenterAccessor } from '../plugin/MarkdownDocumenterAccessor';

/**
 * Renders API documentation in the Markdown file format.
 * For more info:  https://en.wikipedia.org/wiki/Markdown
 */
export class MarkdownDocumenter {
  private readonly _apiModel: ApiModel;
  private readonly _documenterConfig: DocumenterConfig | undefined;
  private readonly _tsdocConfiguration: TSDocConfiguration;
  private readonly _markdownEmitter: CustomMarkdownEmitter;
  private _outputFolder: string;
  private readonly _pluginLoader: PluginLoader;

  public constructor(apiModel: ApiModel, documenterConfig: DocumenterConfig | undefined) {
    this._apiModel = apiModel;
    this._documenterConfig = documenterConfig;
    this._tsdocConfiguration = CustomDocNodes.configuration;
    this._markdownEmitter = new CustomMarkdownEmitter(this._apiModel);

    this._pluginLoader = new PluginLoader();
  }

  public generateFiles(outputFolder: string): void {
    this._outputFolder = outputFolder;

    if (this._documenterConfig) {
      this._pluginLoader.load(this._documenterConfig, () => {
        return new MarkdownDocumenterFeatureContext({
          apiModel: this._apiModel,
          outputFolder: outputFolder,
          documenter: new MarkdownDocumenterAccessor({
            getLinkForApiItem: (apiItem: ApiItem) => {
              return this._getLinkFilenameForApiItem(apiItem);
            }
          })
        });
      });
    }

    console.log();
    this._deleteOldOutputFiles();

    this._writeApiItemPage(this._apiModel);

    if (this._pluginLoader.markdownDocumenterFeature) {
      this._pluginLoader.markdownDocumenterFeature.onFinished({});
    }
  }

  private _writeApiItemPage(apiItem: ApiItem): void {
    const configuration: TSDocConfiguration = this._tsdocConfiguration;
    const output: DocSection = new DocSection({ configuration: this._tsdocConfiguration });

    this._writeBreadcrumb(output, apiItem);

    const scopedName: string = apiItem.getScopedNameWithinPackage();

    switch (apiItem.kind) {
      case ApiItemKind.Class:
        output.appendNode(new DocHeading({ configuration, title: `${scopedName} class` }));
        break;
      case ApiItemKind.Enum:
        output.appendNode(new DocHeading({ configuration, title: `${scopedName} enum` }));
        break;
      case ApiItemKind.Interface:
        output.appendNode(new DocHeading({ configuration, title: `${scopedName} interface` }));
        break;
      case ApiItemKind.Constructor:
      case ApiItemKind.ConstructSignature:
        output.appendNode(new DocHeading({ configuration, title: scopedName }));
        break;
      case ApiItemKind.Method:
      case ApiItemKind.MethodSignature:
        output.appendNode(new DocHeading({ configuration, title: `${scopedName} method` }));
        break;
      case ApiItemKind.Function:
        output.appendNode(new DocHeading({ configuration, title: `${scopedName} function` }));
        break;
      case ApiItemKind.Model:
        output.appendNode(new DocHeading({ configuration, title: `API Reference` }));
        break;
      case ApiItemKind.Namespace:
        output.appendNode(new DocHeading({ configuration, title: `${scopedName} namespace` }));
        break;
      case ApiItemKind.Package:
        const unscopedPackageName: string = PackageName.getUnscopedName(apiItem.displayName);
        output.appendNode(new DocHeading({ configuration, title: `${unscopedPackageName} package` }));
        break;
      case ApiItemKind.EntryPoint:
        const packageName = apiItem.parent!.displayName;
        output.appendNode(
          new DocHeading({
            configuration,
            title: `${packageName}${apiItem.displayName && '/' + apiItem.displayName}`
          })
        );
        break;
      case ApiItemKind.Property:
      case ApiItemKind.PropertySignature:
        output.appendNode(new DocHeading({ configuration, title: `${scopedName} property` }));
        break;
      case ApiItemKind.TypeAlias:
        output.appendNode(new DocHeading({ configuration, title: `${scopedName} type` }));
        break;
      case ApiItemKind.Variable:
        output.appendNode(new DocHeading({ configuration, title: `${scopedName} variable` }));
        break;
      default:
        throw new Error('Unsupported API item kind: ' + apiItem.kind);
    }

    if (ApiReleaseTagMixin.isBaseClassOf(apiItem)) {
      if (apiItem.releaseTag === ReleaseTag.Beta) {
        this._writeBetaWarning(output);
      }
    }

    if (apiItem instanceof ApiDocumentedItem) {
      const tsdocComment: DocComment | undefined = apiItem.tsdocComment;

      if (tsdocComment) {
        if (tsdocComment.deprecatedBlock) {
          output.appendNode(
            new DocNoteBox({ configuration: this._tsdocConfiguration }, [
              new DocParagraph({ configuration: this._tsdocConfiguration }, [
                new DocPlainText({
                  configuration: this._tsdocConfiguration,
                  text: 'Warning: This API is now obsolete. '
                })
              ]),
              ...tsdocComment.deprecatedBlock.content.nodes
            ])
          );
        }

        this._appendSection(output, tsdocComment.summarySection);
      }
    }

    if (apiItem instanceof ApiDeclaredItem) {
      if (apiItem.excerpt.text.length > 0) {
        output.appendNode(
          new DocParagraph({ configuration }, [
            new DocEmphasisSpan({ configuration, bold: true }, [
              new DocPlainText({ configuration, text: 'Signature:' })
            ])
          ])
        );
        output.appendNode(
          new DocFencedCode({
            configuration,
            code: apiItem.getExcerptWithModifiers(),
            language: 'typescript'
          })
        );
      }

      this._writeHeritageTypes(output, apiItem);
    }

    let appendRemarks: boolean = true;
    switch (apiItem.kind) {
      case ApiItemKind.Class:
      case ApiItemKind.Interface:
      case ApiItemKind.Namespace:
      case ApiItemKind.Package:
        this._writeRemarksSection(output, apiItem);
        appendRemarks = false;
        break;
    }

    switch (apiItem.kind) {
      case ApiItemKind.Class:
        this._writeClassTables(output, apiItem as ApiClass);
        break;
      case ApiItemKind.Enum:
        this._writeEnumTables(output, apiItem as ApiEnum);
        break;
      case ApiItemKind.Interface:
        this._writeInterfaceTables(output, apiItem as ApiInterface);
        break;
      case ApiItemKind.Constructor:
      case ApiItemKind.ConstructSignature:
      case ApiItemKind.Method:
      case ApiItemKind.MethodSignature:
      case ApiItemKind.Function:
        this._writeParameterTables(output, apiItem as ApiParameterListMixin);
        this._writeThrowsSection(output, apiItem);
        break;
      case ApiItemKind.Namespace:
        this._writeEntryPointOrNamespaceTables(output, apiItem as ApiNamespace);
        break;
      case ApiItemKind.Model:
        this._writeModelTable(output, apiItem as ApiModel);
        break;
      case ApiItemKind.Package:
        this._writePackage(output, apiItem as ApiPackage);
        break;
      case ApiItemKind.EntryPoint:
        this._writeEntryPointOrNamespaceTables(output, apiItem as ApiEntryPoint);
        break;
      case ApiItemKind.Property:
      case ApiItemKind.PropertySignature:
        break;
      case ApiItemKind.TypeAlias:
        break;
      case ApiItemKind.Variable:
        break;
      default:
        throw new Error('Unsupported API item kind: ' + apiItem.kind);
    }

    if (appendRemarks) {
      this._writeRemarksSection(output, apiItem);
    }

    const filename: string = path.join(this._outputFolder, this._getFilenameForApiItem(apiItem));
    const stringBuilder: StringBuilder = new StringBuilder();

    stringBuilder.append(
      '<!-- Do not edit this file. It is automatically generated by API Documenter. -->\n\n'
    );

    this._markdownEmitter.emit(stringBuilder, output, {
      contextApiItem: apiItem,
      onGetFilenameForApiItem: (apiItemForFilename: ApiItem) => {
        return this._getLinkFilenameForApiItem(apiItemForFilename);
      }
    });

    let pageContent: string = stringBuilder.toString();

    if (this._pluginLoader.markdownDocumenterFeature) {
      // Allow the plugin to customize the pageContent
      const eventArgs: IMarkdownDocumenterFeatureOnBeforeWritePageArgs = {
        apiItem: apiItem,
        outputFilename: filename,
        pageContent: pageContent
      };
      this._pluginLoader.markdownDocumenterFeature.onBeforeWritePage(eventArgs);
      pageContent = eventArgs.pageContent;
    }

    FileSystem.writeFile(filename, pageContent, {
      convertLineEndings: this._documenterConfig ? this._documenterConfig.newlineKind : NewlineKind.CrLf
    });
  }

  private _writeHeritageTypes(output: DocSection, apiItem: ApiDeclaredItem): void {
    const configuration: TSDocConfiguration = this._tsdocConfiguration;

    if (apiItem instanceof ApiClass) {
      if (apiItem.extendsType) {
        const extendsParagraph: DocParagraph = new DocParagraph({ configuration }, [
          new DocEmphasisSpan({ configuration, bold: true }, [
            new DocPlainText({ configuration, text: 'Extends: ' })
          ])
        ]);
        this._appendExcerptWithHyperlinks(extendsParagraph, apiItem.extendsType.excerpt);
        output.appendNode(extendsParagraph);
      }
      if (apiItem.implementsTypes.length > 0) {
        const extendsParagraph: DocParagraph = new DocParagraph({ configuration }, [
          new DocEmphasisSpan({ configuration, bold: true }, [
            new DocPlainText({ configuration, text: 'Implements: ' })
          ])
        ]);
        let needsComma: boolean = false;
        for (const implementsType of apiItem.implementsTypes) {
          if (needsComma) {
            extendsParagraph.appendNode(new DocPlainText({ configuration, text: ', ' }));
          }
          this._appendExcerptWithHyperlinks(extendsParagraph, implementsType.excerpt);
          needsComma = true;
        }
        output.appendNode(extendsParagraph);
      }
    }

    if (apiItem instanceof ApiInterface) {
      if (apiItem.extendsTypes.length > 0) {
        const extendsParagraph: DocParagraph = new DocParagraph({ configuration }, [
          new DocEmphasisSpan({ configuration, bold: true }, [
            new DocPlainText({ configuration, text: 'Extends: ' })
          ])
        ]);
        let needsComma: boolean = false;
        for (const extendsType of apiItem.extendsTypes) {
          if (needsComma) {
            extendsParagraph.appendNode(new DocPlainText({ configuration, text: ', ' }));
          }
          this._appendExcerptWithHyperlinks(extendsParagraph, extendsType.excerpt);
          needsComma = true;
        }
        output.appendNode(extendsParagraph);
      }
    }
  }

  private _writeRemarksSection(output: DocSection, apiItem: ApiItem): void {
    if (apiItem instanceof ApiDocumentedItem) {
      const tsdocComment: DocComment | undefined = apiItem.tsdocComment;

      if (tsdocComment) {
        // Write the @remarks block
        if (tsdocComment.remarksBlock) {
          output.appendNode(new DocHeading({ configuration: this._tsdocConfiguration, title: 'Remarks' }));
          this._appendSection(output, tsdocComment.remarksBlock.content);
        }

        // Write the @example blocks
        const exampleBlocks: DocBlock[] = tsdocComment.customBlocks.filter(
          (x) => x.blockTag.tagNameWithUpperCase === StandardTags.example.tagNameWithUpperCase
        );

        let exampleNumber: number = 1;
        for (const exampleBlock of exampleBlocks) {
          const heading: string = exampleBlocks.length > 1 ? `Example ${exampleNumber}` : 'Example';

          output.appendNode(new DocHeading({ configuration: this._tsdocConfiguration, title: heading }));

          this._appendSection(output, exampleBlock.content);

          ++exampleNumber;
        }
      }
    }
  }

  private _writeThrowsSection(output: DocSection, apiItem: ApiItem): void {
    if (apiItem instanceof ApiDocumentedItem) {
      const tsdocComment: DocComment | undefined = apiItem.tsdocComment;

      if (tsdocComment) {
        // Write the @throws blocks
        const throwsBlocks: DocBlock[] = tsdocComment.customBlocks.filter(
          (x) => x.blockTag.tagNameWithUpperCase === StandardTags.throws.tagNameWithUpperCase
        );

        if (throwsBlocks.length > 0) {
          const heading: string = 'Exceptions';
          output.appendNode(new DocHeading({ configuration: this._tsdocConfiguration, title: heading }));

          for (const throwsBlock of throwsBlocks) {
            this._appendSection(output, throwsBlock.content);
          }
        }
      }
    }
  }

  /**
   * GENERATE PAGE: MODEL
   */
  private _writeModelTable(output: DocSection, apiModel: ApiModel): void {
    const configuration: TSDocConfiguration = this._tsdocConfiguration;

    const packagesTable: DocTable = new DocTable({
      configuration,
      headerTitles: ['Package', 'Description']
    });

    for (const apiMember of apiModel.members) {
      const row: DocTableRow = new DocTableRow({ configuration }, [
        this._createTitleCell(apiMember),
        this._createDescriptionCell(apiMember)
      ]);

      switch (apiMember.kind) {
        case ApiItemKind.Package:
          packagesTable.addRow(row);
          this._writeApiItemPage(apiMember);
          break;
      }
    }

    if (packagesTable.rows.length > 0) {
      output.appendNode(new DocHeading({ configuration: this._tsdocConfiguration, title: 'Packages' }));
      output.appendNode(packagesTable);
    }
  }

  /**
   * Generate a table of entry points if there are more than one entry points.
   * Otherwise, generate the entry point directly in the package page.
   */
  private _writePackage(output: DocSection, apiContainer: ApiPackage): void {
    const configuration: TSDocConfiguration = this._tsdocConfiguration;

    // If a package has a single entry point, generate entry point page in the package page directly
    if (apiContainer.entryPoints.length === 1) {
      this._writeEntryPointOrNamespaceTables(output, apiContainer.members[0] as ApiEntryPoint);
<<<<<<< HEAD
=======
      return;
>>>>>>> 720f2a81
    }

    const entryPointsTable: DocTable = new DocTable({
      configuration,
      headerTitles: ['Entry Point', 'Description']
    });

    for (const entryPoint of apiContainer.entryPoints) {
      const row: DocTableRow = new DocTableRow({ configuration }, [
        this._createEntryPointTitleCell(entryPoint),
        this._createDescriptionCell(entryPoint)
      ]);

      entryPointsTable.addRow(row);
    }

    output.appendNode(entryPointsTable);

    // write entry point pages
    for (const entryPoint of apiContainer.entryPoints) {
      this._writeApiItemPage(entryPoint);
    }
  }

  /**
   * GENERATE PAGE: ENTRYPOINT or NAMESPACE
   */
  private _writeEntryPointOrNamespaceTables(
    output: DocSection,
    apiContainer: ApiEntryPoint | ApiNamespace
  ): void {
    const configuration: TSDocConfiguration = this._tsdocConfiguration;

    const classesTable: DocTable = new DocTable({
      configuration,
      headerTitles: ['Class', 'Description']
    });

    const enumerationsTable: DocTable = new DocTable({
      configuration,
      headerTitles: ['Enumeration', 'Description']
    });

    const functionsTable: DocTable = new DocTable({
      configuration,
      headerTitles: ['Function', 'Description']
    });

    const interfacesTable: DocTable = new DocTable({
      configuration,
      headerTitles: ['Interface', 'Description']
    });

    const namespacesTable: DocTable = new DocTable({
      configuration,
      headerTitles: ['Namespace', 'Description']
    });

    const variablesTable: DocTable = new DocTable({
      configuration,
      headerTitles: ['Variable', 'Description']
    });

    const typeAliasesTable: DocTable = new DocTable({
      configuration,
      headerTitles: ['Type Alias', 'Description']
    });

    const apiMembers: ReadonlyArray<ApiItem> =
      apiContainer.kind === ApiItemKind.EntryPoint
        ? (apiContainer as ApiEntryPoint).members
        : (apiContainer as ApiNamespace).members;

    for (const apiMember of apiMembers) {
      const row: DocTableRow = new DocTableRow({ configuration }, [
        this._createTitleCell(apiMember),
        this._createDescriptionCell(apiMember)
      ]);

      switch (apiMember.kind) {
        case ApiItemKind.Class:
          classesTable.addRow(row);
          this._writeApiItemPage(apiMember);
          break;

        case ApiItemKind.Enum:
          enumerationsTable.addRow(row);
          this._writeApiItemPage(apiMember);
          break;

        case ApiItemKind.Interface:
          interfacesTable.addRow(row);
          this._writeApiItemPage(apiMember);
          break;

        case ApiItemKind.Namespace:
          namespacesTable.addRow(row);
          this._writeApiItemPage(apiMember);
          break;

        case ApiItemKind.Function:
          functionsTable.addRow(row);
          this._writeApiItemPage(apiMember);
          break;

        case ApiItemKind.TypeAlias:
          typeAliasesTable.addRow(row);
          this._writeApiItemPage(apiMember);
          break;

        case ApiItemKind.Variable:
          variablesTable.addRow(row);
          this._writeApiItemPage(apiMember);
          break;
      }
    }

    if (classesTable.rows.length > 0) {
      output.appendNode(new DocHeading({ configuration: this._tsdocConfiguration, title: 'Classes' }));
      output.appendNode(classesTable);
    }

    if (enumerationsTable.rows.length > 0) {
      output.appendNode(new DocHeading({ configuration: this._tsdocConfiguration, title: 'Enumerations' }));
      output.appendNode(enumerationsTable);
    }
    if (functionsTable.rows.length > 0) {
      output.appendNode(new DocHeading({ configuration: this._tsdocConfiguration, title: 'Functions' }));
      output.appendNode(functionsTable);
    }

    if (interfacesTable.rows.length > 0) {
      output.appendNode(new DocHeading({ configuration: this._tsdocConfiguration, title: 'Interfaces' }));
      output.appendNode(interfacesTable);
    }

    if (namespacesTable.rows.length > 0) {
      output.appendNode(new DocHeading({ configuration: this._tsdocConfiguration, title: 'Namespaces' }));
      output.appendNode(namespacesTable);
    }

    if (variablesTable.rows.length > 0) {
      output.appendNode(new DocHeading({ configuration: this._tsdocConfiguration, title: 'Variables' }));
      output.appendNode(variablesTable);
    }

    if (typeAliasesTable.rows.length > 0) {
      output.appendNode(new DocHeading({ configuration: this._tsdocConfiguration, title: 'Type Aliases' }));
      output.appendNode(typeAliasesTable);
    }
  }

  /**
   * GENERATE PAGE: CLASS
   */
  private _writeClassTables(output: DocSection, apiClass: ApiClass): void {
    const configuration: TSDocConfiguration = this._tsdocConfiguration;

    const eventsTable: DocTable = new DocTable({
      configuration,
      headerTitles: ['Property', 'Modifiers', 'Type', 'Description']
    });

    const constructorsTable: DocTable = new DocTable({
      configuration,
      headerTitles: ['Constructor', 'Modifiers', 'Description']
    });

    const propertiesTable: DocTable = new DocTable({
      configuration,
      headerTitles: ['Property', 'Modifiers', 'Type', 'Description']
    });

    const methodsTable: DocTable = new DocTable({
      configuration,
      headerTitles: ['Method', 'Modifiers', 'Description']
    });

    for (const apiMember of apiClass.members) {
      switch (apiMember.kind) {
        case ApiItemKind.Constructor: {
          constructorsTable.addRow(
            new DocTableRow({ configuration }, [
              this._createTitleCell(apiMember),
              this._createModifiersCell(apiMember),
              this._createDescriptionCell(apiMember)
            ])
          );

          this._writeApiItemPage(apiMember);
          break;
        }
        case ApiItemKind.Method: {
          methodsTable.addRow(
            new DocTableRow({ configuration }, [
              this._createTitleCell(apiMember),
              this._createModifiersCell(apiMember),
              this._createDescriptionCell(apiMember)
            ])
          );

          this._writeApiItemPage(apiMember);
          break;
        }
        case ApiItemKind.Property: {
          if ((apiMember as ApiPropertyItem).isEventProperty) {
            eventsTable.addRow(
              new DocTableRow({ configuration }, [
                this._createTitleCell(apiMember),
                this._createModifiersCell(apiMember),
                this._createPropertyTypeCell(apiMember),
                this._createDescriptionCell(apiMember)
              ])
            );
          } else {
            propertiesTable.addRow(
              new DocTableRow({ configuration }, [
                this._createTitleCell(apiMember),
                this._createModifiersCell(apiMember),
                this._createPropertyTypeCell(apiMember),
                this._createDescriptionCell(apiMember)
              ])
            );
          }

          this._writeApiItemPage(apiMember);
          break;
        }
      }
    }

    if (eventsTable.rows.length > 0) {
      output.appendNode(new DocHeading({ configuration: this._tsdocConfiguration, title: 'Events' }));
      output.appendNode(eventsTable);
    }

    if (constructorsTable.rows.length > 0) {
      output.appendNode(new DocHeading({ configuration: this._tsdocConfiguration, title: 'Constructors' }));
      output.appendNode(constructorsTable);
    }

    if (propertiesTable.rows.length > 0) {
      output.appendNode(new DocHeading({ configuration: this._tsdocConfiguration, title: 'Properties' }));
      output.appendNode(propertiesTable);
    }

    if (methodsTable.rows.length > 0) {
      output.appendNode(new DocHeading({ configuration: this._tsdocConfiguration, title: 'Methods' }));
      output.appendNode(methodsTable);
    }
  }

  /**
   * GENERATE PAGE: ENUM
   */
  private _writeEnumTables(output: DocSection, apiEnum: ApiEnum): void {
    const configuration: TSDocConfiguration = this._tsdocConfiguration;

    const enumMembersTable: DocTable = new DocTable({
      configuration,
      headerTitles: ['Member', 'Value', 'Description']
    });

    for (const apiEnumMember of apiEnum.members) {
      enumMembersTable.addRow(
        new DocTableRow({ configuration }, [
          new DocTableCell({ configuration }, [
            new DocParagraph({ configuration }, [
              new DocPlainText({ configuration, text: Utilities.getConciseSignature(apiEnumMember) })
            ])
          ]),

          new DocTableCell({ configuration }, [
            new DocParagraph({ configuration }, [
              new DocCodeSpan({ configuration, code: apiEnumMember.initializerExcerpt.text })
            ])
          ]),

          this._createDescriptionCell(apiEnumMember)
        ])
      );
    }

    if (enumMembersTable.rows.length > 0) {
      output.appendNode(
        new DocHeading({ configuration: this._tsdocConfiguration, title: 'Enumeration Members' })
      );
      output.appendNode(enumMembersTable);
    }
  }

  /**
   * GENERATE PAGE: INTERFACE
   */
  private _writeInterfaceTables(output: DocSection, apiClass: ApiInterface): void {
    const configuration: TSDocConfiguration = this._tsdocConfiguration;

    const eventsTable: DocTable = new DocTable({
      configuration,
      headerTitles: ['Property', 'Type', 'Description']
    });

    const propertiesTable: DocTable = new DocTable({
      configuration,
      headerTitles: ['Property', 'Type', 'Description']
    });

    const methodsTable: DocTable = new DocTable({
      configuration,
      headerTitles: ['Method', 'Description']
    });

    for (const apiMember of apiClass.members) {
      switch (apiMember.kind) {
        case ApiItemKind.ConstructSignature:
        case ApiItemKind.MethodSignature: {
          methodsTable.addRow(
            new DocTableRow({ configuration }, [
              this._createTitleCell(apiMember),
              this._createDescriptionCell(apiMember)
            ])
          );

          this._writeApiItemPage(apiMember);
          break;
        }
        case ApiItemKind.PropertySignature: {
          if ((apiMember as ApiPropertyItem).isEventProperty) {
            eventsTable.addRow(
              new DocTableRow({ configuration }, [
                this._createTitleCell(apiMember),
                this._createPropertyTypeCell(apiMember),
                this._createDescriptionCell(apiMember)
              ])
            );
          } else {
            propertiesTable.addRow(
              new DocTableRow({ configuration }, [
                this._createTitleCell(apiMember),
                this._createPropertyTypeCell(apiMember),
                this._createDescriptionCell(apiMember)
              ])
            );
          }

          this._writeApiItemPage(apiMember);
          break;
        }
      }
    }

    if (eventsTable.rows.length > 0) {
      output.appendNode(new DocHeading({ configuration: this._tsdocConfiguration, title: 'Events' }));
      output.appendNode(eventsTable);
    }

    if (propertiesTable.rows.length > 0) {
      output.appendNode(new DocHeading({ configuration: this._tsdocConfiguration, title: 'Properties' }));
      output.appendNode(propertiesTable);
    }

    if (methodsTable.rows.length > 0) {
      output.appendNode(new DocHeading({ configuration: this._tsdocConfiguration, title: 'Methods' }));
      output.appendNode(methodsTable);
    }
  }

  /**
   * GENERATE PAGE: FUNCTION-LIKE
   */
  private _writeParameterTables(output: DocSection, apiParameterListMixin: ApiParameterListMixin): void {
    const configuration: TSDocConfiguration = this._tsdocConfiguration;

    const parametersTable: DocTable = new DocTable({
      configuration,
      headerTitles: ['Parameter', 'Type', 'Description']
    });
    for (const apiParameter of apiParameterListMixin.parameters) {
      const parameterDescription: DocSection = new DocSection({ configuration });
      if (apiParameter.tsdocParamBlock) {
        this._appendSection(parameterDescription, apiParameter.tsdocParamBlock.content);
      }

      parametersTable.addRow(
        new DocTableRow({ configuration }, [
          new DocTableCell({ configuration }, [
            new DocParagraph({ configuration }, [
              new DocPlainText({ configuration, text: apiParameter.name })
            ])
          ]),
          new DocTableCell({ configuration }, [
            this._createParagraphForTypeExcerpt(apiParameter.parameterTypeExcerpt)
          ]),
          new DocTableCell({ configuration }, parameterDescription.nodes)
        ])
      );
    }

    if (parametersTable.rows.length > 0) {
      output.appendNode(new DocHeading({ configuration: this._tsdocConfiguration, title: 'Parameters' }));
      output.appendNode(parametersTable);
    }

    if (ApiReturnTypeMixin.isBaseClassOf(apiParameterListMixin)) {
      const returnTypeExcerpt: Excerpt = apiParameterListMixin.returnTypeExcerpt;
      output.appendNode(
        new DocParagraph({ configuration }, [
          new DocEmphasisSpan({ configuration, bold: true }, [
            new DocPlainText({ configuration, text: 'Returns:' })
          ])
        ])
      );

      output.appendNode(this._createParagraphForTypeExcerpt(returnTypeExcerpt));

      if (apiParameterListMixin instanceof ApiDocumentedItem) {
        if (apiParameterListMixin.tsdocComment && apiParameterListMixin.tsdocComment.returnsBlock) {
          this._appendSection(output, apiParameterListMixin.tsdocComment.returnsBlock.content);
        }
      }
    }
  }

  private _createParagraphForTypeExcerpt(excerpt: Excerpt): DocParagraph {
    const configuration: TSDocConfiguration = this._tsdocConfiguration;

    const paragraph: DocParagraph = new DocParagraph({ configuration });

    if (!excerpt.text.trim()) {
      paragraph.appendNode(new DocPlainText({ configuration, text: '(not declared)' }));
    } else {
      this._appendExcerptWithHyperlinks(paragraph, excerpt);
    }

    return paragraph;
  }

  private _appendExcerptWithHyperlinks(docNodeContainer: DocNodeContainer, excerpt: Excerpt): void {
    const configuration: TSDocConfiguration = this._tsdocConfiguration;

    for (const token of excerpt.spannedTokens) {
      // Markdown doesn't provide a standardized syntax for hyperlinks inside code spans, so we will render
      // the type expression as DocPlainText.  Instead of creating multiple DocParagraphs, we can simply
      // discard any newlines and let the renderer do normal word-wrapping.
      const unwrappedTokenText: string = token.text.replace(/[\r\n]+/g, ' ');

      // If it's hyperlinkable, then append a DocLinkTag
      if (token.kind === ExcerptTokenKind.Reference && token.canonicalReference) {
        const apiItemResult: IResolveDeclarationReferenceResult = this._apiModel.resolveDeclarationReference(
          token.canonicalReference,
          undefined
        );

        if (apiItemResult.resolvedApiItem) {
          docNodeContainer.appendNode(
            new DocLinkTag({
              configuration,
              tagName: '@link',
              linkText: unwrappedTokenText,
              urlDestination: this._getLinkFilenameForApiItem(apiItemResult.resolvedApiItem)
            })
          );
          continue;
        }
      }

      // Otherwise append non-hyperlinked text
      docNodeContainer.appendNode(new DocPlainText({ configuration, text: unwrappedTokenText }));
    }
  }

  private _createEntryPointTitleCell(apiItem: ApiEntryPoint): DocTableCell {
    const configuration: TSDocConfiguration = this._tsdocConfiguration;

    return new DocTableCell({ configuration }, [
      new DocParagraph({ configuration }, [
        new DocLinkTag({
          configuration,
          tagName: '@link',
          linkText: `/${apiItem.displayName}`,
          urlDestination: this._getLinkFilenameForApiItem(apiItem)
        })
      ])
    ]);
  }

  private _createTitleCell(apiItem: ApiItem): DocTableCell {
    const configuration: TSDocConfiguration = this._tsdocConfiguration;

    return new DocTableCell({ configuration }, [
      new DocParagraph({ configuration }, [
        new DocLinkTag({
          configuration,
          tagName: '@link',
          linkText: Utilities.getConciseSignature(apiItem),
          urlDestination: this._getLinkFilenameForApiItem(apiItem)
        })
      ])
    ]);
  }

  /**
   * This generates a DocTableCell for an ApiItem including the summary section and "(BETA)" annotation.
   *
   * @remarks
   * We mostly assume that the input is an ApiDocumentedItem, but it's easier to perform this as a runtime
   * check than to have each caller perform a type cast.
   */
  private _createDescriptionCell(apiItem: ApiItem): DocTableCell {
    const configuration: TSDocConfiguration = this._tsdocConfiguration;

    const section: DocSection = new DocSection({ configuration });

    if (ApiReleaseTagMixin.isBaseClassOf(apiItem)) {
      if (apiItem.releaseTag === ReleaseTag.Beta) {
        section.appendNodesInParagraph([
          new DocEmphasisSpan({ configuration, bold: true, italic: true }, [
            new DocPlainText({ configuration, text: '(BETA)' })
          ]),
          new DocPlainText({ configuration, text: ' ' })
        ]);
      }
    }

    if (apiItem instanceof ApiDocumentedItem) {
      if (apiItem.tsdocComment !== undefined) {
        this._appendAndMergeSection(section, apiItem.tsdocComment.summarySection);
      }
    }

    return new DocTableCell({ configuration }, section.nodes);
  }

  private _createModifiersCell(apiItem: ApiItem): DocTableCell {
    const configuration: TSDocConfiguration = this._tsdocConfiguration;

    const section: DocSection = new DocSection({ configuration });

    if (ApiStaticMixin.isBaseClassOf(apiItem)) {
      if (apiItem.isStatic) {
        section.appendNodeInParagraph(new DocCodeSpan({ configuration, code: 'static' }));
      }
    }

    return new DocTableCell({ configuration }, section.nodes);
  }

  private _createPropertyTypeCell(apiItem: ApiItem): DocTableCell {
    const configuration: TSDocConfiguration = this._tsdocConfiguration;

    const section: DocSection = new DocSection({ configuration });

    if (apiItem instanceof ApiPropertyItem) {
      section.appendNode(this._createParagraphForTypeExcerpt(apiItem.propertyTypeExcerpt));
    }

    return new DocTableCell({ configuration }, section.nodes);
  }

  private _writeBreadcrumb(output: DocSection, apiItem: ApiItem): void {
    output.appendNodeInParagraph(
      new DocLinkTag({
        configuration: this._tsdocConfiguration,
        tagName: '@link',
        linkText: 'Home',
        urlDestination: this._getLinkFilenameForApiItem(this._apiModel)
      })
    );

    let multipleEntryPoints: boolean = false;
    for (const hierarchyItem of apiItem.getHierarchy()) {
      let customDisplayName = '';

      if (hierarchyItem.kind === ApiItemKind.Model) {
        // We don't show the model as part of the breadcrumb because it is the root-level container.
        continue;
      } else if (hierarchyItem.kind === ApiItemKind.EntryPoint) {
        // In case the package has a single entry point, we don't generate entry point pages.
        if (!multipleEntryPoints) {
          continue;
        } else {
          // In case of the root entry point, display is empty string, so we just show '/'
          // TODO: change api-extractor to generate '/' as the name for the root entry point
          customDisplayName = hierarchyItem.displayName || '/';
        }
      } else if (hierarchyItem.kind === ApiItemKind.Package) {
        if ((hierarchyItem as ApiPackage).entryPoints.length > 1) {
          multipleEntryPoints = true;
        }
      }

      output.appendNodesInParagraph([
        new DocPlainText({
          configuration: this._tsdocConfiguration,
          text: ' > '
        }),
        new DocLinkTag({
          configuration: this._tsdocConfiguration,
          tagName: '@link',
          linkText: customDisplayName || hierarchyItem.displayName,
          urlDestination: this._getLinkFilenameForApiItem(hierarchyItem)
        })
      ]);
    }
  }

  private _writeBetaWarning(output: DocSection): void {
    const configuration: TSDocConfiguration = this._tsdocConfiguration;
    const betaWarning: string =
      'This API is provided as a preview for developers and may change' +
      ' based on feedback that we receive.  Do not use this API in a production environment.';
    output.appendNode(
      new DocNoteBox({ configuration }, [
        new DocParagraph({ configuration }, [new DocPlainText({ configuration, text: betaWarning })])
      ])
    );
  }

  private _appendSection(output: DocSection, docSection: DocSection): void {
    for (const node of docSection.nodes) {
      output.appendNode(node);
    }
  }

  private _appendAndMergeSection(output: DocSection, docSection: DocSection): void {
    let firstNode: boolean = true;
    for (const node of docSection.nodes) {
      if (firstNode) {
        if (node.kind === DocNodeKind.Paragraph) {
          output.appendNodesInParagraph(node.getChildNodes());
          firstNode = false;
          continue;
        }
      }
      firstNode = false;

      output.appendNode(node);
    }
  }

  private _getFilenameForApiItem(apiItem: ApiItem): string {
    if (apiItem.kind === ApiItemKind.Model) {
      return 'index.md';
    }

    let baseName: string = '';
    let multipleEntryPoints: boolean = false;
    for (const hierarchyItem of apiItem.getHierarchy()) {
      // For overloaded methods, add a suffix such as "MyClass.myMethod_2".
      let qualifiedName: string = Utilities.getSafeFilenameForName(hierarchyItem.displayName);
      if (ApiParameterListMixin.isBaseClassOf(hierarchyItem)) {
        if (hierarchyItem.overloadIndex > 1) {
          // Subtract one for compatibility with earlier releases of API Documenter.
          // (This will get revamped when we fix GitHub issue #1308)
          qualifiedName += `_${hierarchyItem.overloadIndex - 1}`;
        }
      }

      switch (hierarchyItem.kind) {
        case ApiItemKind.Model:
          break;
        case ApiItemKind.EntryPoint:
          const packageName = hierarchyItem.parent!.displayName;
<<<<<<< HEAD
          baseName = Utilities.getSafeFilenameForName(
            `${PackageName.getUnscopedName(packageName)}/${hierarchyItem.displayName}`
          );
=======
          let entryPointName = PackageName.getUnscopedName(packageName);
          if (multipleEntryPoints) {
            entryPointName = `${PackageName.getUnscopedName(packageName)}/${hierarchyItem.displayName}`;
          }
          baseName = Utilities.getSafeFilenameForName(entryPointName);
>>>>>>> 720f2a81
          break;
        case ApiItemKind.Package:
          baseName = Utilities.getSafeFilenameForName(PackageName.getUnscopedName(hierarchyItem.displayName));
          if ((hierarchyItem as ApiPackage).entryPoints.length > 1) {
            multipleEntryPoints = true;
          }
          break;
        default:
          baseName += '.' + qualifiedName;
      }
    }
    return baseName + '.md';
  }

  private _getLinkFilenameForApiItem(apiItem: ApiItem): string {
    return './' + this._getFilenameForApiItem(apiItem);
  }

  private _deleteOldOutputFiles(): void {
    console.log('Deleting old output from ' + this._outputFolder);
    FileSystem.ensureEmptyFolder(this._outputFolder);
  }
}<|MERGE_RESOLUTION|>--- conflicted
+++ resolved
@@ -449,10 +449,7 @@
     // If a package has a single entry point, generate entry point page in the package page directly
     if (apiContainer.entryPoints.length === 1) {
       this._writeEntryPointOrNamespaceTables(output, apiContainer.members[0] as ApiEntryPoint);
-<<<<<<< HEAD
-=======
       return;
->>>>>>> 720f2a81
     }
 
     const entryPointsTable: DocTable = new DocTable({
@@ -1116,17 +1113,11 @@
           break;
         case ApiItemKind.EntryPoint:
           const packageName = hierarchyItem.parent!.displayName;
-<<<<<<< HEAD
-          baseName = Utilities.getSafeFilenameForName(
-            `${PackageName.getUnscopedName(packageName)}/${hierarchyItem.displayName}`
-          );
-=======
           let entryPointName = PackageName.getUnscopedName(packageName);
           if (multipleEntryPoints) {
             entryPointName = `${PackageName.getUnscopedName(packageName)}/${hierarchyItem.displayName}`;
           }
           baseName = Utilities.getSafeFilenameForName(entryPointName);
->>>>>>> 720f2a81
           break;
         case ApiItemKind.Package:
           baseName = Utilities.getSafeFilenameForName(PackageName.getUnscopedName(hierarchyItem.displayName));
