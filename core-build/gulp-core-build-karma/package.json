--- conflicted
+++ resolved
@@ -34,11 +34,7 @@
     "webpack": "~3.6.0"
   },
   "devDependencies": {
-<<<<<<< HEAD
-    "@microsoft/node-library-build": "4.2.14",
-=======
     "@microsoft/node-library-build": "4.2.16",
->>>>>>> e55b468a
     "@types/gulp": "3.8.32",
     "@types/karma": "0.13.33",
     "@types/log4js": "0.0.33",
