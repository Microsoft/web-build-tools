{
  "name": "rush-common",
  "version": "0.0.0",
  "dependencies": {
    "@microsoft/api-extractor": {
      "version": "2.3.2",
      "from": "@microsoft/api-extractor@2.3.2",
      "resolved": "https://registry.npmjs.org/@microsoft/api-extractor/-/api-extractor-2.3.2.tgz",
      "dependencies": {
        "z-schema": {
          "version": "3.17.0",
          "from": "z-schema@>=3.17.0 <3.18.0",
          "resolved": "https://registry.npmjs.org/z-schema/-/z-schema-3.17.0.tgz"
        }
      }
    },
    "@microsoft/gulp-core-build": {
      "version": "2.9.3",
      "from": "@microsoft/gulp-core-build@2.9.3",
      "resolved": "https://registry.npmjs.org/@microsoft/gulp-core-build/-/gulp-core-build-2.9.3.tgz",
      "dependencies": {
        "z-schema": {
          "version": "3.17.0",
          "from": "z-schema@>=3.17.0 <3.18.0",
          "resolved": "https://registry.npmjs.org/z-schema/-/z-schema-3.17.0.tgz"
        }
      }
    },
    "@microsoft/gulp-core-build-mocha": {
      "version": "2.1.8",
      "from": "@microsoft/gulp-core-build-mocha@2.1.8",
      "resolved": "https://registry.npmjs.org/@microsoft/gulp-core-build-mocha/-/gulp-core-build-mocha-2.1.8.tgz"
    },
    "@microsoft/gulp-core-build-typescript": {
      "version": "3.4.0",
      "from": "@microsoft/gulp-core-build-typescript@3.4.0",
      "resolved": "https://registry.npmjs.org/@microsoft/gulp-core-build-typescript/-/gulp-core-build-typescript-3.4.0.tgz",
      "dependencies": {
        "diff": {
          "version": "3.3.0",
          "from": "diff@>=3.2.0 <4.0.0",
          "resolved": "https://registry.npmjs.org/diff/-/diff-3.3.0.tgz"
        },
        "glob": {
          "version": "7.1.2",
          "from": "glob@>=7.1.1 <8.0.0",
          "resolved": "https://registry.npmjs.org/glob/-/glob-7.1.2.tgz"
        },
        "tslint": {
          "version": "5.5.0",
          "from": "tslint@>=5.5.0 <5.6.0",
          "resolved": "https://registry.npmjs.org/tslint/-/tslint-5.5.0.tgz"
        }
      }
    },
    "@microsoft/node-library-build": {
      "version": "3.2.8",
      "from": "@microsoft/node-library-build@>=3.2.0 <3.3.0",
      "resolved": "https://registry.npmjs.org/@microsoft/node-library-build/-/node-library-build-3.2.8.tgz"
    },
    "@rush-temp/api-documenter": {
      "version": "0.0.0",
      "from": "projects\\api-documenter",
      "resolved": "file:projects\\api-documenter"
    },
    "@rush-temp/api-extractor": {
      "version": "0.0.0",
      "from": "projects\\api-extractor",
      "resolved": "file:projects\\api-extractor"
    },
    "@rush-temp/decorators": {
      "version": "0.0.0",
      "from": "projects\\decorators",
      "resolved": "file:projects\\decorators"
    },
    "@rush-temp/gulp-core-build": {
      "version": "0.0.0",
      "from": "projects\\gulp-core-build",
      "resolved": "file:projects\\gulp-core-build"
    },
    "@rush-temp/gulp-core-build-karma": {
      "version": "0.0.0",
      "from": "projects\\gulp-core-build-karma",
      "resolved": "file:projects\\gulp-core-build-karma"
    },
    "@rush-temp/gulp-core-build-mocha": {
      "version": "0.0.0",
      "from": "projects\\gulp-core-build-mocha",
      "resolved": "file:projects\\gulp-core-build-mocha"
    },
    "@rush-temp/gulp-core-build-sass": {
      "version": "0.0.0",
      "from": "projects\\gulp-core-build-sass",
      "resolved": "file:projects\\gulp-core-build-sass"
    },
    "@rush-temp/gulp-core-build-serve": {
      "version": "0.0.0",
      "from": "projects\\gulp-core-build-serve",
      "resolved": "file:projects\\gulp-core-build-serve"
    },
    "@rush-temp/gulp-core-build-typescript": {
      "version": "0.0.0",
      "from": "projects\\gulp-core-build-typescript",
      "resolved": "file:projects\\gulp-core-build-typescript"
    },
    "@rush-temp/gulp-core-build-webpack": {
      "version": "0.0.0",
      "from": "projects\\gulp-core-build-webpack",
      "resolved": "file:projects\\gulp-core-build-webpack"
    },
    "@rush-temp/load-themed-styles": {
      "version": "0.0.0",
      "from": "projects\\load-themed-styles",
      "resolved": "file:projects\\load-themed-styles"
    },
    "@rush-temp/loader-load-themed-styles": {
      "version": "0.0.0",
      "from": "projects\\loader-load-themed-styles",
      "resolved": "file:projects\\loader-load-themed-styles"
    },
    "@rush-temp/loader-raw-script": {
      "version": "0.0.0",
      "from": "projects\\loader-raw-script",
      "resolved": "file:projects\\loader-raw-script"
    },
    "@rush-temp/loader-set-webpack-public-path": {
      "version": "0.0.0",
      "from": "projects\\loader-set-webpack-public-path",
      "resolved": "file:projects\\loader-set-webpack-public-path"
    },
    "@rush-temp/node-core-library": {
      "version": "0.0.0",
      "from": "projects\\node-core-library",
      "resolved": "file:projects\\node-core-library"
    },
    "@rush-temp/node-library-build": {
      "version": "0.0.0",
      "from": "projects\\node-library-build",
      "resolved": "file:projects\\node-library-build"
    },
    "@rush-temp/package-deps-hash": {
      "version": "0.0.0",
      "from": "projects\\package-deps-hash",
      "resolved": "file:projects\\package-deps-hash"
    },
    "@rush-temp/rush": {
      "version": "0.0.0",
      "from": "projects\\rush",
      "resolved": "file:projects\\rush"
    },
    "@rush-temp/rush-lib": {
      "version": "0.0.0",
      "from": "projects\\rush-lib",
      "resolved": "file:projects\\rush-lib"
    },
    "@rush-temp/set-webpack-public-path-plugin": {
      "version": "0.0.0",
      "from": "projects\\set-webpack-public-path-plugin",
      "resolved": "file:projects\\set-webpack-public-path-plugin"
    },
    "@rush-temp/stream-collator": {
      "version": "0.0.0",
      "from": "projects\\stream-collator",
      "resolved": "file:projects\\stream-collator"
    },
    "@rush-temp/test-web-library-build": {
      "version": "0.0.0",
      "from": "projects\\test-web-library-build",
      "resolved": "file:projects\\test-web-library-build"
    },
    "@rush-temp/ts-command-line": {
      "version": "0.0.0",
      "from": "projects\\ts-command-line",
      "resolved": "file:projects\\ts-command-line"
    },
    "@rush-temp/web-library-build": {
      "version": "0.0.0",
      "from": "projects\\web-library-build",
      "resolved": "file:projects\\web-library-build"
    },
    "@types/assertion-error": {
      "version": "1.0.30",
      "from": "@types/assertion-error@1.0.30",
      "resolved": "https://registry.npmjs.org/@types/assertion-error/-/assertion-error-1.0.30.tgz"
    },
    "@types/bluebird": {
      "version": "3.5.3",
      "from": "@types/bluebird@3.5.3",
      "resolved": "https://registry.npmjs.org/@types/bluebird/-/bluebird-3.5.3.tgz"
    },
    "@types/chai": {
      "version": "3.4.34",
      "from": "@types/chai@3.4.34",
      "resolved": "https://registry.npmjs.org/@types/chai/-/chai-3.4.34.tgz"
    },
    "@types/chalk": {
      "version": "0.4.31",
      "from": "@types/chalk@*",
      "resolved": "https://registry.npmjs.org/@types/chalk/-/chalk-0.4.31.tgz"
    },
    "@types/colors": {
      "version": "1.1.3",
      "from": "@types/colors@>=1.1.3 <1.2.0",
      "resolved": "https://registry.npmjs.org/@types/colors/-/colors-1.1.3.tgz"
    },
    "@types/es6-collections": {
      "version": "0.5.29",
      "from": "@types/es6-collections@0.5.29",
      "resolved": "https://registry.npmjs.org/@types/es6-collections/-/es6-collections-0.5.29.tgz"
    },
    "@types/express": {
      "version": "4.0.35",
      "from": "@types/express@4.0.35",
      "resolved": "https://registry.npmjs.org/@types/express/-/express-4.0.35.tgz"
    },
    "@types/express-serve-static-core": {
      "version": "4.0.41",
      "from": "@types/express-serve-static-core@4.0.41",
      "resolved": "https://registry.npmjs.org/@types/express-serve-static-core/-/express-serve-static-core-4.0.41.tgz"
    },
    "@types/fs-extra": {
      "version": "0.0.37",
      "from": "@types/fs-extra@0.0.37",
      "resolved": "https://registry.npmjs.org/@types/fs-extra/-/fs-extra-0.0.37.tgz"
    },
    "@types/glob": {
      "version": "5.0.30",
      "from": "@types/glob@5.0.30",
      "resolved": "https://registry.npmjs.org/@types/glob/-/glob-5.0.30.tgz"
    },
    "@types/gulp": {
      "version": "3.8.32",
      "from": "@types/gulp@3.8.32",
      "resolved": "https://registry.npmjs.org/@types/gulp/-/gulp-3.8.32.tgz"
    },
    "@types/gulp-istanbul": {
      "version": "0.9.30",
      "from": "@types/gulp-istanbul@0.9.30",
      "resolved": "https://registry.npmjs.org/@types/gulp-istanbul/-/gulp-istanbul-0.9.30.tgz"
    },
    "@types/gulp-mocha": {
      "version": "0.0.29",
      "from": "@types/gulp-mocha@0.0.29",
      "resolved": "https://registry.npmjs.org/@types/gulp-mocha/-/gulp-mocha-0.0.29.tgz"
    },
    "@types/gulp-util": {
      "version": "3.0.30",
      "from": "@types/gulp-util@3.0.30",
      "resolved": "https://registry.npmjs.org/@types/gulp-util/-/gulp-util-3.0.30.tgz"
    },
    "@types/js-yaml": {
<<<<<<< HEAD
      "version": "3.5.31",
      "from": "@types/js-yaml@>=3.5.31 <3.6.0",
      "resolved": "https://registry.npmjs.org/@types/js-yaml/-/js-yaml-3.5.31.tgz"
=======
      "version": "3.9.1",
      "from": "@types/js-yaml@>=3.9.1 <3.10.0",
      "resolved": "https://registry.npmjs.org/@types/js-yaml/-/js-yaml-3.9.1.tgz"
>>>>>>> 2a3f3891
    },
    "@types/karma": {
      "version": "0.13.33",
      "from": "@types/karma@0.13.33",
      "resolved": "https://registry.npmjs.org/@types/karma/-/karma-0.13.33.tgz"
    },
    "@types/loader-utils": {
      "version": "1.1.0",
      "from": "@types/loader-utils@>=1.1.0 <1.2.0",
      "resolved": "https://registry.npmjs.org/@types/loader-utils/-/loader-utils-1.1.0.tgz"
    },
    "@types/lodash": {
      "version": "4.14.52",
      "from": "@types/lodash@4.14.52",
      "resolved": "https://registry.npmjs.org/@types/lodash/-/lodash-4.14.52.tgz"
    },
    "@types/log4js": {
      "version": "0.0.33",
      "from": "@types/log4js@*",
      "resolved": "https://registry.npmjs.org/@types/log4js/-/log4js-0.0.33.tgz"
    },
    "@types/mime": {
      "version": "0.0.29",
      "from": "@types/mime@0.0.29",
      "resolved": "https://registry.npmjs.org/@types/mime/-/mime-0.0.29.tgz"
    },
    "@types/minimatch": {
      "version": "2.0.29",
      "from": "@types/minimatch@2.0.29",
      "resolved": "https://registry.npmjs.org/@types/minimatch/-/minimatch-2.0.29.tgz"
    },
    "@types/mocha": {
      "version": "2.2.38",
      "from": "@types/mocha@2.2.38",
      "resolved": "https://registry.npmjs.org/@types/mocha/-/mocha-2.2.38.tgz"
    },
    "@types/node": {
      "version": "6.0.62",
      "from": "@types/node@6.0.62",
      "resolved": "https://registry.npmjs.org/@types/node/-/node-6.0.62.tgz"
    },
    "@types/node-forge": {
      "version": "0.6.8",
      "from": "@types/node-forge@0.6.8",
      "resolved": "https://registry.npmjs.org/@types/node-forge/-/node-forge-0.6.8.tgz"
    },
    "@types/node-notifier": {
      "version": "0.0.28",
      "from": "@types/node-notifier@0.0.28",
      "resolved": "https://registry.npmjs.org/@types/node-notifier/-/node-notifier-0.0.28.tgz"
    },
    "@types/orchestrator": {
      "version": "0.0.30",
      "from": "@types/orchestrator@0.0.30",
      "resolved": "https://registry.npmjs.org/@types/orchestrator/-/orchestrator-0.0.30.tgz"
    },
    "@types/q": {
      "version": "0.0.32",
      "from": "@types/q@0.0.32",
      "resolved": "https://registry.npmjs.org/@types/q/-/q-0.0.32.tgz"
    },
    "@types/rimraf": {
      "version": "0.0.28",
      "from": "@types/rimraf@0.0.28",
      "resolved": "https://registry.npmjs.org/@types/rimraf/-/rimraf-0.0.28.tgz"
    },
    "@types/semver": {
      "version": "5.3.33",
      "from": "@types/semver@5.3.33",
      "resolved": "https://registry.npmjs.org/@types/semver/-/semver-5.3.33.tgz"
    },
    "@types/serve-static": {
      "version": "1.7.31",
      "from": "@types/serve-static@1.7.31",
      "resolved": "https://registry.npmjs.org/@types/serve-static/-/serve-static-1.7.31.tgz"
    },
    "@types/sinon": {
      "version": "1.16.34",
      "from": "@types/sinon@1.16.34",
      "resolved": "https://registry.npmjs.org/@types/sinon/-/sinon-1.16.34.tgz"
    },
    "@types/source-map": {
      "version": "0.5.0",
      "from": "@types/source-map@0.5.0",
      "resolved": "https://registry.npmjs.org/@types/source-map/-/source-map-0.5.0.tgz"
    },
    "@types/tapable": {
      "version": "0.2.3",
      "from": "@types/tapable@0.2.3",
      "resolved": "https://registry.npmjs.org/@types/tapable/-/tapable-0.2.3.tgz"
    },
    "@types/through2": {
      "version": "2.0.32",
      "from": "@types/through2@2.0.32",
      "resolved": "https://registry.npmjs.org/@types/through2/-/through2-2.0.32.tgz"
    },
    "@types/uglify-js": {
      "version": "2.6.28",
      "from": "@types/uglify-js@2.6.28",
      "resolved": "https://registry.npmjs.org/@types/uglify-js/-/uglify-js-2.6.28.tgz"
    },
    "@types/vinyl": {
      "version": "1.2.30",
      "from": "@types/vinyl@1.2.30",
      "resolved": "https://registry.npmjs.org/@types/vinyl/-/vinyl-1.2.30.tgz"
    },
    "@types/webpack": {
      "version": "2.2.4",
      "from": "@types/webpack@2.2.4",
      "resolved": "https://registry.npmjs.org/@types/webpack/-/webpack-2.2.4.tgz"
    },
    "@types/webpack-env": {
      "version": "1.13.0",
      "from": "@types/webpack-env@1.13.0",
      "resolved": "https://registry.npmjs.org/@types/webpack-env/-/webpack-env-1.13.0.tgz"
    },
    "@types/yargs": {
      "version": "0.0.34",
      "from": "@types/yargs@0.0.34",
      "resolved": "https://registry.npmjs.org/@types/yargs/-/yargs-0.0.34.tgz"
    },
    "@types/z-schema": {
      "version": "3.16.31",
      "from": "@types/z-schema@3.16.31",
      "resolved": "https://registry.npmjs.org/@types/z-schema/-/z-schema-3.16.31.tgz"
    },
    "abbrev": {
      "version": "1.0.9",
      "from": "abbrev@>=1.0.0 <1.1.0",
      "resolved": "https://registry.npmjs.org/abbrev/-/abbrev-1.0.9.tgz"
    },
    "accepts": {
      "version": "1.3.3",
      "from": "accepts@1.3.3",
      "resolved": "https://registry.npmjs.org/accepts/-/accepts-1.3.3.tgz"
    },
    "acorn": {
      "version": "3.3.0",
      "from": "acorn@>=3.0.0 <4.0.0",
      "resolved": "https://registry.npmjs.org/acorn/-/acorn-3.3.0.tgz"
    },
    "after": {
      "version": "0.8.2",
      "from": "after@0.8.2",
      "resolved": "https://registry.npmjs.org/after/-/after-0.8.2.tgz"
    },
    "ajv": {
      "version": "4.11.8",
      "from": "ajv@>=4.9.1 <5.0.0",
      "resolved": "https://registry.npmjs.org/ajv/-/ajv-4.11.8.tgz"
    },
    "align-text": {
      "version": "0.1.4",
      "from": "align-text@>=0.1.3 <0.2.0",
      "resolved": "https://registry.npmjs.org/align-text/-/align-text-0.1.4.tgz"
    },
    "amdefine": {
      "version": "1.0.1",
      "from": "amdefine@>=0.0.4",
      "resolved": "https://registry.npmjs.org/amdefine/-/amdefine-1.0.1.tgz"
    },
    "ansi-escapes": {
      "version": "1.4.0",
      "from": "ansi-escapes@>=1.1.0 <2.0.0",
      "resolved": "https://registry.npmjs.org/ansi-escapes/-/ansi-escapes-1.4.0.tgz"
    },
    "ansi-regex": {
      "version": "2.1.1",
      "from": "ansi-regex@>=2.0.0 <3.0.0",
      "resolved": "https://registry.npmjs.org/ansi-regex/-/ansi-regex-2.1.1.tgz"
    },
    "ansi-styles": {
      "version": "2.2.1",
      "from": "ansi-styles@>=2.2.1 <3.0.0",
      "resolved": "https://registry.npmjs.org/ansi-styles/-/ansi-styles-2.2.1.tgz"
    },
    "anymatch": {
      "version": "1.3.2",
      "from": "anymatch@>=1.3.0 <2.0.0",
      "resolved": "https://registry.npmjs.org/anymatch/-/anymatch-1.3.2.tgz"
    },
    "aproba": {
      "version": "1.1.2",
      "from": "aproba@>=1.0.3 <2.0.0",
      "resolved": "https://registry.npmjs.org/aproba/-/aproba-1.1.2.tgz"
    },
    "archy": {
      "version": "1.0.0",
      "from": "archy@>=1.0.0 <2.0.0",
      "resolved": "https://registry.npmjs.org/archy/-/archy-1.0.0.tgz"
    },
    "are-we-there-yet": {
      "version": "1.1.4",
      "from": "are-we-there-yet@>=1.1.2 <1.2.0",
      "resolved": "https://registry.npmjs.org/are-we-there-yet/-/are-we-there-yet-1.1.4.tgz",
      "dependencies": {
        "isarray": {
          "version": "1.0.0",
          "from": "isarray@>=1.0.0 <1.1.0",
          "resolved": "https://registry.npmjs.org/isarray/-/isarray-1.0.0.tgz"
        },
        "readable-stream": {
          "version": "2.3.3",
          "from": "readable-stream@>=2.0.6 <3.0.0",
          "resolved": "https://registry.npmjs.org/readable-stream/-/readable-stream-2.3.3.tgz"
        },
        "string_decoder": {
          "version": "1.0.3",
          "from": "string_decoder@>=1.0.3 <1.1.0",
          "resolved": "https://registry.npmjs.org/string_decoder/-/string_decoder-1.0.3.tgz"
        }
      }
    },
    "argparse": {
      "version": "1.0.9",
      "from": "argparse@>=1.0.7 <1.1.0",
      "resolved": "https://registry.npmjs.org/argparse/-/argparse-1.0.9.tgz"
    },
    "arr-diff": {
      "version": "2.0.0",
      "from": "arr-diff@>=2.0.0 <3.0.0",
      "resolved": "https://registry.npmjs.org/arr-diff/-/arr-diff-2.0.0.tgz"
    },
    "arr-flatten": {
      "version": "1.1.0",
      "from": "arr-flatten@>=1.0.1 <2.0.0",
      "resolved": "https://registry.npmjs.org/arr-flatten/-/arr-flatten-1.1.0.tgz"
    },
    "array-differ": {
      "version": "1.0.0",
      "from": "array-differ@>=1.0.0 <2.0.0",
      "resolved": "https://registry.npmjs.org/array-differ/-/array-differ-1.0.0.tgz"
    },
    "array-each": {
      "version": "1.0.1",
      "from": "array-each@>=1.0.1 <2.0.0",
      "resolved": "https://registry.npmjs.org/array-each/-/array-each-1.0.1.tgz"
    },
    "array-find-index": {
      "version": "1.0.2",
      "from": "array-find-index@>=1.0.1 <2.0.0",
      "resolved": "https://registry.npmjs.org/array-find-index/-/array-find-index-1.0.2.tgz"
    },
    "array-flatten": {
      "version": "1.1.1",
      "from": "array-flatten@1.1.1",
      "resolved": "https://registry.npmjs.org/array-flatten/-/array-flatten-1.1.1.tgz"
    },
    "array-slice": {
      "version": "1.0.0",
      "from": "array-slice@>=1.0.0 <2.0.0",
      "resolved": "https://registry.npmjs.org/array-slice/-/array-slice-1.0.0.tgz"
    },
    "array-union": {
      "version": "1.0.2",
      "from": "array-union@>=1.0.1 <2.0.0",
      "resolved": "https://registry.npmjs.org/array-union/-/array-union-1.0.2.tgz"
    },
    "array-uniq": {
      "version": "1.0.3",
      "from": "array-uniq@>=1.0.1 <2.0.0",
      "resolved": "https://registry.npmjs.org/array-uniq/-/array-uniq-1.0.3.tgz"
    },
    "array-unique": {
      "version": "0.2.1",
      "from": "array-unique@>=0.2.1 <0.3.0",
      "resolved": "https://registry.npmjs.org/array-unique/-/array-unique-0.2.1.tgz"
    },
    "arraybuffer.slice": {
      "version": "0.0.6",
      "from": "arraybuffer.slice@0.0.6",
      "resolved": "https://registry.npmjs.org/arraybuffer.slice/-/arraybuffer.slice-0.0.6.tgz"
    },
    "arrify": {
      "version": "1.0.1",
      "from": "arrify@>=1.0.0 <2.0.0",
      "resolved": "https://registry.npmjs.org/arrify/-/arrify-1.0.1.tgz"
    },
    "asap": {
      "version": "2.0.6",
      "from": "asap@>=2.0.0 <3.0.0",
      "resolved": "https://registry.npmjs.org/asap/-/asap-2.0.6.tgz"
    },
    "asn1": {
      "version": "0.2.3",
      "from": "asn1@>=0.2.3 <0.3.0",
      "resolved": "https://registry.npmjs.org/asn1/-/asn1-0.2.3.tgz"
    },
    "assert": {
      "version": "1.4.1",
      "from": "assert@>=1.1.1 <2.0.0",
      "resolved": "https://registry.npmjs.org/assert/-/assert-1.4.1.tgz"
    },
    "assert-plus": {
      "version": "0.2.0",
      "from": "assert-plus@>=0.2.0 <0.3.0",
      "resolved": "https://registry.npmjs.org/assert-plus/-/assert-plus-0.2.0.tgz"
    },
    "assertion-error": {
      "version": "1.0.2",
      "from": "assertion-error@>=1.0.1 <2.0.0",
      "resolved": "https://registry.npmjs.org/assertion-error/-/assertion-error-1.0.2.tgz"
    },
    "async": {
      "version": "1.5.2",
      "from": "async@>=1.0.0 <2.0.0",
      "resolved": "https://registry.npmjs.org/async/-/async-1.5.2.tgz"
    },
    "async-each": {
      "version": "1.0.1",
      "from": "async-each@>=1.0.0 <2.0.0",
      "resolved": "https://registry.npmjs.org/async-each/-/async-each-1.0.1.tgz"
    },
    "async-foreach": {
      "version": "0.1.3",
      "from": "async-foreach@>=0.1.3 <0.2.0",
      "resolved": "https://registry.npmjs.org/async-foreach/-/async-foreach-0.1.3.tgz"
    },
    "asynckit": {
      "version": "0.4.0",
      "from": "asynckit@>=0.4.0 <0.5.0",
      "resolved": "https://registry.npmjs.org/asynckit/-/asynckit-0.4.0.tgz"
    },
    "autoprefixer": {
      "version": "6.3.7",
      "from": "autoprefixer@6.3.7",
      "resolved": "https://registry.npmjs.org/autoprefixer/-/autoprefixer-6.3.7.tgz"
    },
    "aws-sign2": {
      "version": "0.6.0",
      "from": "aws-sign2@>=0.6.0 <0.7.0",
      "resolved": "https://registry.npmjs.org/aws-sign2/-/aws-sign2-0.6.0.tgz"
    },
    "aws4": {
      "version": "1.6.0",
      "from": "aws4@>=1.2.1 <2.0.0",
      "resolved": "https://registry.npmjs.org/aws4/-/aws4-1.6.0.tgz"
    },
    "babel-code-frame": {
      "version": "6.26.0",
      "from": "babel-code-frame@>=6.22.0 <7.0.0",
      "resolved": "https://registry.npmjs.org/babel-code-frame/-/babel-code-frame-6.26.0.tgz"
    },
    "backo2": {
      "version": "1.0.2",
      "from": "backo2@1.0.2",
      "resolved": "https://registry.npmjs.org/backo2/-/backo2-1.0.2.tgz"
    },
    "balanced-match": {
      "version": "1.0.0",
      "from": "balanced-match@>=1.0.0 <2.0.0",
      "resolved": "https://registry.npmjs.org/balanced-match/-/balanced-match-1.0.0.tgz"
    },
    "Base64": {
      "version": "0.2.1",
      "from": "Base64@>=0.2.0 <0.3.0",
      "resolved": "https://registry.npmjs.org/Base64/-/Base64-0.2.1.tgz"
    },
    "base64-arraybuffer": {
      "version": "0.1.5",
      "from": "base64-arraybuffer@0.1.5",
      "resolved": "https://registry.npmjs.org/base64-arraybuffer/-/base64-arraybuffer-0.1.5.tgz"
    },
    "base64-js": {
      "version": "1.2.1",
      "from": "base64-js@>=1.0.2 <2.0.0",
      "resolved": "https://registry.npmjs.org/base64-js/-/base64-js-1.2.1.tgz"
    },
    "base64-url": {
      "version": "1.2.1",
      "from": "base64-url@1.2.1",
      "resolved": "https://registry.npmjs.org/base64-url/-/base64-url-1.2.1.tgz"
    },
    "base64id": {
      "version": "1.0.0",
      "from": "base64id@1.0.0",
      "resolved": "https://registry.npmjs.org/base64id/-/base64id-1.0.0.tgz"
    },
    "basic-auth": {
      "version": "1.0.4",
      "from": "basic-auth@>=1.0.3 <1.1.0",
      "resolved": "https://registry.npmjs.org/basic-auth/-/basic-auth-1.0.4.tgz"
    },
    "basic-auth-connect": {
      "version": "1.0.0",
      "from": "basic-auth-connect@1.0.0",
      "resolved": "https://registry.npmjs.org/basic-auth-connect/-/basic-auth-connect-1.0.0.tgz"
    },
    "batch": {
      "version": "0.5.3",
      "from": "batch@>=0.5.3 <0.6.0",
      "resolved": "https://registry.npmjs.org/batch/-/batch-0.5.3.tgz"
    },
    "bcrypt-pbkdf": {
      "version": "1.0.1",
      "from": "bcrypt-pbkdf@>=1.0.0 <2.0.0",
      "resolved": "https://registry.npmjs.org/bcrypt-pbkdf/-/bcrypt-pbkdf-1.0.1.tgz",
      "optional": true
    },
    "beeper": {
      "version": "1.1.1",
      "from": "beeper@>=1.0.0 <2.0.0",
      "resolved": "https://registry.npmjs.org/beeper/-/beeper-1.1.1.tgz"
    },
    "better-assert": {
      "version": "1.0.2",
      "from": "better-assert@>=1.0.0 <1.1.0",
      "resolved": "https://registry.npmjs.org/better-assert/-/better-assert-1.0.2.tgz"
    },
    "big.js": {
      "version": "3.1.3",
      "from": "big.js@>=3.1.3 <4.0.0",
      "resolved": "https://registry.npmjs.org/big.js/-/big.js-3.1.3.tgz"
    },
    "binary-extensions": {
      "version": "1.10.0",
      "from": "binary-extensions@>=1.0.0 <2.0.0",
      "resolved": "https://registry.npmjs.org/binary-extensions/-/binary-extensions-1.10.0.tgz"
    },
    "binaryextensions": {
      "version": "1.0.1",
      "from": "binaryextensions@>=1.0.0 <1.1.0",
      "resolved": "https://registry.npmjs.org/binaryextensions/-/binaryextensions-1.0.1.tgz"
    },
    "bindings": {
      "version": "1.2.1",
      "from": "bindings@>=1.2.1 <1.3.0",
      "resolved": "https://registry.npmjs.org/bindings/-/bindings-1.2.1.tgz"
    },
    "blob": {
      "version": "0.0.4",
      "from": "blob@0.0.4",
      "resolved": "https://registry.npmjs.org/blob/-/blob-0.0.4.tgz"
    },
    "block-stream": {
      "version": "0.0.9",
      "from": "block-stream@*",
      "resolved": "https://registry.npmjs.org/block-stream/-/block-stream-0.0.9.tgz"
    },
    "bluebird": {
      "version": "3.5.0",
      "from": "bluebird@>=3.0.5 <4.0.0",
      "resolved": "https://registry.npmjs.org/bluebird/-/bluebird-3.5.0.tgz"
    },
    "body-parser": {
      "version": "1.17.2",
      "from": "body-parser@>=1.12.4 <2.0.0",
      "resolved": "https://registry.npmjs.org/body-parser/-/body-parser-1.17.2.tgz",
      "dependencies": {
        "debug": {
          "version": "2.6.7",
          "from": "debug@2.6.7",
          "resolved": "https://registry.npmjs.org/debug/-/debug-2.6.7.tgz"
        },
        "ms": {
          "version": "2.0.0",
          "from": "ms@2.0.0",
          "resolved": "https://registry.npmjs.org/ms/-/ms-2.0.0.tgz"
        }
      }
    },
    "boom": {
      "version": "2.10.1",
      "from": "boom@>=2.0.0 <3.0.0",
      "resolved": "https://registry.npmjs.org/boom/-/boom-2.10.1.tgz"
    },
    "brace-expansion": {
      "version": "1.1.8",
      "from": "brace-expansion@>=1.1.7 <2.0.0",
      "resolved": "https://registry.npmjs.org/brace-expansion/-/brace-expansion-1.1.8.tgz"
    },
    "braces": {
      "version": "1.8.5",
      "from": "braces@>=1.8.2 <2.0.0",
      "resolved": "https://registry.npmjs.org/braces/-/braces-1.8.5.tgz"
    },
    "browser-stdout": {
      "version": "1.3.0",
      "from": "browser-stdout@1.3.0",
      "resolved": "https://registry.npmjs.org/browser-stdout/-/browser-stdout-1.3.0.tgz"
    },
    "browserify-zlib": {
      "version": "0.1.4",
      "from": "browserify-zlib@>=0.1.4 <0.2.0",
      "resolved": "https://registry.npmjs.org/browserify-zlib/-/browserify-zlib-0.1.4.tgz"
    },
    "browserslist": {
      "version": "1.3.6",
      "from": "browserslist@>=1.3.4 <1.4.0",
      "resolved": "https://registry.npmjs.org/browserslist/-/browserslist-1.3.6.tgz"
    },
    "buffer": {
      "version": "4.9.1",
      "from": "buffer@>=4.9.0 <5.0.0",
      "resolved": "https://registry.npmjs.org/buffer/-/buffer-4.9.1.tgz",
      "dependencies": {
        "isarray": {
          "version": "1.0.0",
          "from": "isarray@>=1.0.0 <2.0.0",
          "resolved": "https://registry.npmjs.org/isarray/-/isarray-1.0.0.tgz"
        }
      }
    },
    "builtin-modules": {
      "version": "1.1.1",
      "from": "builtin-modules@>=1.0.0 <2.0.0",
      "resolved": "https://registry.npmjs.org/builtin-modules/-/builtin-modules-1.1.1.tgz"
    },
    "builtins": {
      "version": "1.0.3",
      "from": "builtins@>=1.0.3 <1.1.0",
      "resolved": "https://registry.npmjs.org/builtins/-/builtins-1.0.3.tgz"
    },
    "bytes": {
      "version": "2.4.0",
      "from": "bytes@2.4.0",
      "resolved": "https://registry.npmjs.org/bytes/-/bytes-2.4.0.tgz"
    },
    "cache-swap": {
      "version": "0.3.0",
      "from": "cache-swap@>=0.3.0 <0.4.0",
      "resolved": "https://registry.npmjs.org/cache-swap/-/cache-swap-0.3.0.tgz"
    },
    "callsite": {
      "version": "1.0.0",
      "from": "callsite@1.0.0",
      "resolved": "https://registry.npmjs.org/callsite/-/callsite-1.0.0.tgz"
    },
    "camelcase": {
      "version": "2.1.1",
      "from": "camelcase@>=2.0.1 <3.0.0",
      "resolved": "https://registry.npmjs.org/camelcase/-/camelcase-2.1.1.tgz"
    },
    "camelcase-keys": {
      "version": "2.1.0",
      "from": "camelcase-keys@>=2.0.0 <3.0.0",
      "resolved": "https://registry.npmjs.org/camelcase-keys/-/camelcase-keys-2.1.0.tgz"
    },
    "caniuse-db": {
      "version": "1.0.30000717",
      "from": "caniuse-db@>=1.0.30000488 <2.0.0",
      "resolved": "https://registry.npmjs.org/caniuse-db/-/caniuse-db-1.0.30000717.tgz"
    },
    "caseless": {
      "version": "0.12.0",
      "from": "caseless@>=0.12.0 <0.13.0",
      "resolved": "https://registry.npmjs.org/caseless/-/caseless-0.12.0.tgz"
    },
    "center-align": {
      "version": "0.1.3",
      "from": "center-align@>=0.1.1 <0.2.0",
      "resolved": "https://registry.npmjs.org/center-align/-/center-align-0.1.3.tgz"
    },
    "chai": {
      "version": "3.5.0",
      "from": "chai@>=3.5.0 <3.6.0",
      "resolved": "https://registry.npmjs.org/chai/-/chai-3.5.0.tgz"
    },
    "chalk": {
      "version": "1.1.3",
      "from": "chalk@>=1.0.0 <2.0.0",
      "resolved": "https://registry.npmjs.org/chalk/-/chalk-1.1.3.tgz"
    },
    "charenc": {
      "version": "0.0.2",
      "from": "charenc@>=0.0.1 <0.1.0",
      "resolved": "https://registry.npmjs.org/charenc/-/charenc-0.0.2.tgz"
    },
    "chokidar": {
      "version": "1.7.0",
      "from": "chokidar@>=1.4.1 <2.0.0",
      "resolved": "https://registry.npmjs.org/chokidar/-/chokidar-1.7.0.tgz"
    },
    "clean-css": {
      "version": "4.1.7",
      "from": "clean-css@>=4.0.9 <5.0.0",
      "resolved": "https://registry.npmjs.org/clean-css/-/clean-css-4.1.7.tgz",
      "dependencies": {
        "source-map": {
          "version": "0.5.7",
          "from": "source-map@>=0.5.0 <0.6.0",
          "resolved": "https://registry.npmjs.org/source-map/-/source-map-0.5.7.tgz"
        }
      }
    },
    "cli-cursor": {
      "version": "1.0.2",
      "from": "cli-cursor@>=1.0.1 <2.0.0",
      "resolved": "https://registry.npmjs.org/cli-cursor/-/cli-cursor-1.0.2.tgz"
    },
    "cli-width": {
      "version": "2.2.0",
      "from": "cli-width@>=2.0.0 <3.0.0",
      "resolved": "https://registry.npmjs.org/cli-width/-/cli-width-2.2.0.tgz"
    },
    "cliui": {
      "version": "3.2.0",
      "from": "cliui@>=3.2.0 <4.0.0",
      "resolved": "https://registry.npmjs.org/cliui/-/cliui-3.2.0.tgz"
    },
    "clone": {
      "version": "1.0.2",
      "from": "clone@>=1.0.0 <2.0.0",
      "resolved": "https://registry.npmjs.org/clone/-/clone-1.0.2.tgz"
    },
    "clone-stats": {
      "version": "0.0.1",
      "from": "clone-stats@>=0.0.1 <0.0.2",
      "resolved": "https://registry.npmjs.org/clone-stats/-/clone-stats-0.0.1.tgz"
    },
    "co": {
      "version": "4.6.0",
      "from": "co@>=4.6.0 <5.0.0",
      "resolved": "https://registry.npmjs.org/co/-/co-4.6.0.tgz"
    },
    "code-point-at": {
      "version": "1.1.0",
      "from": "code-point-at@>=1.0.0 <2.0.0",
      "resolved": "https://registry.npmjs.org/code-point-at/-/code-point-at-1.1.0.tgz"
    },
    "color-convert": {
      "version": "1.9.0",
      "from": "color-convert@>=1.9.0 <2.0.0",
      "resolved": "https://registry.npmjs.org/color-convert/-/color-convert-1.9.0.tgz"
    },
    "color-name": {
      "version": "1.1.3",
      "from": "color-name@>=1.1.1 <2.0.0",
      "resolved": "https://registry.npmjs.org/color-name/-/color-name-1.1.3.tgz"
    },
    "colors": {
      "version": "1.1.2",
      "from": "colors@>=1.1.2 <1.2.0",
      "resolved": "https://registry.npmjs.org/colors/-/colors-1.1.2.tgz"
    },
    "combined-stream": {
      "version": "1.0.5",
      "from": "combined-stream@>=1.0.5 <1.1.0",
      "resolved": "https://registry.npmjs.org/combined-stream/-/combined-stream-1.0.5.tgz"
    },
    "commander": {
      "version": "2.11.0",
      "from": "commander@>=2.7.1 <3.0.0",
      "resolved": "https://registry.npmjs.org/commander/-/commander-2.11.0.tgz"
    },
    "component-bind": {
      "version": "1.0.0",
      "from": "component-bind@1.0.0",
      "resolved": "https://registry.npmjs.org/component-bind/-/component-bind-1.0.0.tgz"
    },
    "component-emitter": {
      "version": "1.1.2",
      "from": "component-emitter@1.1.2",
      "resolved": "https://registry.npmjs.org/component-emitter/-/component-emitter-1.1.2.tgz"
    },
    "component-inherit": {
      "version": "0.0.3",
      "from": "component-inherit@0.0.3",
      "resolved": "https://registry.npmjs.org/component-inherit/-/component-inherit-0.0.3.tgz"
    },
    "compressible": {
      "version": "2.0.11",
      "from": "compressible@>=2.0.5 <2.1.0",
      "resolved": "https://registry.npmjs.org/compressible/-/compressible-2.0.11.tgz"
    },
    "compression": {
      "version": "1.5.2",
      "from": "compression@>=1.5.2 <1.6.0",
      "resolved": "https://registry.npmjs.org/compression/-/compression-1.5.2.tgz",
      "dependencies": {
        "accepts": {
          "version": "1.2.13",
          "from": "accepts@>=1.2.12 <1.3.0",
          "resolved": "https://registry.npmjs.org/accepts/-/accepts-1.2.13.tgz"
        },
        "bytes": {
          "version": "2.1.0",
          "from": "bytes@2.1.0",
          "resolved": "https://registry.npmjs.org/bytes/-/bytes-2.1.0.tgz"
        },
        "negotiator": {
          "version": "0.5.3",
          "from": "negotiator@0.5.3",
          "resolved": "https://registry.npmjs.org/negotiator/-/negotiator-0.5.3.tgz"
        },
        "vary": {
          "version": "1.0.1",
          "from": "vary@>=1.0.1 <1.1.0",
          "resolved": "https://registry.npmjs.org/vary/-/vary-1.0.1.tgz"
        }
      }
    },
    "concat-map": {
      "version": "0.0.1",
      "from": "concat-map@0.0.1",
      "resolved": "https://registry.npmjs.org/concat-map/-/concat-map-0.0.1.tgz"
    },
    "concat-stream": {
      "version": "1.6.0",
      "from": "concat-stream@1.6.0",
      "resolved": "https://registry.npmjs.org/concat-stream/-/concat-stream-1.6.0.tgz",
      "dependencies": {
        "isarray": {
          "version": "1.0.0",
          "from": "isarray@>=1.0.0 <1.1.0",
          "resolved": "https://registry.npmjs.org/isarray/-/isarray-1.0.0.tgz"
        },
        "readable-stream": {
          "version": "2.3.3",
          "from": "readable-stream@>=2.2.2 <3.0.0",
          "resolved": "https://registry.npmjs.org/readable-stream/-/readable-stream-2.3.3.tgz"
        },
        "string_decoder": {
          "version": "1.0.3",
          "from": "string_decoder@>=1.0.3 <1.1.0",
          "resolved": "https://registry.npmjs.org/string_decoder/-/string_decoder-1.0.3.tgz"
        }
      }
    },
    "connect": {
      "version": "3.6.3",
      "from": "connect@>=3.3.5 <4.0.0",
      "resolved": "https://registry.npmjs.org/connect/-/connect-3.6.3.tgz",
      "dependencies": {
        "debug": {
          "version": "2.6.8",
          "from": "debug@2.6.8",
          "resolved": "https://registry.npmjs.org/debug/-/debug-2.6.8.tgz"
        },
        "ms": {
          "version": "2.0.0",
          "from": "ms@2.0.0",
          "resolved": "https://registry.npmjs.org/ms/-/ms-2.0.0.tgz"
        }
      }
    },
    "connect-livereload": {
      "version": "0.5.4",
      "from": "connect-livereload@>=0.5.4 <0.6.0",
      "resolved": "https://registry.npmjs.org/connect-livereload/-/connect-livereload-0.5.4.tgz"
    },
    "connect-timeout": {
      "version": "1.6.2",
      "from": "connect-timeout@>=1.6.2 <1.7.0",
      "resolved": "https://registry.npmjs.org/connect-timeout/-/connect-timeout-1.6.2.tgz",
      "dependencies": {
        "http-errors": {
          "version": "1.3.1",
          "from": "http-errors@>=1.3.1 <1.4.0",
          "resolved": "https://registry.npmjs.org/http-errors/-/http-errors-1.3.1.tgz"
        }
      }
    },
    "console-browserify": {
      "version": "1.1.0",
      "from": "console-browserify@>=1.1.0 <2.0.0",
      "resolved": "https://registry.npmjs.org/console-browserify/-/console-browserify-1.1.0.tgz"
    },
    "console-control-strings": {
      "version": "1.1.0",
      "from": "console-control-strings@>=1.1.0 <1.2.0",
      "resolved": "https://registry.npmjs.org/console-control-strings/-/console-control-strings-1.1.0.tgz"
    },
    "constants-browserify": {
      "version": "0.0.1",
      "from": "constants-browserify@0.0.1",
      "resolved": "https://registry.npmjs.org/constants-browserify/-/constants-browserify-0.0.1.tgz"
    },
    "content-disposition": {
      "version": "0.5.2",
      "from": "content-disposition@0.5.2",
      "resolved": "https://registry.npmjs.org/content-disposition/-/content-disposition-0.5.2.tgz"
    },
    "content-type": {
      "version": "1.0.2",
      "from": "content-type@>=1.0.2 <1.1.0",
      "resolved": "https://registry.npmjs.org/content-type/-/content-type-1.0.2.tgz"
    },
    "convert-source-map": {
      "version": "1.5.0",
      "from": "convert-source-map@>=1.1.1 <2.0.0",
      "resolved": "https://registry.npmjs.org/convert-source-map/-/convert-source-map-1.5.0.tgz"
    },
    "cookie": {
      "version": "0.3.1",
      "from": "cookie@0.3.1",
      "resolved": "https://registry.npmjs.org/cookie/-/cookie-0.3.1.tgz"
    },
    "cookie-parser": {
      "version": "1.3.5",
      "from": "cookie-parser@>=1.3.5 <1.4.0",
      "resolved": "https://registry.npmjs.org/cookie-parser/-/cookie-parser-1.3.5.tgz",
      "dependencies": {
        "cookie": {
          "version": "0.1.3",
          "from": "cookie@0.1.3",
          "resolved": "https://registry.npmjs.org/cookie/-/cookie-0.1.3.tgz"
        }
      }
    },
    "cookie-signature": {
      "version": "1.0.6",
      "from": "cookie-signature@1.0.6",
      "resolved": "https://registry.npmjs.org/cookie-signature/-/cookie-signature-1.0.6.tgz"
    },
    "core-js": {
      "version": "2.5.0",
      "from": "core-js@>=2.1.0 <3.0.0",
      "resolved": "https://registry.npmjs.org/core-js/-/core-js-2.5.0.tgz"
    },
    "core-util-is": {
      "version": "1.0.2",
      "from": "core-util-is@>=1.0.0 <1.1.0",
      "resolved": "https://registry.npmjs.org/core-util-is/-/core-util-is-1.0.2.tgz"
    },
    "cosmiconfig": {
      "version": "2.2.2",
      "from": "cosmiconfig@>=2.1.0 <3.0.0",
      "resolved": "https://registry.npmjs.org/cosmiconfig/-/cosmiconfig-2.2.2.tgz"
    },
    "crc": {
      "version": "3.3.0",
      "from": "crc@3.3.0",
      "resolved": "https://registry.npmjs.org/crc/-/crc-3.3.0.tgz"
    },
    "cross-spawn": {
      "version": "3.0.1",
      "from": "cross-spawn@>=3.0.0 <4.0.0",
      "resolved": "https://registry.npmjs.org/cross-spawn/-/cross-spawn-3.0.1.tgz",
      "dependencies": {
        "lru-cache": {
          "version": "4.1.1",
          "from": "lru-cache@>=4.0.1 <5.0.0",
          "resolved": "https://registry.npmjs.org/lru-cache/-/lru-cache-4.1.1.tgz"
        }
      }
    },
    "crypt": {
      "version": "0.0.2",
      "from": "crypt@>=0.0.1 <0.1.0",
      "resolved": "https://registry.npmjs.org/crypt/-/crypt-0.0.2.tgz"
    },
    "cryptiles": {
      "version": "2.0.5",
      "from": "cryptiles@>=2.0.0 <3.0.0",
      "resolved": "https://registry.npmjs.org/cryptiles/-/cryptiles-2.0.5.tgz"
    },
    "crypto-browserify": {
      "version": "3.2.8",
      "from": "crypto-browserify@>=3.2.6 <3.3.0",
      "resolved": "https://registry.npmjs.org/crypto-browserify/-/crypto-browserify-3.2.8.tgz"
    },
    "csrf": {
      "version": "3.0.6",
      "from": "csrf@>=3.0.0 <3.1.0",
      "resolved": "https://registry.npmjs.org/csrf/-/csrf-3.0.6.tgz"
    },
    "css-modules-loader-core": {
      "version": "1.1.0",
      "from": "css-modules-loader-core@>=1.0.1 <2.0.0",
      "resolved": "https://registry.npmjs.org/css-modules-loader-core/-/css-modules-loader-core-1.1.0.tgz",
      "dependencies": {
        "postcss": {
          "version": "6.0.1",
          "from": "postcss@6.0.1",
          "resolved": "https://registry.npmjs.org/postcss/-/postcss-6.0.1.tgz"
        },
        "source-map": {
          "version": "0.5.7",
          "from": "source-map@>=0.5.6 <0.6.0",
          "resolved": "https://registry.npmjs.org/source-map/-/source-map-0.5.7.tgz"
        },
        "supports-color": {
          "version": "3.2.3",
          "from": "supports-color@>=3.2.3 <4.0.0",
          "resolved": "https://registry.npmjs.org/supports-color/-/supports-color-3.2.3.tgz"
        }
      }
    },
    "css-selector-tokenizer": {
      "version": "0.7.0",
      "from": "css-selector-tokenizer@>=0.7.0 <0.8.0",
      "resolved": "https://registry.npmjs.org/css-selector-tokenizer/-/css-selector-tokenizer-0.7.0.tgz"
    },
    "cssesc": {
      "version": "0.1.0",
      "from": "cssesc@>=0.1.0 <0.2.0",
      "resolved": "https://registry.npmjs.org/cssesc/-/cssesc-0.1.0.tgz"
    },
    "csurf": {
      "version": "1.8.3",
      "from": "csurf@>=1.8.3 <1.9.0",
      "resolved": "https://registry.npmjs.org/csurf/-/csurf-1.8.3.tgz",
      "dependencies": {
        "cookie": {
          "version": "0.1.3",
          "from": "cookie@0.1.3",
          "resolved": "https://registry.npmjs.org/cookie/-/cookie-0.1.3.tgz"
        },
        "http-errors": {
          "version": "1.3.1",
          "from": "http-errors@>=1.3.1 <1.4.0",
          "resolved": "https://registry.npmjs.org/http-errors/-/http-errors-1.3.1.tgz"
        }
      }
    },
    "currently-unhandled": {
      "version": "0.4.1",
      "from": "currently-unhandled@>=0.4.1 <0.5.0",
      "resolved": "https://registry.npmjs.org/currently-unhandled/-/currently-unhandled-0.4.1.tgz"
    },
    "custom-event": {
      "version": "1.0.1",
      "from": "custom-event@>=1.0.0 <1.1.0",
      "resolved": "https://registry.npmjs.org/custom-event/-/custom-event-1.0.1.tgz"
    },
    "dashdash": {
      "version": "1.14.1",
      "from": "dashdash@>=1.12.0 <2.0.0",
      "resolved": "https://registry.npmjs.org/dashdash/-/dashdash-1.14.1.tgz",
      "dependencies": {
        "assert-plus": {
          "version": "1.0.0",
          "from": "assert-plus@>=1.0.0 <2.0.0",
          "resolved": "https://registry.npmjs.org/assert-plus/-/assert-plus-1.0.0.tgz"
        }
      }
    },
    "date-now": {
      "version": "0.1.4",
      "from": "date-now@>=0.1.4 <0.2.0",
      "resolved": "https://registry.npmjs.org/date-now/-/date-now-0.1.4.tgz"
    },
    "dateformat": {
      "version": "2.0.0",
      "from": "dateformat@>=2.0.0 <3.0.0",
      "resolved": "https://registry.npmjs.org/dateformat/-/dateformat-2.0.0.tgz"
    },
    "deasync": {
      "version": "0.1.10",
      "from": "deasync@>=0.1.7 <0.2.0",
      "resolved": "https://registry.npmjs.org/deasync/-/deasync-0.1.10.tgz"
    },
    "debug": {
      "version": "2.2.0",
      "from": "debug@2.2.0",
      "resolved": "https://registry.npmjs.org/debug/-/debug-2.2.0.tgz"
    },
    "debuglog": {
      "version": "1.0.1",
      "from": "debuglog@>=1.0.1 <2.0.0",
      "resolved": "https://registry.npmjs.org/debuglog/-/debuglog-1.0.1.tgz"
    },
    "decamelize": {
      "version": "1.2.0",
      "from": "decamelize@>=1.1.1 <2.0.0",
      "resolved": "https://registry.npmjs.org/decamelize/-/decamelize-1.2.0.tgz"
    },
    "decomment": {
      "version": "0.8.8",
      "from": "decomment@>=0.8.2 <0.9.0",
      "resolved": "https://registry.npmjs.org/decomment/-/decomment-0.8.8.tgz",
      "dependencies": {
        "esprima": {
          "version": "4.0.0",
          "from": "esprima@>=4.0.0 <5.0.0",
          "resolved": "https://registry.npmjs.org/esprima/-/esprima-4.0.0.tgz"
        }
      }
    },
    "deep-eql": {
      "version": "0.1.3",
      "from": "deep-eql@>=0.1.3 <0.2.0",
      "resolved": "https://registry.npmjs.org/deep-eql/-/deep-eql-0.1.3.tgz",
      "dependencies": {
        "type-detect": {
          "version": "0.1.1",
          "from": "type-detect@0.1.1",
          "resolved": "https://registry.npmjs.org/type-detect/-/type-detect-0.1.1.tgz"
        }
      }
    },
    "deep-is": {
      "version": "0.1.3",
      "from": "deep-is@>=0.1.3 <0.2.0",
      "resolved": "https://registry.npmjs.org/deep-is/-/deep-is-0.1.3.tgz"
    },
    "defaults": {
      "version": "1.0.3",
      "from": "defaults@>=1.0.0 <2.0.0",
      "resolved": "https://registry.npmjs.org/defaults/-/defaults-1.0.3.tgz"
    },
    "del": {
      "version": "2.2.2",
      "from": "del@>=2.2.2 <3.0.0",
      "resolved": "https://registry.npmjs.org/del/-/del-2.2.2.tgz"
    },
    "delayed-stream": {
      "version": "1.0.0",
      "from": "delayed-stream@>=1.0.0 <1.1.0",
      "resolved": "https://registry.npmjs.org/delayed-stream/-/delayed-stream-1.0.0.tgz"
    },
    "delegates": {
      "version": "1.0.0",
      "from": "delegates@>=1.0.0 <2.0.0",
      "resolved": "https://registry.npmjs.org/delegates/-/delegates-1.0.0.tgz"
    },
    "depd": {
      "version": "1.1.1",
      "from": "depd@>=1.1.0 <1.2.0",
      "resolved": "https://registry.npmjs.org/depd/-/depd-1.1.1.tgz"
    },
    "deprecated": {
      "version": "0.0.1",
      "from": "deprecated@>=0.0.1 <0.0.2",
      "resolved": "https://registry.npmjs.org/deprecated/-/deprecated-0.0.1.tgz"
    },
    "destroy": {
      "version": "1.0.4",
      "from": "destroy@>=1.0.4 <1.1.0",
      "resolved": "https://registry.npmjs.org/destroy/-/destroy-1.0.4.tgz"
    },
    "detect-file": {
      "version": "0.1.0",
      "from": "detect-file@>=0.1.0 <0.2.0",
      "resolved": "https://registry.npmjs.org/detect-file/-/detect-file-0.1.0.tgz"
    },
    "dezalgo": {
      "version": "1.0.3",
      "from": "dezalgo@>=1.0.0 <2.0.0",
      "resolved": "https://registry.npmjs.org/dezalgo/-/dezalgo-1.0.3.tgz"
    },
    "di": {
      "version": "0.0.1",
      "from": "di@>=0.0.1 <0.0.2",
      "resolved": "https://registry.npmjs.org/di/-/di-0.0.1.tgz"
    },
    "diff": {
      "version": "1.4.0",
      "from": "diff@1.4.0",
      "resolved": "https://registry.npmjs.org/diff/-/diff-1.4.0.tgz"
    },
    "dom-serialize": {
      "version": "2.2.1",
      "from": "dom-serialize@>=2.2.0 <3.0.0",
      "resolved": "https://registry.npmjs.org/dom-serialize/-/dom-serialize-2.2.1.tgz"
    },
    "domain-browser": {
      "version": "1.1.7",
      "from": "domain-browser@>=1.1.1 <2.0.0",
      "resolved": "https://registry.npmjs.org/domain-browser/-/domain-browser-1.1.7.tgz"
    },
    "duplexer": {
      "version": "0.1.1",
      "from": "duplexer@>=0.1.1 <0.2.0",
      "resolved": "https://registry.npmjs.org/duplexer/-/duplexer-0.1.1.tgz"
    },
    "duplexer2": {
      "version": "0.0.2",
      "from": "duplexer2@0.0.2",
      "resolved": "https://registry.npmjs.org/duplexer2/-/duplexer2-0.0.2.tgz"
    },
    "duplexify": {
      "version": "3.5.1",
      "from": "duplexify@>=3.5.0 <4.0.0",
      "resolved": "https://registry.npmjs.org/duplexify/-/duplexify-3.5.1.tgz",
      "dependencies": {
        "isarray": {
          "version": "1.0.0",
          "from": "isarray@>=1.0.0 <1.1.0",
          "resolved": "https://registry.npmjs.org/isarray/-/isarray-1.0.0.tgz"
        },
        "readable-stream": {
          "version": "2.3.3",
          "from": "readable-stream@>=2.0.0 <3.0.0",
          "resolved": "https://registry.npmjs.org/readable-stream/-/readable-stream-2.3.3.tgz"
        },
        "string_decoder": {
          "version": "1.0.3",
          "from": "string_decoder@>=1.0.3 <1.1.0",
          "resolved": "https://registry.npmjs.org/string_decoder/-/string_decoder-1.0.3.tgz"
        }
      }
    },
    "ecc-jsbn": {
      "version": "0.1.1",
      "from": "ecc-jsbn@>=0.1.1 <0.2.0",
      "resolved": "https://registry.npmjs.org/ecc-jsbn/-/ecc-jsbn-0.1.1.tgz",
      "optional": true
    },
    "ee-first": {
      "version": "1.1.1",
      "from": "ee-first@1.1.1",
      "resolved": "https://registry.npmjs.org/ee-first/-/ee-first-1.1.1.tgz"
    },
    "emojis-list": {
      "version": "2.1.0",
      "from": "emojis-list@>=2.0.0 <3.0.0",
      "resolved": "https://registry.npmjs.org/emojis-list/-/emojis-list-2.1.0.tgz"
    },
    "encode-registry": {
      "version": "1.0.0",
      "from": "encode-registry@>=1.0.0 <1.1.0",
      "resolved": "https://registry.npmjs.org/encode-registry/-/encode-registry-1.0.0.tgz"
    },
    "encodeurl": {
      "version": "1.0.1",
      "from": "encodeurl@>=1.0.1 <1.1.0",
      "resolved": "https://registry.npmjs.org/encodeurl/-/encodeurl-1.0.1.tgz"
    },
    "end-of-stream": {
      "version": "1.1.0",
      "from": "end-of-stream@>=1.1.0 <1.2.0",
      "resolved": "https://registry.npmjs.org/end-of-stream/-/end-of-stream-1.1.0.tgz",
      "dependencies": {
        "once": {
          "version": "1.3.3",
          "from": "once@>=1.3.0 <1.4.0",
          "resolved": "https://registry.npmjs.org/once/-/once-1.3.3.tgz"
        }
      }
    },
    "engine.io": {
      "version": "1.8.4",
      "from": "engine.io@>=1.8.4 <1.9.0",
      "resolved": "https://registry.npmjs.org/engine.io/-/engine.io-1.8.4.tgz",
      "dependencies": {
        "debug": {
          "version": "2.3.3",
          "from": "debug@2.3.3",
          "resolved": "https://registry.npmjs.org/debug/-/debug-2.3.3.tgz"
        },
        "ms": {
          "version": "0.7.2",
          "from": "ms@0.7.2",
          "resolved": "https://registry.npmjs.org/ms/-/ms-0.7.2.tgz"
        }
      }
    },
    "engine.io-client": {
      "version": "1.8.4",
      "from": "engine.io-client@>=1.8.4 <1.9.0",
      "resolved": "https://registry.npmjs.org/engine.io-client/-/engine.io-client-1.8.4.tgz",
      "dependencies": {
        "component-emitter": {
          "version": "1.2.1",
          "from": "component-emitter@1.2.1",
          "resolved": "https://registry.npmjs.org/component-emitter/-/component-emitter-1.2.1.tgz"
        },
        "debug": {
          "version": "2.3.3",
          "from": "debug@2.3.3",
          "resolved": "https://registry.npmjs.org/debug/-/debug-2.3.3.tgz"
        },
        "ms": {
          "version": "0.7.2",
          "from": "ms@0.7.2",
          "resolved": "https://registry.npmjs.org/ms/-/ms-0.7.2.tgz"
        },
        "ws": {
          "version": "1.1.2",
          "from": "ws@1.1.2",
          "resolved": "https://registry.npmjs.org/ws/-/ws-1.1.2.tgz"
        }
      }
    },
    "engine.io-parser": {
      "version": "1.3.2",
      "from": "engine.io-parser@1.3.2",
      "resolved": "https://registry.npmjs.org/engine.io-parser/-/engine.io-parser-1.3.2.tgz"
    },
    "enhanced-resolve": {
      "version": "0.9.1",
      "from": "enhanced-resolve@>=0.9.0 <0.10.0",
      "resolved": "https://registry.npmjs.org/enhanced-resolve/-/enhanced-resolve-0.9.1.tgz",
      "dependencies": {
        "memory-fs": {
          "version": "0.2.0",
          "from": "memory-fs@>=0.2.0 <0.3.0",
          "resolved": "https://registry.npmjs.org/memory-fs/-/memory-fs-0.2.0.tgz"
        }
      }
    },
    "ent": {
      "version": "2.2.0",
      "from": "ent@>=2.2.0 <2.3.0",
      "resolved": "https://registry.npmjs.org/ent/-/ent-2.2.0.tgz"
    },
    "errno": {
      "version": "0.1.4",
      "from": "errno@>=0.1.3 <0.2.0",
      "resolved": "https://registry.npmjs.org/errno/-/errno-0.1.4.tgz"
    },
    "error-ex": {
      "version": "1.3.1",
      "from": "error-ex@>=1.2.0 <2.0.0",
      "resolved": "https://registry.npmjs.org/error-ex/-/error-ex-1.3.1.tgz"
    },
    "errorhandler": {
      "version": "1.4.3",
      "from": "errorhandler@>=1.4.2 <1.5.0",
      "resolved": "https://registry.npmjs.org/errorhandler/-/errorhandler-1.4.3.tgz"
    },
    "es6-promise": {
      "version": "4.0.5",
      "from": "es6-promise@>=4.0.3 <4.1.0",
      "resolved": "https://registry.npmjs.org/es6-promise/-/es6-promise-4.0.5.tgz"
    },
    "escape-html": {
      "version": "1.0.3",
      "from": "escape-html@>=1.0.3 <1.1.0",
      "resolved": "https://registry.npmjs.org/escape-html/-/escape-html-1.0.3.tgz"
    },
    "escape-string-regexp": {
      "version": "1.0.5",
      "from": "escape-string-regexp@>=1.0.2 <2.0.0",
      "resolved": "https://registry.npmjs.org/escape-string-regexp/-/escape-string-regexp-1.0.5.tgz"
    },
    "escodegen": {
      "version": "1.8.1",
      "from": "escodegen@>=1.8.0 <1.9.0",
      "resolved": "https://registry.npmjs.org/escodegen/-/escodegen-1.8.1.tgz"
    },
    "esprima": {
      "version": "2.7.3",
      "from": "esprima@>=2.7.0 <2.8.0",
      "resolved": "https://registry.npmjs.org/esprima/-/esprima-2.7.3.tgz"
    },
    "estraverse": {
      "version": "1.9.3",
      "from": "estraverse@>=1.9.1 <2.0.0",
      "resolved": "https://registry.npmjs.org/estraverse/-/estraverse-1.9.3.tgz"
    },
    "esutils": {
      "version": "2.0.2",
      "from": "esutils@>=2.0.2 <3.0.0",
      "resolved": "https://registry.npmjs.org/esutils/-/esutils-2.0.2.tgz"
    },
    "etag": {
      "version": "1.7.0",
      "from": "etag@>=1.7.0 <1.8.0",
      "resolved": "https://registry.npmjs.org/etag/-/etag-1.7.0.tgz"
    },
    "event-stream": {
      "version": "3.0.20",
      "from": "event-stream@>=3.0.20 <3.1.0",
      "resolved": "https://registry.npmjs.org/event-stream/-/event-stream-3.0.20.tgz"
    },
    "eventemitter3": {
      "version": "1.2.0",
      "from": "eventemitter3@>=1.0.0 <2.0.0",
      "resolved": "https://registry.npmjs.org/eventemitter3/-/eventemitter3-1.2.0.tgz"
    },
    "events": {
      "version": "1.1.1",
      "from": "events@>=1.0.0 <2.0.0",
      "resolved": "https://registry.npmjs.org/events/-/events-1.1.1.tgz"
    },
    "exit-hook": {
      "version": "1.1.1",
      "from": "exit-hook@>=1.0.0 <2.0.0",
      "resolved": "https://registry.npmjs.org/exit-hook/-/exit-hook-1.1.1.tgz"
    },
    "expand-braces": {
      "version": "0.1.2",
      "from": "expand-braces@>=0.1.1 <0.2.0",
      "resolved": "https://registry.npmjs.org/expand-braces/-/expand-braces-0.1.2.tgz",
      "dependencies": {
        "array-slice": {
          "version": "0.2.3",
          "from": "array-slice@>=0.2.3 <0.3.0",
          "resolved": "https://registry.npmjs.org/array-slice/-/array-slice-0.2.3.tgz"
        },
        "braces": {
          "version": "0.1.5",
          "from": "braces@>=0.1.2 <0.2.0",
          "resolved": "https://registry.npmjs.org/braces/-/braces-0.1.5.tgz"
        },
        "expand-range": {
          "version": "0.1.1",
          "from": "expand-range@>=0.1.0 <0.2.0",
          "resolved": "https://registry.npmjs.org/expand-range/-/expand-range-0.1.1.tgz"
        },
        "is-number": {
          "version": "0.1.1",
          "from": "is-number@>=0.1.1 <0.2.0",
          "resolved": "https://registry.npmjs.org/is-number/-/is-number-0.1.1.tgz"
        },
        "repeat-string": {
          "version": "0.2.2",
          "from": "repeat-string@>=0.2.2 <0.3.0",
          "resolved": "https://registry.npmjs.org/repeat-string/-/repeat-string-0.2.2.tgz"
        }
      }
    },
    "expand-brackets": {
      "version": "0.1.5",
      "from": "expand-brackets@>=0.1.4 <0.2.0",
      "resolved": "https://registry.npmjs.org/expand-brackets/-/expand-brackets-0.1.5.tgz"
    },
    "expand-range": {
      "version": "1.8.2",
      "from": "expand-range@>=1.8.1 <2.0.0",
      "resolved": "https://registry.npmjs.org/expand-range/-/expand-range-1.8.2.tgz"
    },
    "expand-tilde": {
      "version": "1.2.2",
      "from": "expand-tilde@>=1.2.2 <2.0.0",
      "resolved": "https://registry.npmjs.org/expand-tilde/-/expand-tilde-1.2.2.tgz"
    },
    "express": {
      "version": "4.14.1",
      "from": "express@>=4.14.0 <4.15.0",
      "resolved": "https://registry.npmjs.org/express/-/express-4.14.1.tgz",
      "dependencies": {
        "finalhandler": {
          "version": "0.5.1",
          "from": "finalhandler@0.5.1",
          "resolved": "https://registry.npmjs.org/finalhandler/-/finalhandler-0.5.1.tgz"
        },
        "qs": {
          "version": "6.2.0",
          "from": "qs@6.2.0",
          "resolved": "https://registry.npmjs.org/qs/-/qs-6.2.0.tgz"
        }
      }
    },
    "express-session": {
      "version": "1.11.3",
      "from": "express-session@>=1.11.3 <1.12.0",
      "resolved": "https://registry.npmjs.org/express-session/-/express-session-1.11.3.tgz",
      "dependencies": {
        "cookie": {
          "version": "0.1.3",
          "from": "cookie@0.1.3",
          "resolved": "https://registry.npmjs.org/cookie/-/cookie-0.1.3.tgz"
        },
        "depd": {
          "version": "1.0.1",
          "from": "depd@>=1.0.1 <1.1.0",
          "resolved": "https://registry.npmjs.org/depd/-/depd-1.0.1.tgz"
        },
        "uid-safe": {
          "version": "2.0.0",
          "from": "uid-safe@>=2.0.0 <2.1.0",
          "resolved": "https://registry.npmjs.org/uid-safe/-/uid-safe-2.0.0.tgz"
        }
      }
    },
    "extend": {
      "version": "3.0.1",
      "from": "extend@>=3.0.0 <4.0.0",
      "resolved": "https://registry.npmjs.org/extend/-/extend-3.0.1.tgz"
    },
    "extend-shallow": {
      "version": "2.0.1",
      "from": "extend-shallow@>=2.0.1 <3.0.0",
      "resolved": "https://registry.npmjs.org/extend-shallow/-/extend-shallow-2.0.1.tgz"
    },
    "external-editor": {
      "version": "1.1.1",
      "from": "external-editor@>=1.1.0 <2.0.0",
      "resolved": "https://registry.npmjs.org/external-editor/-/external-editor-1.1.1.tgz",
      "dependencies": {
        "tmp": {
          "version": "0.0.29",
          "from": "tmp@>=0.0.29 <0.0.30",
          "resolved": "https://registry.npmjs.org/tmp/-/tmp-0.0.29.tgz"
        }
      }
    },
    "extglob": {
      "version": "0.3.2",
      "from": "extglob@>=0.3.1 <0.4.0",
      "resolved": "https://registry.npmjs.org/extglob/-/extglob-0.3.2.tgz"
    },
    "extract-zip": {
      "version": "1.6.5",
      "from": "extract-zip@>=1.6.5 <1.7.0",
      "resolved": "https://registry.npmjs.org/extract-zip/-/extract-zip-1.6.5.tgz",
      "dependencies": {
        "minimist": {
          "version": "0.0.8",
          "from": "minimist@0.0.8",
          "resolved": "https://registry.npmjs.org/minimist/-/minimist-0.0.8.tgz"
        },
        "mkdirp": {
          "version": "0.5.0",
          "from": "mkdirp@0.5.0",
          "resolved": "https://registry.npmjs.org/mkdirp/-/mkdirp-0.5.0.tgz"
        }
      }
    },
    "extsprintf": {
      "version": "1.3.0",
      "from": "extsprintf@1.3.0",
      "resolved": "https://registry.npmjs.org/extsprintf/-/extsprintf-1.3.0.tgz"
    },
    "fancy-log": {
      "version": "1.3.0",
      "from": "fancy-log@>=1.1.0 <2.0.0",
      "resolved": "https://registry.npmjs.org/fancy-log/-/fancy-log-1.3.0.tgz"
    },
    "fast-levenshtein": {
      "version": "2.0.6",
      "from": "fast-levenshtein@>=2.0.4 <2.1.0",
      "resolved": "https://registry.npmjs.org/fast-levenshtein/-/fast-levenshtein-2.0.6.tgz"
    },
    "fastparse": {
      "version": "1.1.1",
      "from": "fastparse@>=1.1.1 <2.0.0",
      "resolved": "https://registry.npmjs.org/fastparse/-/fastparse-1.1.1.tgz"
    },
    "faye-websocket": {
      "version": "0.10.0",
      "from": "faye-websocket@>=0.10.0 <0.11.0",
      "resolved": "https://registry.npmjs.org/faye-websocket/-/faye-websocket-0.10.0.tgz"
    },
    "fd-slicer": {
      "version": "1.0.1",
      "from": "fd-slicer@>=1.0.1 <1.1.0",
      "resolved": "https://registry.npmjs.org/fd-slicer/-/fd-slicer-1.0.1.tgz"
    },
    "figures": {
      "version": "1.7.0",
      "from": "figures@>=1.3.5 <2.0.0",
      "resolved": "https://registry.npmjs.org/figures/-/figures-1.7.0.tgz"
    },
    "filename-regex": {
      "version": "2.0.1",
      "from": "filename-regex@>=2.0.0 <3.0.0",
      "resolved": "https://registry.npmjs.org/filename-regex/-/filename-regex-2.0.1.tgz"
    },
    "fileset": {
      "version": "0.2.1",
      "from": "fileset@>=0.2.0 <0.3.0",
      "resolved": "https://registry.npmjs.org/fileset/-/fileset-0.2.1.tgz",
      "dependencies": {
        "glob": {
          "version": "5.0.15",
          "from": "glob@>=5.0.0 <6.0.0",
          "resolved": "https://registry.npmjs.org/glob/-/glob-5.0.15.tgz"
        },
        "minimatch": {
          "version": "2.0.10",
          "from": "minimatch@>=2.0.0 <3.0.0",
          "resolved": "https://registry.npmjs.org/minimatch/-/minimatch-2.0.10.tgz"
        }
      }
    },
    "fill-range": {
      "version": "2.2.3",
      "from": "fill-range@>=2.1.0 <3.0.0",
      "resolved": "https://registry.npmjs.org/fill-range/-/fill-range-2.2.3.tgz"
    },
    "finalhandler": {
      "version": "1.0.4",
      "from": "finalhandler@1.0.4",
      "resolved": "https://registry.npmjs.org/finalhandler/-/finalhandler-1.0.4.tgz",
      "dependencies": {
        "debug": {
          "version": "2.6.8",
          "from": "debug@2.6.8",
          "resolved": "https://registry.npmjs.org/debug/-/debug-2.6.8.tgz"
        },
        "ms": {
          "version": "2.0.0",
          "from": "ms@2.0.0",
          "resolved": "https://registry.npmjs.org/ms/-/ms-2.0.0.tgz"
        }
      }
    },
    "find-index": {
      "version": "0.1.1",
      "from": "find-index@>=0.1.1 <0.2.0",
      "resolved": "https://registry.npmjs.org/find-index/-/find-index-0.1.1.tgz"
    },
    "find-up": {
      "version": "1.1.2",
      "from": "find-up@>=1.0.0 <2.0.0",
      "resolved": "https://registry.npmjs.org/find-up/-/find-up-1.1.2.tgz"
    },
    "findup-sync": {
      "version": "0.4.3",
      "from": "findup-sync@>=0.4.2 <0.5.0",
      "resolved": "https://registry.npmjs.org/findup-sync/-/findup-sync-0.4.3.tgz"
    },
    "fined": {
      "version": "1.1.0",
      "from": "fined@>=1.0.1 <2.0.0",
      "resolved": "https://registry.npmjs.org/fined/-/fined-1.1.0.tgz",
      "dependencies": {
        "expand-tilde": {
          "version": "2.0.2",
          "from": "expand-tilde@>=2.0.2 <3.0.0",
          "resolved": "https://registry.npmjs.org/expand-tilde/-/expand-tilde-2.0.2.tgz"
        }
      }
    },
    "first-chunk-stream": {
      "version": "1.0.0",
      "from": "first-chunk-stream@>=1.0.0 <2.0.0",
      "resolved": "https://registry.npmjs.org/first-chunk-stream/-/first-chunk-stream-1.0.0.tgz"
    },
    "flagged-respawn": {
      "version": "0.3.2",
      "from": "flagged-respawn@>=0.3.2 <0.4.0",
      "resolved": "https://registry.npmjs.org/flagged-respawn/-/flagged-respawn-0.3.2.tgz"
    },
    "for-in": {
      "version": "1.0.2",
      "from": "for-in@>=1.0.1 <2.0.0",
      "resolved": "https://registry.npmjs.org/for-in/-/for-in-1.0.2.tgz"
    },
    "for-own": {
      "version": "0.1.5",
      "from": "for-own@>=0.1.4 <0.2.0",
      "resolved": "https://registry.npmjs.org/for-own/-/for-own-0.1.5.tgz"
    },
    "forever-agent": {
      "version": "0.6.1",
      "from": "forever-agent@>=0.6.1 <0.7.0",
      "resolved": "https://registry.npmjs.org/forever-agent/-/forever-agent-0.6.1.tgz"
    },
    "fork-stream": {
      "version": "0.0.4",
      "from": "fork-stream@>=0.0.4 <0.0.5",
      "resolved": "https://registry.npmjs.org/fork-stream/-/fork-stream-0.0.4.tgz"
    },
    "form-data": {
      "version": "2.1.4",
      "from": "form-data@>=2.1.1 <2.2.0",
      "resolved": "https://registry.npmjs.org/form-data/-/form-data-2.1.4.tgz"
    },
    "formatio": {
      "version": "1.1.1",
      "from": "formatio@1.1.1",
      "resolved": "https://registry.npmjs.org/formatio/-/formatio-1.1.1.tgz"
    },
    "forwarded": {
      "version": "0.1.0",
      "from": "forwarded@>=0.1.0 <0.2.0",
      "resolved": "https://registry.npmjs.org/forwarded/-/forwarded-0.1.0.tgz"
    },
    "fresh": {
      "version": "0.3.0",
      "from": "fresh@0.3.0",
      "resolved": "https://registry.npmjs.org/fresh/-/fresh-0.3.0.tgz"
    },
    "from": {
      "version": "0.1.7",
      "from": "from@>=0.0.0 <1.0.0",
      "resolved": "https://registry.npmjs.org/from/-/from-0.1.7.tgz"
    },
    "fs-exists-sync": {
      "version": "0.1.0",
      "from": "fs-exists-sync@>=0.1.0 <0.2.0",
      "resolved": "https://registry.npmjs.org/fs-exists-sync/-/fs-exists-sync-0.1.0.tgz"
    },
    "fs-extra": {
      "version": "0.26.7",
      "from": "fs-extra@>=0.26.7 <0.27.0",
      "resolved": "https://registry.npmjs.org/fs-extra/-/fs-extra-0.26.7.tgz"
    },
    "fs.realpath": {
      "version": "1.0.0",
      "from": "fs.realpath@>=1.0.0 <2.0.0",
      "resolved": "https://registry.npmjs.org/fs.realpath/-/fs.realpath-1.0.0.tgz"
    },
    "fstream": {
      "version": "1.0.11",
      "from": "fstream@>=1.0.0 <2.0.0",
      "resolved": "https://registry.npmjs.org/fstream/-/fstream-1.0.11.tgz"
    },
    "gauge": {
      "version": "2.7.4",
      "from": "gauge@>=2.7.3 <2.8.0",
      "resolved": "https://registry.npmjs.org/gauge/-/gauge-2.7.4.tgz"
    },
    "gaze": {
      "version": "0.5.2",
      "from": "gaze@>=0.5.1 <0.6.0",
      "resolved": "https://registry.npmjs.org/gaze/-/gaze-0.5.2.tgz"
    },
    "generic-names": {
      "version": "1.0.2",
      "from": "generic-names@>=1.0.2 <2.0.0",
      "resolved": "https://registry.npmjs.org/generic-names/-/generic-names-1.0.2.tgz",
      "dependencies": {
        "loader-utils": {
          "version": "0.2.17",
          "from": "loader-utils@>=0.2.16 <0.3.0",
          "resolved": "https://registry.npmjs.org/loader-utils/-/loader-utils-0.2.17.tgz"
        }
      }
    },
    "get-caller-file": {
      "version": "1.0.2",
      "from": "get-caller-file@>=1.0.1 <2.0.0",
      "resolved": "https://registry.npmjs.org/get-caller-file/-/get-caller-file-1.0.2.tgz"
    },
    "get-stdin": {
      "version": "4.0.1",
      "from": "get-stdin@>=4.0.1 <5.0.0",
      "resolved": "https://registry.npmjs.org/get-stdin/-/get-stdin-4.0.1.tgz"
    },
    "getpass": {
      "version": "0.1.7",
      "from": "getpass@>=0.1.1 <0.2.0",
      "resolved": "https://registry.npmjs.org/getpass/-/getpass-0.1.7.tgz",
      "dependencies": {
        "assert-plus": {
          "version": "1.0.0",
          "from": "assert-plus@>=1.0.0 <2.0.0",
          "resolved": "https://registry.npmjs.org/assert-plus/-/assert-plus-1.0.0.tgz"
        }
      }
    },
    "git-repo-info": {
      "version": "1.1.4",
      "from": "git-repo-info@>=1.1.4 <1.2.0",
      "resolved": "https://registry.npmjs.org/git-repo-info/-/git-repo-info-1.1.4.tgz"
    },
    "glob": {
      "version": "7.0.6",
      "from": "glob@>=7.0.5 <7.1.0",
      "resolved": "https://registry.npmjs.org/glob/-/glob-7.0.6.tgz"
    },
    "glob-base": {
      "version": "0.3.0",
      "from": "glob-base@>=0.3.0 <0.4.0",
      "resolved": "https://registry.npmjs.org/glob-base/-/glob-base-0.3.0.tgz"
    },
    "glob-escape": {
      "version": "0.0.2",
      "from": "glob-escape@>=0.0.1 <0.1.0",
      "resolved": "https://registry.npmjs.org/glob-escape/-/glob-escape-0.0.2.tgz"
    },
    "glob-parent": {
      "version": "2.0.0",
      "from": "glob-parent@>=2.0.0 <3.0.0",
      "resolved": "https://registry.npmjs.org/glob-parent/-/glob-parent-2.0.0.tgz"
    },
    "glob-stream": {
      "version": "3.1.18",
      "from": "glob-stream@>=3.1.5 <4.0.0",
      "resolved": "https://registry.npmjs.org/glob-stream/-/glob-stream-3.1.18.tgz",
      "dependencies": {
        "glob": {
          "version": "4.5.3",
          "from": "glob@>=4.3.1 <5.0.0",
          "resolved": "https://registry.npmjs.org/glob/-/glob-4.5.3.tgz"
        },
        "minimatch": {
          "version": "2.0.10",
          "from": "minimatch@>=2.0.1 <3.0.0",
          "resolved": "https://registry.npmjs.org/minimatch/-/minimatch-2.0.10.tgz"
        },
        "readable-stream": {
          "version": "1.0.34",
          "from": "readable-stream@>=1.0.33-1 <1.1.0-0",
          "resolved": "https://registry.npmjs.org/readable-stream/-/readable-stream-1.0.34.tgz"
        },
        "through2": {
          "version": "0.6.5",
          "from": "through2@>=0.6.1 <0.7.0",
          "resolved": "https://registry.npmjs.org/through2/-/through2-0.6.5.tgz"
        }
      }
    },
    "glob-watcher": {
      "version": "0.0.6",
      "from": "glob-watcher@>=0.0.6 <0.0.7",
      "resolved": "https://registry.npmjs.org/glob-watcher/-/glob-watcher-0.0.6.tgz"
    },
    "glob2base": {
      "version": "0.0.12",
      "from": "glob2base@>=0.0.12 <0.0.13",
      "resolved": "https://registry.npmjs.org/glob2base/-/glob2base-0.0.12.tgz"
    },
    "global-modules": {
      "version": "0.2.3",
      "from": "global-modules@>=0.2.3 <0.3.0",
      "resolved": "https://registry.npmjs.org/global-modules/-/global-modules-0.2.3.tgz"
    },
    "global-prefix": {
      "version": "0.1.5",
      "from": "global-prefix@>=0.1.4 <0.2.0",
      "resolved": "https://registry.npmjs.org/global-prefix/-/global-prefix-0.1.5.tgz"
    },
    "globby": {
      "version": "5.0.0",
      "from": "globby@>=5.0.0 <5.1.0",
      "resolved": "https://registry.npmjs.org/globby/-/globby-5.0.0.tgz"
    },
    "globule": {
      "version": "0.1.0",
      "from": "globule@>=0.1.0 <0.2.0",
      "resolved": "https://registry.npmjs.org/globule/-/globule-0.1.0.tgz",
      "dependencies": {
        "glob": {
          "version": "3.1.21",
          "from": "glob@>=3.1.21 <3.2.0",
          "resolved": "https://registry.npmjs.org/glob/-/glob-3.1.21.tgz"
        },
        "graceful-fs": {
          "version": "1.2.3",
          "from": "graceful-fs@>=1.2.0 <1.3.0",
          "resolved": "https://registry.npmjs.org/graceful-fs/-/graceful-fs-1.2.3.tgz"
        },
        "inherits": {
          "version": "1.0.2",
          "from": "inherits@>=1.0.0 <2.0.0",
          "resolved": "https://registry.npmjs.org/inherits/-/inherits-1.0.2.tgz"
        },
        "lodash": {
          "version": "1.0.2",
          "from": "lodash@>=1.0.1 <1.1.0",
          "resolved": "https://registry.npmjs.org/lodash/-/lodash-1.0.2.tgz"
        },
        "minimatch": {
          "version": "0.2.14",
          "from": "minimatch@>=0.2.11 <0.3.0",
          "resolved": "https://registry.npmjs.org/minimatch/-/minimatch-0.2.14.tgz"
        }
      }
    },
    "glogg": {
      "version": "1.0.0",
      "from": "glogg@>=1.0.0 <2.0.0",
      "resolved": "https://registry.npmjs.org/glogg/-/glogg-1.0.0.tgz"
    },
    "graceful-fs": {
      "version": "4.1.11",
      "from": "graceful-fs@>=4.1.2 <5.0.0",
      "resolved": "https://registry.npmjs.org/graceful-fs/-/graceful-fs-4.1.11.tgz"
    },
    "graceful-readlink": {
      "version": "1.0.1",
      "from": "graceful-readlink@>=1.0.0",
      "resolved": "https://registry.npmjs.org/graceful-readlink/-/graceful-readlink-1.0.1.tgz"
    },
    "growl": {
      "version": "1.9.2",
      "from": "growl@1.9.2",
      "resolved": "https://registry.npmjs.org/growl/-/growl-1.9.2.tgz"
    },
    "growly": {
      "version": "1.3.0",
      "from": "growly@>=1.3.0 <2.0.0",
      "resolved": "https://registry.npmjs.org/growly/-/growly-1.3.0.tgz"
    },
    "gulp": {
      "version": "3.9.1",
      "from": "gulp@>=3.9.1 <3.10.0",
      "resolved": "https://registry.npmjs.org/gulp/-/gulp-3.9.1.tgz",
      "dependencies": {
        "semver": {
          "version": "4.3.6",
          "from": "semver@>=4.1.0 <5.0.0",
          "resolved": "https://registry.npmjs.org/semver/-/semver-4.3.6.tgz"
        }
      }
    },
    "gulp-cache": {
      "version": "0.4.6",
      "from": "gulp-cache@>=0.4.5 <0.5.0",
      "resolved": "https://registry.npmjs.org/gulp-cache/-/gulp-cache-0.4.6.tgz",
      "dependencies": {
        "isarray": {
          "version": "1.0.0",
          "from": "isarray@>=1.0.0 <1.1.0",
          "resolved": "https://registry.npmjs.org/isarray/-/isarray-1.0.0.tgz"
        },
        "readable-stream": {
          "version": "2.3.3",
          "from": "readable-stream@>=2.0.4 <3.0.0",
          "resolved": "https://registry.npmjs.org/readable-stream/-/readable-stream-2.3.3.tgz"
        },
        "string_decoder": {
          "version": "1.0.3",
          "from": "string_decoder@>=1.0.3 <1.1.0",
          "resolved": "https://registry.npmjs.org/string_decoder/-/string_decoder-1.0.3.tgz"
        },
        "vinyl": {
          "version": "1.2.0",
          "from": "vinyl@>=1.1.0 <2.0.0",
          "resolved": "https://registry.npmjs.org/vinyl/-/vinyl-1.2.0.tgz"
        }
      }
    },
    "gulp-changed": {
      "version": "1.3.2",
      "from": "gulp-changed@>=1.3.2 <1.4.0",
      "resolved": "https://registry.npmjs.org/gulp-changed/-/gulp-changed-1.3.2.tgz"
    },
    "gulp-clean-css": {
      "version": "3.0.4",
      "from": "gulp-clean-css@>=3.0.4 <3.1.0",
      "resolved": "https://registry.npmjs.org/gulp-clean-css/-/gulp-clean-css-3.0.4.tgz"
    },
    "gulp-clip-empty-files": {
      "version": "0.1.2",
      "from": "gulp-clip-empty-files@>=0.1.2 <0.2.0",
      "resolved": "https://registry.npmjs.org/gulp-clip-empty-files/-/gulp-clip-empty-files-0.1.2.tgz"
    },
    "gulp-clone": {
      "version": "1.0.0",
      "from": "gulp-clone@>=1.0.0 <1.1.0",
      "resolved": "https://registry.npmjs.org/gulp-clone/-/gulp-clone-1.0.0.tgz",
      "dependencies": {
        "ansi-regex": {
          "version": "0.2.1",
          "from": "ansi-regex@>=0.2.0 <0.3.0",
          "resolved": "https://registry.npmjs.org/ansi-regex/-/ansi-regex-0.2.1.tgz"
        },
        "ansi-styles": {
          "version": "1.1.0",
          "from": "ansi-styles@>=1.1.0 <2.0.0",
          "resolved": "https://registry.npmjs.org/ansi-styles/-/ansi-styles-1.1.0.tgz"
        },
        "chalk": {
          "version": "0.5.1",
          "from": "chalk@>=0.5.0 <0.6.0",
          "resolved": "https://registry.npmjs.org/chalk/-/chalk-0.5.1.tgz"
        },
        "dateformat": {
          "version": "1.0.12",
          "from": "dateformat@>=1.0.7-1.2.3 <2.0.0",
          "resolved": "https://registry.npmjs.org/dateformat/-/dateformat-1.0.12.tgz"
        },
        "gulp-util": {
          "version": "2.2.20",
          "from": "gulp-util@>=2.2.14 <2.3.0",
          "resolved": "https://registry.npmjs.org/gulp-util/-/gulp-util-2.2.20.tgz",
          "dependencies": {
            "through2": {
              "version": "0.5.1",
              "from": "through2@>=0.5.0 <0.6.0",
              "resolved": "https://registry.npmjs.org/through2/-/through2-0.5.1.tgz"
            }
          }
        },
        "has-ansi": {
          "version": "0.1.0",
          "from": "has-ansi@>=0.1.0 <0.2.0",
          "resolved": "https://registry.npmjs.org/has-ansi/-/has-ansi-0.1.0.tgz"
        },
        "lodash._reinterpolate": {
          "version": "2.4.1",
          "from": "lodash._reinterpolate@>=2.4.1 <3.0.0",
          "resolved": "https://registry.npmjs.org/lodash._reinterpolate/-/lodash._reinterpolate-2.4.1.tgz"
        },
        "lodash.escape": {
          "version": "2.4.1",
          "from": "lodash.escape@>=2.4.1 <2.5.0",
          "resolved": "https://registry.npmjs.org/lodash.escape/-/lodash.escape-2.4.1.tgz"
        },
        "lodash.keys": {
          "version": "2.4.1",
          "from": "lodash.keys@>=2.4.1 <2.5.0",
          "resolved": "https://registry.npmjs.org/lodash.keys/-/lodash.keys-2.4.1.tgz"
        },
        "lodash.template": {
          "version": "2.4.1",
          "from": "lodash.template@>=2.4.1 <3.0.0",
          "resolved": "https://registry.npmjs.org/lodash.template/-/lodash.template-2.4.1.tgz"
        },
        "lodash.templatesettings": {
          "version": "2.4.1",
          "from": "lodash.templatesettings@>=2.4.1 <2.5.0",
          "resolved": "https://registry.npmjs.org/lodash.templatesettings/-/lodash.templatesettings-2.4.1.tgz"
        },
        "minimist": {
          "version": "0.2.0",
          "from": "minimist@>=0.2.0 <0.3.0",
          "resolved": "https://registry.npmjs.org/minimist/-/minimist-0.2.0.tgz"
        },
        "readable-stream": {
          "version": "1.0.34",
          "from": "readable-stream@>=1.0.17 <1.1.0",
          "resolved": "https://registry.npmjs.org/readable-stream/-/readable-stream-1.0.34.tgz"
        },
        "strip-ansi": {
          "version": "0.3.0",
          "from": "strip-ansi@>=0.3.0 <0.4.0",
          "resolved": "https://registry.npmjs.org/strip-ansi/-/strip-ansi-0.3.0.tgz"
        },
        "supports-color": {
          "version": "0.2.0",
          "from": "supports-color@>=0.2.0 <0.3.0",
          "resolved": "https://registry.npmjs.org/supports-color/-/supports-color-0.2.0.tgz"
        },
        "through2": {
          "version": "0.4.2",
          "from": "through2@>=0.4.1 <0.5.0",
          "resolved": "https://registry.npmjs.org/through2/-/through2-0.4.2.tgz",
          "dependencies": {
            "xtend": {
              "version": "2.1.2",
              "from": "xtend@>=2.1.1 <2.2.0",
              "resolved": "https://registry.npmjs.org/xtend/-/xtend-2.1.2.tgz"
            }
          }
        },
        "vinyl": {
          "version": "0.2.3",
          "from": "vinyl@>=0.2.1 <0.3.0",
          "resolved": "https://registry.npmjs.org/vinyl/-/vinyl-0.2.3.tgz"
        },
        "xtend": {
          "version": "3.0.0",
          "from": "xtend@>=3.0.0 <3.1.0",
          "resolved": "https://registry.npmjs.org/xtend/-/xtend-3.0.0.tgz"
        }
      }
    },
    "gulp-connect": {
      "version": "5.0.0",
      "from": "gulp-connect@>=5.0.0 <5.1.0",
      "resolved": "https://registry.npmjs.org/gulp-connect/-/gulp-connect-5.0.0.tgz",
      "dependencies": {
        "body-parser": {
          "version": "1.13.3",
          "from": "body-parser@>=1.13.3 <1.14.0",
          "resolved": "https://registry.npmjs.org/body-parser/-/body-parser-1.13.3.tgz"
        },
        "bytes": {
          "version": "2.1.0",
          "from": "bytes@2.1.0",
          "resolved": "https://registry.npmjs.org/bytes/-/bytes-2.1.0.tgz"
        },
        "connect": {
          "version": "2.30.2",
          "from": "connect@>=2.30.0 <3.0.0",
          "resolved": "https://registry.npmjs.org/connect/-/connect-2.30.2.tgz"
        },
        "cookie": {
          "version": "0.1.3",
          "from": "cookie@0.1.3",
          "resolved": "https://registry.npmjs.org/cookie/-/cookie-0.1.3.tgz"
        },
        "depd": {
          "version": "1.0.1",
          "from": "depd@>=1.0.1 <1.1.0",
          "resolved": "https://registry.npmjs.org/depd/-/depd-1.0.1.tgz"
        },
        "escape-html": {
          "version": "1.0.2",
          "from": "escape-html@1.0.2",
          "resolved": "https://registry.npmjs.org/escape-html/-/escape-html-1.0.2.tgz"
        },
        "event-stream": {
          "version": "3.3.4",
          "from": "event-stream@>=3.3.2 <4.0.0",
          "resolved": "https://registry.npmjs.org/event-stream/-/event-stream-3.3.4.tgz"
        },
        "finalhandler": {
          "version": "0.4.0",
          "from": "finalhandler@0.4.0",
          "resolved": "https://registry.npmjs.org/finalhandler/-/finalhandler-0.4.0.tgz"
        },
        "http-errors": {
          "version": "1.3.1",
          "from": "http-errors@>=1.3.1 <1.4.0",
          "resolved": "https://registry.npmjs.org/http-errors/-/http-errors-1.3.1.tgz"
        },
        "iconv-lite": {
          "version": "0.4.11",
          "from": "iconv-lite@0.4.11",
          "resolved": "https://registry.npmjs.org/iconv-lite/-/iconv-lite-0.4.11.tgz"
        },
        "map-stream": {
          "version": "0.1.0",
          "from": "map-stream@>=0.1.0 <0.2.0",
          "resolved": "https://registry.npmjs.org/map-stream/-/map-stream-0.1.0.tgz"
        },
        "mime": {
          "version": "1.3.4",
          "from": "mime@1.3.4",
          "resolved": "https://registry.npmjs.org/mime/-/mime-1.3.4.tgz"
        },
        "qs": {
          "version": "4.0.0",
          "from": "qs@4.0.0",
          "resolved": "https://registry.npmjs.org/qs/-/qs-4.0.0.tgz"
        },
        "range-parser": {
          "version": "1.0.3",
          "from": "range-parser@>=1.0.3 <1.1.0",
          "resolved": "https://registry.npmjs.org/range-parser/-/range-parser-1.0.3.tgz"
        },
        "raw-body": {
          "version": "2.1.7",
          "from": "raw-body@>=2.1.2 <2.2.0",
          "resolved": "https://registry.npmjs.org/raw-body/-/raw-body-2.1.7.tgz",
          "dependencies": {
            "bytes": {
              "version": "2.4.0",
              "from": "bytes@2.4.0",
              "resolved": "https://registry.npmjs.org/bytes/-/bytes-2.4.0.tgz"
            },
            "iconv-lite": {
              "version": "0.4.13",
              "from": "iconv-lite@0.4.13",
              "resolved": "https://registry.npmjs.org/iconv-lite/-/iconv-lite-0.4.13.tgz"
            }
          }
        },
        "send": {
          "version": "0.13.2",
          "from": "send@0.13.2",
          "resolved": "https://registry.npmjs.org/send/-/send-0.13.2.tgz",
          "dependencies": {
            "depd": {
              "version": "1.1.1",
              "from": "depd@~1.1.0",
              "resolved": "https://registry.npmjs.org/depd/-/depd-1.1.1.tgz"
            },
            "escape-html": {
              "version": "1.0.3",
              "from": "escape-html@~1.0.3",
              "resolved": "https://registry.npmjs.org/escape-html/-/escape-html-1.0.3.tgz"
            },
            "statuses": {
              "version": "1.2.1",
              "from": "statuses@>=1.2.1 <1.3.0",
              "resolved": "https://registry.npmjs.org/statuses/-/statuses-1.2.1.tgz"
            }
          }
        },
        "serve-static": {
          "version": "1.10.3",
          "from": "serve-static@>=1.10.0 <1.11.0",
          "resolved": "https://registry.npmjs.org/serve-static/-/serve-static-1.10.3.tgz",
          "dependencies": {
            "escape-html": {
              "version": "1.0.3",
              "from": "escape-html@~1.0.3",
              "resolved": "https://registry.npmjs.org/escape-html/-/escape-html-1.0.3.tgz"
            }
          }
        },
        "split": {
          "version": "0.3.3",
          "from": "split@>=0.3.0 <0.4.0",
          "resolved": "https://registry.npmjs.org/split/-/split-0.3.3.tgz"
        }
      }
    },
    "gulp-decomment": {
      "version": "0.1.3",
      "from": "gulp-decomment@>=0.1.3 <0.2.0",
      "resolved": "https://registry.npmjs.org/gulp-decomment/-/gulp-decomment-0.1.3.tgz"
    },
    "gulp-flatten": {
      "version": "0.2.0",
      "from": "gulp-flatten@>=0.2.0 <0.3.0",
      "resolved": "https://registry.npmjs.org/gulp-flatten/-/gulp-flatten-0.2.0.tgz"
    },
    "gulp-if": {
      "version": "2.0.2",
      "from": "gulp-if@>=2.0.1 <3.0.0",
      "resolved": "https://registry.npmjs.org/gulp-if/-/gulp-if-2.0.2.tgz"
    },
    "gulp-istanbul": {
      "version": "0.10.4",
      "from": "gulp-istanbul@>=0.10.3 <0.11.0",
      "resolved": "https://registry.npmjs.org/gulp-istanbul/-/gulp-istanbul-0.10.4.tgz"
    },
    "gulp-karma": {
      "version": "0.0.5",
      "from": "gulp-karma@>=0.0.5 <0.1.0",
      "resolved": "https://registry.npmjs.org/gulp-karma/-/gulp-karma-0.0.5.tgz",
      "dependencies": {
        "ansi-regex": {
          "version": "0.2.1",
          "from": "ansi-regex@>=0.2.0 <0.3.0",
          "resolved": "https://registry.npmjs.org/ansi-regex/-/ansi-regex-0.2.1.tgz"
        },
        "ansi-styles": {
          "version": "1.1.0",
          "from": "ansi-styles@>=1.1.0 <2.0.0",
          "resolved": "https://registry.npmjs.org/ansi-styles/-/ansi-styles-1.1.0.tgz"
        },
        "chalk": {
          "version": "0.5.1",
          "from": "chalk@>=0.5.0 <0.6.0",
          "resolved": "https://registry.npmjs.org/chalk/-/chalk-0.5.1.tgz"
        },
        "dateformat": {
          "version": "1.0.12",
          "from": "dateformat@>=1.0.7-1.2.3 <2.0.0",
          "resolved": "https://registry.npmjs.org/dateformat/-/dateformat-1.0.12.tgz"
        },
        "gulp-util": {
          "version": "2.2.20",
          "from": "gulp-util@>=2.2.14 <2.3.0",
          "resolved": "https://registry.npmjs.org/gulp-util/-/gulp-util-2.2.20.tgz"
        },
        "has-ansi": {
          "version": "0.1.0",
          "from": "has-ansi@>=0.1.0 <0.2.0",
          "resolved": "https://registry.npmjs.org/has-ansi/-/has-ansi-0.1.0.tgz"
        },
        "lodash._reinterpolate": {
          "version": "2.4.1",
          "from": "lodash._reinterpolate@>=2.4.1 <3.0.0",
          "resolved": "https://registry.npmjs.org/lodash._reinterpolate/-/lodash._reinterpolate-2.4.1.tgz"
        },
        "lodash.escape": {
          "version": "2.4.1",
          "from": "lodash.escape@>=2.4.1 <2.5.0",
          "resolved": "https://registry.npmjs.org/lodash.escape/-/lodash.escape-2.4.1.tgz"
        },
        "lodash.keys": {
          "version": "2.4.1",
          "from": "lodash.keys@>=2.4.1 <2.5.0",
          "resolved": "https://registry.npmjs.org/lodash.keys/-/lodash.keys-2.4.1.tgz"
        },
        "lodash.template": {
          "version": "2.4.1",
          "from": "lodash.template@>=2.4.1 <3.0.0",
          "resolved": "https://registry.npmjs.org/lodash.template/-/lodash.template-2.4.1.tgz"
        },
        "lodash.templatesettings": {
          "version": "2.4.1",
          "from": "lodash.templatesettings@>=2.4.1 <2.5.0",
          "resolved": "https://registry.npmjs.org/lodash.templatesettings/-/lodash.templatesettings-2.4.1.tgz"
        },
        "minimist": {
          "version": "0.2.0",
          "from": "minimist@>=0.2.0 <0.3.0",
          "resolved": "https://registry.npmjs.org/minimist/-/minimist-0.2.0.tgz"
        },
        "readable-stream": {
          "version": "1.0.34",
          "from": "readable-stream@>=1.0.17 <1.1.0",
          "resolved": "https://registry.npmjs.org/readable-stream/-/readable-stream-1.0.34.tgz"
        },
        "strip-ansi": {
          "version": "0.3.0",
          "from": "strip-ansi@>=0.3.0 <0.4.0",
          "resolved": "https://registry.npmjs.org/strip-ansi/-/strip-ansi-0.3.0.tgz"
        },
        "supports-color": {
          "version": "0.2.0",
          "from": "supports-color@>=0.2.0 <0.3.0",
          "resolved": "https://registry.npmjs.org/supports-color/-/supports-color-0.2.0.tgz"
        },
        "through2": {
          "version": "0.5.1",
          "from": "through2@>=0.5.0 <0.6.0",
          "resolved": "https://registry.npmjs.org/through2/-/through2-0.5.1.tgz",
          "dependencies": {
            "xtend": {
              "version": "3.0.0",
              "from": "xtend@>=3.0.0 <3.1.0",
              "resolved": "https://registry.npmjs.org/xtend/-/xtend-3.0.0.tgz"
            }
          }
        },
        "vinyl": {
          "version": "0.2.3",
          "from": "vinyl@>=0.2.1 <0.3.0",
          "resolved": "https://registry.npmjs.org/vinyl/-/vinyl-0.2.3.tgz"
        },
        "xtend": {
          "version": "2.1.2",
          "from": "xtend@>=2.1.1 <2.2.0",
          "resolved": "https://registry.npmjs.org/xtend/-/xtend-2.1.2.tgz"
        }
      }
    },
    "gulp-match": {
      "version": "1.0.3",
      "from": "gulp-match@>=1.0.3 <2.0.0",
      "resolved": "https://registry.npmjs.org/gulp-match/-/gulp-match-1.0.3.tgz"
    },
    "gulp-mocha": {
      "version": "2.2.0",
      "from": "gulp-mocha@>=2.2.0 <2.3.0",
      "resolved": "https://registry.npmjs.org/gulp-mocha/-/gulp-mocha-2.2.0.tgz",
      "dependencies": {
        "commander": {
          "version": "2.3.0",
          "from": "commander@2.3.0",
          "resolved": "https://registry.npmjs.org/commander/-/commander-2.3.0.tgz"
        },
        "escape-string-regexp": {
          "version": "1.0.2",
          "from": "escape-string-regexp@1.0.2",
          "resolved": "https://registry.npmjs.org/escape-string-regexp/-/escape-string-regexp-1.0.2.tgz"
        },
        "glob": {
          "version": "3.2.11",
          "from": "glob@3.2.11",
          "resolved": "https://registry.npmjs.org/glob/-/glob-3.2.11.tgz"
        },
        "minimatch": {
          "version": "0.3.0",
          "from": "minimatch@>=0.3.0 <0.4.0",
          "resolved": "https://registry.npmjs.org/minimatch/-/minimatch-0.3.0.tgz"
        },
        "mocha": {
          "version": "2.5.3",
          "from": "mocha@>=2.0.1 <3.0.0",
          "resolved": "https://registry.npmjs.org/mocha/-/mocha-2.5.3.tgz"
        },
        "supports-color": {
          "version": "1.2.0",
          "from": "supports-color@1.2.0",
          "resolved": "https://registry.npmjs.org/supports-color/-/supports-color-1.2.0.tgz"
        }
      }
    },
    "gulp-open": {
      "version": "2.0.0",
      "from": "gulp-open@>=2.0.0 <2.1.0",
      "resolved": "https://registry.npmjs.org/gulp-open/-/gulp-open-2.0.0.tgz"
    },
    "gulp-plumber": {
      "version": "1.1.0",
      "from": "gulp-plumber@>=1.1.0 <1.2.0",
      "resolved": "https://registry.npmjs.org/gulp-plumber/-/gulp-plumber-1.1.0.tgz"
    },
    "gulp-postcss": {
      "version": "6.3.0",
      "from": "gulp-postcss@>=6.3.0 <6.4.0",
      "resolved": "https://registry.npmjs.org/gulp-postcss/-/gulp-postcss-6.3.0.tgz"
    },
    "gulp-replace": {
      "version": "0.5.4",
      "from": "gulp-replace@>=0.5.4 <0.6.0",
      "resolved": "https://registry.npmjs.org/gulp-replace/-/gulp-replace-0.5.4.tgz",
      "dependencies": {
        "isarray": {
          "version": "1.0.0",
          "from": "isarray@>=1.0.0 <1.1.0",
          "resolved": "https://registry.npmjs.org/isarray/-/isarray-1.0.0.tgz"
        },
        "readable-stream": {
          "version": "2.3.3",
          "from": "readable-stream@>=2.0.1 <3.0.0",
          "resolved": "https://registry.npmjs.org/readable-stream/-/readable-stream-2.3.3.tgz"
        },
        "string_decoder": {
          "version": "1.0.3",
          "from": "string_decoder@>=1.0.3 <1.1.0",
          "resolved": "https://registry.npmjs.org/string_decoder/-/string_decoder-1.0.3.tgz"
        }
      }
    },
    "gulp-sass": {
      "version": "3.1.0",
      "from": "gulp-sass@>=3.1.0 <3.2.0",
      "resolved": "https://registry.npmjs.org/gulp-sass/-/gulp-sass-3.1.0.tgz"
    },
    "gulp-sourcemaps": {
      "version": "1.6.0",
      "from": "gulp-sourcemaps@>=1.6.0 <1.7.0",
      "resolved": "https://registry.npmjs.org/gulp-sourcemaps/-/gulp-sourcemaps-1.6.0.tgz",
      "dependencies": {
        "strip-bom": {
          "version": "2.0.0",
          "from": "strip-bom@>=2.0.0 <3.0.0",
          "resolved": "https://registry.npmjs.org/strip-bom/-/strip-bom-2.0.0.tgz"
        },
        "vinyl": {
          "version": "1.2.0",
          "from": "vinyl@>=1.0.0 <2.0.0",
          "resolved": "https://registry.npmjs.org/vinyl/-/vinyl-1.2.0.tgz"
        }
      }
    },
    "gulp-texttojs": {
      "version": "1.0.3",
      "from": "gulp-texttojs@>=1.0.3 <1.1.0",
      "resolved": "https://registry.npmjs.org/gulp-texttojs/-/gulp-texttojs-1.0.3.tgz",
      "dependencies": {
        "lodash": {
          "version": "2.4.2",
          "from": "lodash@>=2.4.1 <3.0.0",
          "resolved": "https://registry.npmjs.org/lodash/-/lodash-2.4.2.tgz"
        },
        "readable-stream": {
          "version": "1.0.34",
          "from": "readable-stream@>=1.0.17 <1.1.0",
          "resolved": "https://registry.npmjs.org/readable-stream/-/readable-stream-1.0.34.tgz"
        },
        "through2": {
          "version": "0.4.2",
          "from": "through2@>=0.4.2 <0.5.0",
          "resolved": "https://registry.npmjs.org/through2/-/through2-0.4.2.tgz"
        },
        "xtend": {
          "version": "2.1.2",
          "from": "xtend@>=2.1.1 <2.2.0",
          "resolved": "https://registry.npmjs.org/xtend/-/xtend-2.1.2.tgz"
        }
      }
    },
    "gulp-typescript": {
      "version": "3.1.7",
      "from": "gulp-typescript@>=3.1.6 <3.2.0",
      "resolved": "https://registry.npmjs.org/gulp-typescript/-/gulp-typescript-3.1.7.tgz",
      "dependencies": {
        "glob": {
          "version": "5.0.15",
          "from": "glob@>=5.0.3 <6.0.0",
          "resolved": "https://registry.npmjs.org/glob/-/glob-5.0.15.tgz"
        },
        "glob-parent": {
          "version": "3.1.0",
          "from": "glob-parent@>=3.0.0 <4.0.0",
          "resolved": "https://registry.npmjs.org/glob-parent/-/glob-parent-3.1.0.tgz"
        },
        "glob-stream": {
          "version": "5.3.5",
          "from": "glob-stream@>=5.3.2 <6.0.0",
          "resolved": "https://registry.npmjs.org/glob-stream/-/glob-stream-5.3.5.tgz",
          "dependencies": {
            "isarray": {
              "version": "0.0.1",
              "from": "isarray@0.0.1",
              "resolved": "https://registry.npmjs.org/isarray/-/isarray-0.0.1.tgz"
            },
            "readable-stream": {
              "version": "1.0.34",
              "from": "readable-stream@>=1.0.33-1 <1.1.0-0",
              "resolved": "https://registry.npmjs.org/readable-stream/-/readable-stream-1.0.34.tgz"
            },
            "string_decoder": {
              "version": "0.10.31",
              "from": "string_decoder@~0.10.x",
              "resolved": "https://registry.npmjs.org/string_decoder/-/string_decoder-0.10.31.tgz"
            },
            "through2": {
              "version": "0.6.5",
              "from": "through2@>=0.6.0 <0.7.0",
              "resolved": "https://registry.npmjs.org/through2/-/through2-0.6.5.tgz"
            }
          }
        },
        "is-extglob": {
          "version": "2.1.1",
          "from": "is-extglob@>=2.1.0 <3.0.0",
          "resolved": "https://registry.npmjs.org/is-extglob/-/is-extglob-2.1.1.tgz"
        },
        "is-glob": {
          "version": "3.1.0",
          "from": "is-glob@>=3.1.0 <4.0.0",
          "resolved": "https://registry.npmjs.org/is-glob/-/is-glob-3.1.0.tgz"
        },
        "isarray": {
          "version": "1.0.0",
          "from": "isarray@>=1.0.0 <1.1.0",
          "resolved": "https://registry.npmjs.org/isarray/-/isarray-1.0.0.tgz"
        },
        "ordered-read-streams": {
          "version": "0.3.0",
          "from": "ordered-read-streams@>=0.3.0 <0.4.0",
          "resolved": "https://registry.npmjs.org/ordered-read-streams/-/ordered-read-streams-0.3.0.tgz"
        },
        "readable-stream": {
          "version": "2.3.3",
          "from": "readable-stream@>=2.0.4 <3.0.0",
          "resolved": "https://registry.npmjs.org/readable-stream/-/readable-stream-2.3.3.tgz"
        },
        "source-map": {
          "version": "0.5.7",
          "from": "source-map@>=0.5.3 <0.6.0",
          "resolved": "https://registry.npmjs.org/source-map/-/source-map-0.5.7.tgz"
        },
        "string_decoder": {
          "version": "1.0.3",
          "from": "string_decoder@>=1.0.3 <1.1.0",
          "resolved": "https://registry.npmjs.org/string_decoder/-/string_decoder-1.0.3.tgz"
        },
        "strip-bom": {
          "version": "2.0.0",
          "from": "strip-bom@>=2.0.0 <3.0.0",
          "resolved": "https://registry.npmjs.org/strip-bom/-/strip-bom-2.0.0.tgz"
        },
        "unique-stream": {
          "version": "2.2.1",
          "from": "unique-stream@>=2.0.2 <3.0.0",
          "resolved": "https://registry.npmjs.org/unique-stream/-/unique-stream-2.2.1.tgz"
        },
        "vinyl": {
          "version": "1.2.0",
          "from": "vinyl@>=1.0.0 <2.0.0",
          "resolved": "https://registry.npmjs.org/vinyl/-/vinyl-1.2.0.tgz"
        },
        "vinyl-fs": {
          "version": "2.4.4",
          "from": "vinyl-fs@>=2.4.3 <2.5.0",
          "resolved": "https://registry.npmjs.org/vinyl-fs/-/vinyl-fs-2.4.4.tgz"
        }
      }
    },
    "gulp-util": {
      "version": "3.0.8",
      "from": "gulp-util@>=3.0.7 <3.1.0",
      "resolved": "https://registry.npmjs.org/gulp-util/-/gulp-util-3.0.8.tgz",
      "dependencies": {
        "object-assign": {
          "version": "3.0.0",
          "from": "object-assign@>=3.0.0 <4.0.0",
          "resolved": "https://registry.npmjs.org/object-assign/-/object-assign-3.0.0.tgz"
        }
      }
    },
    "gulplog": {
      "version": "1.0.0",
      "from": "gulplog@>=1.0.0 <2.0.0",
      "resolved": "https://registry.npmjs.org/gulplog/-/gulplog-1.0.0.tgz"
    },
    "handlebars": {
      "version": "4.0.10",
      "from": "handlebars@>=4.0.1 <5.0.0",
      "resolved": "https://registry.npmjs.org/handlebars/-/handlebars-4.0.10.tgz",
      "dependencies": {
        "source-map": {
          "version": "0.4.4",
          "from": "source-map@>=0.4.4 <0.5.0",
          "resolved": "https://registry.npmjs.org/source-map/-/source-map-0.4.4.tgz"
        }
      }
    },
    "har-schema": {
      "version": "1.0.5",
      "from": "har-schema@>=1.0.5 <2.0.0",
      "resolved": "https://registry.npmjs.org/har-schema/-/har-schema-1.0.5.tgz"
    },
    "har-validator": {
      "version": "4.2.1",
      "from": "har-validator@>=4.2.1 <4.3.0",
      "resolved": "https://registry.npmjs.org/har-validator/-/har-validator-4.2.1.tgz"
    },
    "has-ansi": {
      "version": "2.0.0",
      "from": "has-ansi@>=2.0.0 <3.0.0",
      "resolved": "https://registry.npmjs.org/has-ansi/-/has-ansi-2.0.0.tgz"
    },
    "has-binary": {
      "version": "0.1.7",
      "from": "has-binary@0.1.7",
      "resolved": "https://registry.npmjs.org/has-binary/-/has-binary-0.1.7.tgz"
    },
    "has-cors": {
      "version": "1.1.0",
      "from": "has-cors@1.1.0",
      "resolved": "https://registry.npmjs.org/has-cors/-/has-cors-1.1.0.tgz"
    },
    "has-flag": {
      "version": "1.0.0",
      "from": "has-flag@>=1.0.0 <2.0.0",
      "resolved": "https://registry.npmjs.org/has-flag/-/has-flag-1.0.0.tgz"
    },
    "has-gulplog": {
      "version": "0.1.0",
      "from": "has-gulplog@>=0.1.0 <0.2.0",
      "resolved": "https://registry.npmjs.org/has-gulplog/-/has-gulplog-0.1.0.tgz"
    },
    "has-unicode": {
      "version": "2.0.1",
      "from": "has-unicode@>=2.0.0 <3.0.0",
      "resolved": "https://registry.npmjs.org/has-unicode/-/has-unicode-2.0.1.tgz"
    },
    "hasha": {
      "version": "2.2.0",
      "from": "hasha@>=2.2.0 <2.3.0",
      "resolved": "https://registry.npmjs.org/hasha/-/hasha-2.2.0.tgz"
    },
    "hawk": {
      "version": "3.1.3",
      "from": "hawk@>=3.1.3 <3.2.0",
      "resolved": "https://registry.npmjs.org/hawk/-/hawk-3.1.3.tgz"
    },
    "hoek": {
      "version": "2.16.3",
      "from": "hoek@>=2.0.0 <3.0.0",
      "resolved": "https://registry.npmjs.org/hoek/-/hoek-2.16.3.tgz"
    },
    "homedir-polyfill": {
      "version": "1.0.1",
      "from": "homedir-polyfill@>=1.0.0 <2.0.0",
      "resolved": "https://registry.npmjs.org/homedir-polyfill/-/homedir-polyfill-1.0.1.tgz"
    },
    "hosted-git-info": {
      "version": "2.5.0",
      "from": "hosted-git-info@>=2.1.4 <3.0.0",
      "resolved": "https://registry.npmjs.org/hosted-git-info/-/hosted-git-info-2.5.0.tgz"
    },
    "http-browserify": {
      "version": "1.7.0",
      "from": "http-browserify@>=1.3.2 <2.0.0",
      "resolved": "https://registry.npmjs.org/http-browserify/-/http-browserify-1.7.0.tgz"
    },
    "http-errors": {
      "version": "1.6.2",
      "from": "http-errors@>=1.6.1 <1.7.0",
      "resolved": "https://registry.npmjs.org/http-errors/-/http-errors-1.6.2.tgz"
    },
    "http-proxy": {
      "version": "1.16.2",
      "from": "http-proxy@>=1.13.0 <2.0.0",
      "resolved": "https://registry.npmjs.org/http-proxy/-/http-proxy-1.16.2.tgz"
    },
    "http-signature": {
      "version": "1.1.1",
      "from": "http-signature@>=1.1.0 <1.2.0",
      "resolved": "https://registry.npmjs.org/http-signature/-/http-signature-1.1.1.tgz"
    },
    "https-browserify": {
      "version": "0.0.0",
      "from": "https-browserify@0.0.0",
      "resolved": "https://registry.npmjs.org/https-browserify/-/https-browserify-0.0.0.tgz"
    },
    "iconv-lite": {
      "version": "0.4.15",
      "from": "iconv-lite@0.4.15",
      "resolved": "https://registry.npmjs.org/iconv-lite/-/iconv-lite-0.4.15.tgz"
    },
    "icss-replace-symbols": {
      "version": "1.1.0",
      "from": "icss-replace-symbols@1.1.0",
      "resolved": "https://registry.npmjs.org/icss-replace-symbols/-/icss-replace-symbols-1.1.0.tgz"
    },
    "ieee754": {
      "version": "1.1.8",
      "from": "ieee754@>=1.1.4 <2.0.0",
      "resolved": "https://registry.npmjs.org/ieee754/-/ieee754-1.1.8.tgz"
    },
    "in-publish": {
      "version": "2.0.0",
      "from": "in-publish@>=2.0.0 <3.0.0",
      "resolved": "https://registry.npmjs.org/in-publish/-/in-publish-2.0.0.tgz"
    },
    "indent-string": {
      "version": "2.1.0",
      "from": "indent-string@>=2.1.0 <3.0.0",
      "resolved": "https://registry.npmjs.org/indent-string/-/indent-string-2.1.0.tgz"
    },
    "indexof": {
      "version": "0.0.1",
      "from": "indexof@0.0.1",
      "resolved": "https://registry.npmjs.org/indexof/-/indexof-0.0.1.tgz"
    },
    "inflight": {
      "version": "1.0.6",
      "from": "inflight@>=1.0.4 <2.0.0",
      "resolved": "https://registry.npmjs.org/inflight/-/inflight-1.0.6.tgz"
    },
    "inherits": {
      "version": "2.0.3",
      "from": "inherits@>=2.0.0 <3.0.0",
      "resolved": "https://registry.npmjs.org/inherits/-/inherits-2.0.3.tgz"
    },
    "ini": {
      "version": "1.3.4",
      "from": "ini@>=1.3.4 <2.0.0",
      "resolved": "https://registry.npmjs.org/ini/-/ini-1.3.4.tgz"
    },
    "inpath": {
      "version": "1.0.2",
      "from": "inpath@>=1.0.2 <1.1.0",
      "resolved": "https://registry.npmjs.org/inpath/-/inpath-1.0.2.tgz"
    },
    "inquirer": {
      "version": "1.2.3",
      "from": "inquirer@>=1.2.1 <1.3.0",
      "resolved": "https://registry.npmjs.org/inquirer/-/inquirer-1.2.3.tgz",
      "dependencies": {
        "mute-stream": {
          "version": "0.0.6",
          "from": "mute-stream@0.0.6",
          "resolved": "https://registry.npmjs.org/mute-stream/-/mute-stream-0.0.6.tgz"
        }
      }
    },
    "interpret": {
      "version": "1.0.3",
      "from": "interpret@>=1.0.0 <2.0.0",
      "resolved": "https://registry.npmjs.org/interpret/-/interpret-1.0.3.tgz"
    },
    "invert-kv": {
      "version": "1.0.0",
      "from": "invert-kv@>=1.0.0 <2.0.0",
      "resolved": "https://registry.npmjs.org/invert-kv/-/invert-kv-1.0.0.tgz"
    },
    "ipaddr.js": {
      "version": "1.4.0",
      "from": "ipaddr.js@1.4.0",
      "resolved": "https://registry.npmjs.org/ipaddr.js/-/ipaddr.js-1.4.0.tgz"
    },
    "irregular-plurals": {
      "version": "1.3.0",
      "from": "irregular-plurals@>=1.0.0 <2.0.0",
      "resolved": "https://registry.npmjs.org/irregular-plurals/-/irregular-plurals-1.3.0.tgz"
    },
    "is": {
      "version": "3.2.1",
      "from": "is@>=3.1.0 <4.0.0",
      "resolved": "https://registry.npmjs.org/is/-/is-3.2.1.tgz"
    },
    "is-absolute": {
      "version": "0.2.6",
      "from": "is-absolute@>=0.2.3 <0.3.0",
      "resolved": "https://registry.npmjs.org/is-absolute/-/is-absolute-0.2.6.tgz"
    },
    "is-arrayish": {
      "version": "0.2.1",
      "from": "is-arrayish@>=0.2.1 <0.3.0",
      "resolved": "https://registry.npmjs.org/is-arrayish/-/is-arrayish-0.2.1.tgz"
    },
    "is-binary-path": {
      "version": "1.0.1",
      "from": "is-binary-path@>=1.0.0 <2.0.0",
      "resolved": "https://registry.npmjs.org/is-binary-path/-/is-binary-path-1.0.1.tgz"
    },
    "is-buffer": {
      "version": "1.1.5",
      "from": "is-buffer@>=1.1.5 <2.0.0",
      "resolved": "https://registry.npmjs.org/is-buffer/-/is-buffer-1.1.5.tgz"
    },
    "is-builtin-module": {
      "version": "1.0.0",
      "from": "is-builtin-module@>=1.0.0 <2.0.0",
      "resolved": "https://registry.npmjs.org/is-builtin-module/-/is-builtin-module-1.0.0.tgz"
    },
    "is-directory": {
      "version": "0.3.1",
      "from": "is-directory@>=0.3.1 <0.4.0",
      "resolved": "https://registry.npmjs.org/is-directory/-/is-directory-0.3.1.tgz"
    },
    "is-dotfile": {
      "version": "1.0.3",
      "from": "is-dotfile@>=1.0.0 <2.0.0",
      "resolved": "https://registry.npmjs.org/is-dotfile/-/is-dotfile-1.0.3.tgz"
    },
    "is-equal-shallow": {
      "version": "0.1.3",
      "from": "is-equal-shallow@>=0.1.3 <0.2.0",
      "resolved": "https://registry.npmjs.org/is-equal-shallow/-/is-equal-shallow-0.1.3.tgz"
    },
    "is-extendable": {
      "version": "0.1.1",
      "from": "is-extendable@>=0.1.1 <0.2.0",
      "resolved": "https://registry.npmjs.org/is-extendable/-/is-extendable-0.1.1.tgz"
    },
    "is-extglob": {
      "version": "1.0.0",
      "from": "is-extglob@>=1.0.0 <2.0.0",
      "resolved": "https://registry.npmjs.org/is-extglob/-/is-extglob-1.0.0.tgz"
    },
    "is-finite": {
      "version": "1.0.2",
      "from": "is-finite@>=1.0.0 <2.0.0",
      "resolved": "https://registry.npmjs.org/is-finite/-/is-finite-1.0.2.tgz"
    },
    "is-fullwidth-code-point": {
      "version": "1.0.0",
      "from": "is-fullwidth-code-point@>=1.0.0 <2.0.0",
      "resolved": "https://registry.npmjs.org/is-fullwidth-code-point/-/is-fullwidth-code-point-1.0.0.tgz"
    },
    "is-glob": {
      "version": "2.0.1",
      "from": "is-glob@>=2.0.1 <3.0.0",
      "resolved": "https://registry.npmjs.org/is-glob/-/is-glob-2.0.1.tgz"
    },
    "is-number": {
      "version": "2.1.0",
      "from": "is-number@>=2.1.0 <3.0.0",
      "resolved": "https://registry.npmjs.org/is-number/-/is-number-2.1.0.tgz"
    },
    "is-path-cwd": {
      "version": "1.0.0",
      "from": "is-path-cwd@>=1.0.0 <2.0.0",
      "resolved": "https://registry.npmjs.org/is-path-cwd/-/is-path-cwd-1.0.0.tgz"
    },
    "is-path-in-cwd": {
      "version": "1.0.0",
      "from": "is-path-in-cwd@>=1.0.0 <2.0.0",
      "resolved": "https://registry.npmjs.org/is-path-in-cwd/-/is-path-in-cwd-1.0.0.tgz"
    },
    "is-path-inside": {
      "version": "1.0.0",
      "from": "is-path-inside@>=1.0.0 <2.0.0",
      "resolved": "https://registry.npmjs.org/is-path-inside/-/is-path-inside-1.0.0.tgz"
    },
    "is-plain-object": {
      "version": "2.0.4",
      "from": "is-plain-object@>=2.0.3 <3.0.0",
      "resolved": "https://registry.npmjs.org/is-plain-object/-/is-plain-object-2.0.4.tgz",
      "dependencies": {
        "isobject": {
          "version": "3.0.1",
          "from": "isobject@>=3.0.1 <4.0.0",
          "resolved": "https://registry.npmjs.org/isobject/-/isobject-3.0.1.tgz"
        }
      }
    },
    "is-posix-bracket": {
      "version": "0.1.1",
      "from": "is-posix-bracket@>=0.1.0 <0.2.0",
      "resolved": "https://registry.npmjs.org/is-posix-bracket/-/is-posix-bracket-0.1.1.tgz"
    },
    "is-primitive": {
      "version": "2.0.0",
      "from": "is-primitive@>=2.0.0 <3.0.0",
      "resolved": "https://registry.npmjs.org/is-primitive/-/is-primitive-2.0.0.tgz"
    },
    "is-promise": {
      "version": "2.1.0",
      "from": "is-promise@>=2.1.0 <3.0.0",
      "resolved": "https://registry.npmjs.org/is-promise/-/is-promise-2.1.0.tgz"
    },
    "is-relative": {
      "version": "0.2.1",
      "from": "is-relative@>=0.2.1 <0.3.0",
      "resolved": "https://registry.npmjs.org/is-relative/-/is-relative-0.2.1.tgz"
    },
    "is-stream": {
      "version": "1.1.0",
      "from": "is-stream@>=1.0.1 <2.0.0",
      "resolved": "https://registry.npmjs.org/is-stream/-/is-stream-1.1.0.tgz"
    },
    "is-typedarray": {
      "version": "1.0.0",
      "from": "is-typedarray@>=1.0.0 <1.1.0",
      "resolved": "https://registry.npmjs.org/is-typedarray/-/is-typedarray-1.0.0.tgz"
    },
    "is-unc-path": {
      "version": "0.1.2",
      "from": "is-unc-path@>=0.1.1 <0.2.0",
      "resolved": "https://registry.npmjs.org/is-unc-path/-/is-unc-path-0.1.2.tgz"
    },
    "is-utf8": {
      "version": "0.2.1",
      "from": "is-utf8@>=0.2.0 <0.3.0",
      "resolved": "https://registry.npmjs.org/is-utf8/-/is-utf8-0.2.1.tgz"
    },
    "is-valid-glob": {
      "version": "0.3.0",
      "from": "is-valid-glob@>=0.3.0 <0.4.0",
      "resolved": "https://registry.npmjs.org/is-valid-glob/-/is-valid-glob-0.3.0.tgz"
    },
    "is-windows": {
      "version": "0.2.0",
      "from": "is-windows@>=0.2.0 <0.3.0",
      "resolved": "https://registry.npmjs.org/is-windows/-/is-windows-0.2.0.tgz"
    },
    "isarray": {
      "version": "0.0.1",
      "from": "isarray@0.0.1",
      "resolved": "https://registry.npmjs.org/isarray/-/isarray-0.0.1.tgz"
    },
    "isbinaryfile": {
      "version": "3.0.2",
      "from": "isbinaryfile@>=3.0.0 <4.0.0",
      "resolved": "https://registry.npmjs.org/isbinaryfile/-/isbinaryfile-3.0.2.tgz"
    },
    "isexe": {
      "version": "2.0.0",
      "from": "isexe@>=2.0.0 <3.0.0",
      "resolved": "https://registry.npmjs.org/isexe/-/isexe-2.0.0.tgz"
    },
    "isobject": {
      "version": "2.1.0",
      "from": "isobject@>=2.0.0 <3.0.0",
      "resolved": "https://registry.npmjs.org/isobject/-/isobject-2.1.0.tgz",
      "dependencies": {
        "isarray": {
          "version": "1.0.0",
          "from": "isarray@1.0.0",
          "resolved": "https://registry.npmjs.org/isarray/-/isarray-1.0.0.tgz"
        }
      }
    },
    "isstream": {
      "version": "0.1.2",
      "from": "isstream@>=0.1.2 <0.2.0",
      "resolved": "https://registry.npmjs.org/isstream/-/isstream-0.1.2.tgz"
    },
    "istanbul": {
      "version": "0.4.5",
      "from": "istanbul@>=0.4.0 <0.5.0",
      "resolved": "https://registry.npmjs.org/istanbul/-/istanbul-0.4.5.tgz",
      "dependencies": {
        "glob": {
          "version": "5.0.15",
          "from": "glob@>=5.0.15 <6.0.0",
          "resolved": "https://registry.npmjs.org/glob/-/glob-5.0.15.tgz"
        },
        "resolve": {
          "version": "1.1.7",
          "from": "resolve@>=1.1.0 <1.2.0",
          "resolved": "https://registry.npmjs.org/resolve/-/resolve-1.1.7.tgz"
        },
        "supports-color": {
          "version": "3.2.3",
          "from": "supports-color@>=3.1.0 <4.0.0",
          "resolved": "https://registry.npmjs.org/supports-color/-/supports-color-3.2.3.tgz"
        }
      }
    },
    "istanbul-instrumenter-loader": {
      "version": "0.2.0",
      "from": "istanbul-instrumenter-loader@>=0.2.0 <0.3.0",
      "resolved": "https://registry.npmjs.org/istanbul-instrumenter-loader/-/istanbul-instrumenter-loader-0.2.0.tgz",
      "dependencies": {
        "loader-utils": {
          "version": "0.2.17",
          "from": "loader-utils@>=0.0.0 <1.0.0",
          "resolved": "https://registry.npmjs.org/loader-utils/-/loader-utils-0.2.17.tgz"
        }
      }
    },
    "istanbul-threshold-checker": {
      "version": "0.1.0",
      "from": "istanbul-threshold-checker@>=0.1.0 <0.2.0",
      "resolved": "https://registry.npmjs.org/istanbul-threshold-checker/-/istanbul-threshold-checker-0.1.0.tgz",
      "dependencies": {
        "escodegen": {
          "version": "1.7.1",
          "from": "escodegen@>=1.7.0 <1.8.0",
          "resolved": "https://registry.npmjs.org/escodegen/-/escodegen-1.7.1.tgz",
          "dependencies": {
            "esprima": {
              "version": "1.2.5",
              "from": "esprima@>=1.2.2 <2.0.0",
              "resolved": "https://registry.npmjs.org/esprima/-/esprima-1.2.5.tgz"
            }
          }
        },
        "esprima": {
          "version": "2.5.0",
          "from": "esprima@>=2.5.0 <2.6.0",
          "resolved": "https://registry.npmjs.org/esprima/-/esprima-2.5.0.tgz"
        },
        "fast-levenshtein": {
          "version": "1.0.7",
          "from": "fast-levenshtein@>=1.0.0 <1.1.0",
          "resolved": "https://registry.npmjs.org/fast-levenshtein/-/fast-levenshtein-1.0.7.tgz"
        },
        "istanbul": {
          "version": "0.3.22",
          "from": "istanbul@>=0.3.0 <0.4.0",
          "resolved": "https://registry.npmjs.org/istanbul/-/istanbul-0.3.22.tgz"
        },
        "levn": {
          "version": "0.2.5",
          "from": "levn@>=0.2.5 <0.3.0",
          "resolved": "https://registry.npmjs.org/levn/-/levn-0.2.5.tgz"
        },
        "lodash": {
          "version": "3.6.0",
          "from": "lodash@>=3.6.0 <3.7.0",
          "resolved": "https://registry.npmjs.org/lodash/-/lodash-3.6.0.tgz"
        },
        "optionator": {
          "version": "0.5.0",
          "from": "optionator@>=0.5.0 <0.6.0",
          "resolved": "https://registry.npmjs.org/optionator/-/optionator-0.5.0.tgz",
          "dependencies": {
            "wordwrap": {
              "version": "0.0.3",
              "from": "wordwrap@>=0.0.2 <0.1.0",
              "resolved": "https://registry.npmjs.org/wordwrap/-/wordwrap-0.0.3.tgz"
            }
          }
        },
        "resolve": {
          "version": "1.1.7",
          "from": "resolve@>=1.1.0 <1.2.0",
          "resolved": "https://registry.npmjs.org/resolve/-/resolve-1.1.7.tgz"
        },
        "supports-color": {
          "version": "3.2.3",
          "from": "supports-color@>=3.1.0 <4.0.0",
          "resolved": "https://registry.npmjs.org/supports-color/-/supports-color-3.2.3.tgz"
        }
      }
    },
    "istextorbinary": {
      "version": "1.0.2",
      "from": "istextorbinary@1.0.2",
      "resolved": "https://registry.npmjs.org/istextorbinary/-/istextorbinary-1.0.2.tgz"
    },
    "jade": {
      "version": "0.26.3",
      "from": "jade@0.26.3",
      "resolved": "https://registry.npmjs.org/jade/-/jade-0.26.3.tgz",
      "dependencies": {
        "commander": {
          "version": "0.6.1",
          "from": "commander@0.6.1",
          "resolved": "https://registry.npmjs.org/commander/-/commander-0.6.1.tgz"
        },
        "mkdirp": {
          "version": "0.3.0",
          "from": "mkdirp@0.3.0",
          "resolved": "https://registry.npmjs.org/mkdirp/-/mkdirp-0.3.0.tgz"
        }
      }
    },
    "jju": {
      "version": "1.3.0",
      "from": "jju@>=1.3.0 <1.4.0",
      "resolved": "https://registry.npmjs.org/jju/-/jju-1.3.0.tgz"
    },
    "js-base64": {
      "version": "2.1.9",
      "from": "js-base64@>=2.1.9 <3.0.0",
      "resolved": "https://registry.npmjs.org/js-base64/-/js-base64-2.1.9.tgz"
    },
    "js-tokens": {
      "version": "3.0.2",
      "from": "js-tokens@>=3.0.2 <4.0.0",
      "resolved": "https://registry.npmjs.org/js-tokens/-/js-tokens-3.0.2.tgz"
    },
    "js-yaml": {
      "version": "3.9.1",
      "from": "js-yaml@>=3.9.1 <3.10.0",
      "resolved": "https://registry.npmjs.org/js-yaml/-/js-yaml-3.9.1.tgz",
      "dependencies": {
        "esprima": {
          "version": "4.0.0",
          "from": "esprima@>=4.0.0 <5.0.0",
          "resolved": "https://registry.npmjs.org/esprima/-/esprima-4.0.0.tgz"
        }
      }
    },
    "jsbn": {
      "version": "0.1.1",
      "from": "jsbn@>=0.1.0 <0.2.0",
      "resolved": "https://registry.npmjs.org/jsbn/-/jsbn-0.1.1.tgz",
      "optional": true
    },
    "jsesc": {
      "version": "0.5.0",
      "from": "jsesc@>=0.5.0 <0.6.0",
      "resolved": "https://registry.npmjs.org/jsesc/-/jsesc-0.5.0.tgz"
    },
    "json-parse-better-errors": {
      "version": "1.0.1",
      "from": "json-parse-better-errors@>=1.0.0 <2.0.0",
      "resolved": "https://registry.npmjs.org/json-parse-better-errors/-/json-parse-better-errors-1.0.1.tgz"
    },
    "json-schema": {
      "version": "0.2.3",
      "from": "json-schema@0.2.3",
      "resolved": "https://registry.npmjs.org/json-schema/-/json-schema-0.2.3.tgz"
    },
    "json-stable-stringify": {
      "version": "1.0.1",
      "from": "json-stable-stringify@>=1.0.1 <2.0.0",
      "resolved": "https://registry.npmjs.org/json-stable-stringify/-/json-stable-stringify-1.0.1.tgz"
    },
    "json-stringify-safe": {
      "version": "5.0.1",
      "from": "json-stringify-safe@>=5.0.1 <5.1.0",
      "resolved": "https://registry.npmjs.org/json-stringify-safe/-/json-stringify-safe-5.0.1.tgz"
    },
    "json3": {
      "version": "3.3.2",
      "from": "json3@3.3.2",
      "resolved": "https://registry.npmjs.org/json3/-/json3-3.3.2.tgz"
    },
    "json5": {
      "version": "0.5.1",
      "from": "json5@>=0.5.0 <0.6.0",
      "resolved": "https://registry.npmjs.org/json5/-/json5-0.5.1.tgz"
    },
    "jsonfile": {
      "version": "2.4.0",
      "from": "jsonfile@>=2.1.0 <3.0.0",
      "resolved": "https://registry.npmjs.org/jsonfile/-/jsonfile-2.4.0.tgz"
    },
    "jsonify": {
      "version": "0.0.0",
      "from": "jsonify@>=0.0.0 <0.1.0",
      "resolved": "https://registry.npmjs.org/jsonify/-/jsonify-0.0.0.tgz"
    },
    "jsprim": {
      "version": "1.4.1",
      "from": "jsprim@>=1.2.2 <2.0.0",
      "resolved": "https://registry.npmjs.org/jsprim/-/jsprim-1.4.1.tgz",
      "dependencies": {
        "assert-plus": {
          "version": "1.0.0",
          "from": "assert-plus@1.0.0",
          "resolved": "https://registry.npmjs.org/assert-plus/-/assert-plus-1.0.0.tgz"
        }
      }
    },
    "karma": {
      "version": "0.13.22",
      "from": "karma@>=0.13.9 <0.14.0",
      "resolved": "https://registry.npmjs.org/karma/-/karma-0.13.22.tgz",
      "dependencies": {
        "bluebird": {
          "version": "2.11.0",
          "from": "bluebird@>=2.9.27 <3.0.0",
          "resolved": "https://registry.npmjs.org/bluebird/-/bluebird-2.11.0.tgz"
        },
        "lodash": {
          "version": "3.10.1",
          "from": "lodash@>=3.8.0 <4.0.0",
          "resolved": "https://registry.npmjs.org/lodash/-/lodash-3.10.1.tgz"
        },
        "source-map": {
          "version": "0.5.7",
          "from": "source-map@>=0.5.3 <0.6.0",
          "resolved": "https://registry.npmjs.org/source-map/-/source-map-0.5.7.tgz"
        }
      }
    },
    "karma-coverage": {
      "version": "0.5.5",
      "from": "karma-coverage@>=0.5.5 <0.6.0",
      "resolved": "https://registry.npmjs.org/karma-coverage/-/karma-coverage-0.5.5.tgz",
      "dependencies": {
        "dateformat": {
          "version": "1.0.12",
          "from": "dateformat@>=1.0.6 <2.0.0",
          "resolved": "https://registry.npmjs.org/dateformat/-/dateformat-1.0.12.tgz"
        },
        "source-map": {
          "version": "0.5.7",
          "from": "source-map@>=0.5.1 <0.6.0",
          "resolved": "https://registry.npmjs.org/source-map/-/source-map-0.5.7.tgz"
        }
      }
    },
    "karma-mocha": {
      "version": "0.2.2",
      "from": "karma-mocha@>=0.2.2 <0.3.0",
      "resolved": "https://registry.npmjs.org/karma-mocha/-/karma-mocha-0.2.2.tgz"
    },
    "karma-mocha-clean-reporter": {
      "version": "0.0.1",
      "from": "karma-mocha-clean-reporter@>=0.0.1 <0.1.0",
      "resolved": "https://registry.npmjs.org/karma-mocha-clean-reporter/-/karma-mocha-clean-reporter-0.0.1.tgz"
    },
    "karma-phantomjs-launcher": {
      "version": "1.0.4",
      "from": "karma-phantomjs-launcher@>=1.0.0 <1.1.0",
      "resolved": "https://registry.npmjs.org/karma-phantomjs-launcher/-/karma-phantomjs-launcher-1.0.4.tgz"
    },
    "karma-sinon-chai": {
      "version": "1.2.4",
      "from": "karma-sinon-chai@>=1.2.0 <1.3.0",
      "resolved": "https://registry.npmjs.org/karma-sinon-chai/-/karma-sinon-chai-1.2.4.tgz",
      "dependencies": {
        "lolex": {
          "version": "1.6.0",
          "from": "lolex@>=1.5.0 <2.0.0",
          "resolved": "https://registry.npmjs.org/lolex/-/lolex-1.6.0.tgz"
        }
      }
    },
    "karma-webpack": {
      "version": "2.0.4",
      "from": "karma-webpack@>=2.0.1 <2.1.0",
      "resolved": "https://registry.npmjs.org/karma-webpack/-/karma-webpack-2.0.4.tgz",
      "dependencies": {
        "async": {
          "version": "0.9.2",
          "from": "async@>=0.9.0 <0.10.0",
          "resolved": "https://registry.npmjs.org/async/-/async-0.9.2.tgz"
        },
        "loader-utils": {
          "version": "0.2.17",
          "from": "loader-utils@>=0.2.5 <0.3.0",
          "resolved": "https://registry.npmjs.org/loader-utils/-/loader-utils-0.2.17.tgz"
        },
        "lodash": {
          "version": "3.10.1",
          "from": "lodash@>=3.8.0 <4.0.0",
          "resolved": "https://registry.npmjs.org/lodash/-/lodash-3.10.1.tgz"
        },
        "source-map": {
          "version": "0.1.43",
          "from": "source-map@>=0.1.41 <0.2.0",
          "resolved": "https://registry.npmjs.org/source-map/-/source-map-0.1.43.tgz"
        }
      }
    },
    "kew": {
      "version": "0.7.0",
      "from": "kew@>=0.7.0 <0.8.0",
      "resolved": "https://registry.npmjs.org/kew/-/kew-0.7.0.tgz"
    },
    "kind-of": {
      "version": "3.2.2",
      "from": "kind-of@>=3.0.2 <4.0.0",
      "resolved": "https://registry.npmjs.org/kind-of/-/kind-of-3.2.2.tgz"
    },
    "klaw": {
      "version": "1.3.1",
      "from": "klaw@>=1.0.0 <2.0.0",
      "resolved": "https://registry.npmjs.org/klaw/-/klaw-1.3.1.tgz"
    },
    "lazy-cache": {
      "version": "1.0.4",
      "from": "lazy-cache@>=1.0.3 <2.0.0",
      "resolved": "https://registry.npmjs.org/lazy-cache/-/lazy-cache-1.0.4.tgz"
    },
    "lazystream": {
      "version": "1.0.0",
      "from": "lazystream@>=1.0.0 <2.0.0",
      "resolved": "https://registry.npmjs.org/lazystream/-/lazystream-1.0.0.tgz",
      "dependencies": {
        "isarray": {
          "version": "1.0.0",
          "from": "isarray@>=1.0.0 <1.1.0",
          "resolved": "https://registry.npmjs.org/isarray/-/isarray-1.0.0.tgz"
        },
        "readable-stream": {
          "version": "2.3.3",
          "from": "readable-stream@>=2.0.5 <3.0.0",
          "resolved": "https://registry.npmjs.org/readable-stream/-/readable-stream-2.3.3.tgz"
        },
        "string_decoder": {
          "version": "1.0.3",
          "from": "string_decoder@>=1.0.3 <1.1.0",
          "resolved": "https://registry.npmjs.org/string_decoder/-/string_decoder-1.0.3.tgz"
        }
      }
    },
    "lcid": {
      "version": "1.0.0",
      "from": "lcid@>=1.0.0 <2.0.0",
      "resolved": "https://registry.npmjs.org/lcid/-/lcid-1.0.0.tgz"
    },
    "levn": {
      "version": "0.3.0",
      "from": "levn@>=0.3.0 <0.4.0",
      "resolved": "https://registry.npmjs.org/levn/-/levn-0.3.0.tgz"
    },
    "liftoff": {
      "version": "2.3.0",
      "from": "liftoff@>=2.1.0 <3.0.0",
      "resolved": "https://registry.npmjs.org/liftoff/-/liftoff-2.3.0.tgz"
    },
    "livereload-js": {
      "version": "2.2.2",
      "from": "livereload-js@>=2.2.0 <3.0.0",
      "resolved": "https://registry.npmjs.org/livereload-js/-/livereload-js-2.2.2.tgz"
    },
    "load-json-file": {
      "version": "1.1.0",
      "from": "load-json-file@>=1.1.0 <2.0.0",
      "resolved": "https://registry.npmjs.org/load-json-file/-/load-json-file-1.1.0.tgz",
      "dependencies": {
        "strip-bom": {
          "version": "2.0.0",
          "from": "strip-bom@>=2.0.0 <3.0.0",
          "resolved": "https://registry.npmjs.org/strip-bom/-/strip-bom-2.0.0.tgz"
        }
      }
    },
    "loader-utils": {
      "version": "1.1.0",
      "from": "loader-utils@>=1.1.0 <1.2.0",
      "resolved": "https://registry.npmjs.org/loader-utils/-/loader-utils-1.1.0.tgz"
    },
    "lodash": {
      "version": "4.15.0",
      "from": "lodash@>=4.15.0 <4.16.0",
      "resolved": "https://registry.npmjs.org/lodash/-/lodash-4.15.0.tgz"
    },
    "lodash._baseassign": {
      "version": "3.2.0",
      "from": "lodash._baseassign@>=3.0.0 <4.0.0",
      "resolved": "https://registry.npmjs.org/lodash._baseassign/-/lodash._baseassign-3.2.0.tgz"
    },
    "lodash._baseclone": {
      "version": "4.5.7",
      "from": "lodash._baseclone@>=4.5.0 <4.6.0",
      "resolved": "https://registry.npmjs.org/lodash._baseclone/-/lodash._baseclone-4.5.7.tgz"
    },
    "lodash._basecopy": {
      "version": "3.0.1",
      "from": "lodash._basecopy@>=3.0.0 <4.0.0",
      "resolved": "https://registry.npmjs.org/lodash._basecopy/-/lodash._basecopy-3.0.1.tgz"
    },
    "lodash._basecreate": {
      "version": "3.0.3",
      "from": "lodash._basecreate@>=3.0.0 <4.0.0",
      "resolved": "https://registry.npmjs.org/lodash._basecreate/-/lodash._basecreate-3.0.3.tgz"
    },
    "lodash._basetostring": {
      "version": "3.0.1",
      "from": "lodash._basetostring@>=3.0.0 <4.0.0",
      "resolved": "https://registry.npmjs.org/lodash._basetostring/-/lodash._basetostring-3.0.1.tgz"
    },
    "lodash._basevalues": {
      "version": "3.0.0",
      "from": "lodash._basevalues@>=3.0.0 <4.0.0",
      "resolved": "https://registry.npmjs.org/lodash._basevalues/-/lodash._basevalues-3.0.0.tgz"
    },
    "lodash._escapehtmlchar": {
      "version": "2.4.1",
      "from": "lodash._escapehtmlchar@>=2.4.1 <2.5.0",
      "resolved": "https://registry.npmjs.org/lodash._escapehtmlchar/-/lodash._escapehtmlchar-2.4.1.tgz"
    },
    "lodash._escapestringchar": {
      "version": "2.4.1",
      "from": "lodash._escapestringchar@>=2.4.1 <2.5.0",
      "resolved": "https://registry.npmjs.org/lodash._escapestringchar/-/lodash._escapestringchar-2.4.1.tgz"
    },
    "lodash._getnative": {
      "version": "3.9.1",
      "from": "lodash._getnative@>=3.0.0 <4.0.0",
      "resolved": "https://registry.npmjs.org/lodash._getnative/-/lodash._getnative-3.9.1.tgz"
    },
    "lodash._htmlescapes": {
      "version": "2.4.1",
      "from": "lodash._htmlescapes@>=2.4.1 <2.5.0",
      "resolved": "https://registry.npmjs.org/lodash._htmlescapes/-/lodash._htmlescapes-2.4.1.tgz"
    },
    "lodash._isiterateecall": {
      "version": "3.0.9",
      "from": "lodash._isiterateecall@>=3.0.0 <4.0.0",
      "resolved": "https://registry.npmjs.org/lodash._isiterateecall/-/lodash._isiterateecall-3.0.9.tgz"
    },
    "lodash._isnative": {
      "version": "2.4.1",
      "from": "lodash._isnative@>=2.4.1 <2.5.0",
      "resolved": "https://registry.npmjs.org/lodash._isnative/-/lodash._isnative-2.4.1.tgz"
    },
    "lodash._objecttypes": {
      "version": "2.4.1",
      "from": "lodash._objecttypes@>=2.4.1 <2.5.0",
      "resolved": "https://registry.npmjs.org/lodash._objecttypes/-/lodash._objecttypes-2.4.1.tgz"
    },
    "lodash._reescape": {
      "version": "3.0.0",
      "from": "lodash._reescape@>=3.0.0 <4.0.0",
      "resolved": "https://registry.npmjs.org/lodash._reescape/-/lodash._reescape-3.0.0.tgz"
    },
    "lodash._reevaluate": {
      "version": "3.0.0",
      "from": "lodash._reevaluate@>=3.0.0 <4.0.0",
      "resolved": "https://registry.npmjs.org/lodash._reevaluate/-/lodash._reevaluate-3.0.0.tgz"
    },
    "lodash._reinterpolate": {
      "version": "3.0.0",
      "from": "lodash._reinterpolate@>=3.0.0 <4.0.0",
      "resolved": "https://registry.npmjs.org/lodash._reinterpolate/-/lodash._reinterpolate-3.0.0.tgz"
    },
    "lodash._reunescapedhtml": {
      "version": "2.4.1",
      "from": "lodash._reunescapedhtml@>=2.4.1 <2.5.0",
      "resolved": "https://registry.npmjs.org/lodash._reunescapedhtml/-/lodash._reunescapedhtml-2.4.1.tgz",
      "dependencies": {
        "lodash.keys": {
          "version": "2.4.1",
          "from": "lodash.keys@>=2.4.1 <2.5.0",
          "resolved": "https://registry.npmjs.org/lodash.keys/-/lodash.keys-2.4.1.tgz"
        }
      }
    },
    "lodash._root": {
      "version": "3.0.1",
      "from": "lodash._root@>=3.0.0 <4.0.0",
      "resolved": "https://registry.npmjs.org/lodash._root/-/lodash._root-3.0.1.tgz"
    },
    "lodash._shimkeys": {
      "version": "2.4.1",
      "from": "lodash._shimkeys@>=2.4.1 <2.5.0",
      "resolved": "https://registry.npmjs.org/lodash._shimkeys/-/lodash._shimkeys-2.4.1.tgz"
    },
    "lodash._stack": {
      "version": "4.1.3",
      "from": "lodash._stack@>=4.1.0 <4.2.0",
      "resolved": "https://registry.npmjs.org/lodash._stack/-/lodash._stack-4.1.3.tgz"
    },
    "lodash.assign": {
      "version": "4.2.0",
      "from": "lodash.assign@>=4.0.3 <5.0.0",
      "resolved": "https://registry.npmjs.org/lodash.assign/-/lodash.assign-4.2.0.tgz"
    },
    "lodash.clonedeep": {
      "version": "4.5.0",
      "from": "lodash.clonedeep@>=4.3.2 <5.0.0",
      "resolved": "https://registry.npmjs.org/lodash.clonedeep/-/lodash.clonedeep-4.5.0.tgz"
    },
    "lodash.create": {
      "version": "3.1.1",
      "from": "lodash.create@3.1.1",
      "resolved": "https://registry.npmjs.org/lodash.create/-/lodash.create-3.1.1.tgz"
    },
    "lodash.defaults": {
      "version": "2.4.1",
      "from": "lodash.defaults@>=2.4.1 <2.5.0",
      "resolved": "https://registry.npmjs.org/lodash.defaults/-/lodash.defaults-2.4.1.tgz",
      "dependencies": {
        "lodash.keys": {
          "version": "2.4.1",
          "from": "lodash.keys@>=2.4.1 <2.5.0",
          "resolved": "https://registry.npmjs.org/lodash.keys/-/lodash.keys-2.4.1.tgz"
        }
      }
    },
    "lodash.escape": {
      "version": "3.2.0",
      "from": "lodash.escape@>=3.0.0 <4.0.0",
      "resolved": "https://registry.npmjs.org/lodash.escape/-/lodash.escape-3.2.0.tgz"
    },
    "lodash.get": {
      "version": "4.4.2",
      "from": "lodash.get@>=4.1.2 <5.0.0",
      "resolved": "https://registry.npmjs.org/lodash.get/-/lodash.get-4.4.2.tgz"
    },
    "lodash.isarguments": {
      "version": "3.1.0",
      "from": "lodash.isarguments@>=3.0.0 <4.0.0",
      "resolved": "https://registry.npmjs.org/lodash.isarguments/-/lodash.isarguments-3.1.0.tgz"
    },
    "lodash.isarray": {
      "version": "3.0.4",
      "from": "lodash.isarray@>=3.0.0 <4.0.0",
      "resolved": "https://registry.npmjs.org/lodash.isarray/-/lodash.isarray-3.0.4.tgz"
    },
    "lodash.isequal": {
      "version": "4.5.0",
      "from": "lodash.isequal@>=4.0.0 <5.0.0",
      "resolved": "https://registry.npmjs.org/lodash.isequal/-/lodash.isequal-4.5.0.tgz"
    },
    "lodash.isobject": {
      "version": "2.4.1",
      "from": "lodash.isobject@>=2.4.1 <2.5.0",
      "resolved": "https://registry.npmjs.org/lodash.isobject/-/lodash.isobject-2.4.1.tgz"
    },
    "lodash.isplainobject": {
      "version": "4.0.6",
      "from": "lodash.isplainobject@>=4.0.4 <5.0.0",
      "resolved": "https://registry.npmjs.org/lodash.isplainobject/-/lodash.isplainobject-4.0.6.tgz"
    },
    "lodash.isstring": {
      "version": "4.0.1",
      "from": "lodash.isstring@>=4.0.1 <5.0.0",
      "resolved": "https://registry.npmjs.org/lodash.isstring/-/lodash.isstring-4.0.1.tgz"
    },
    "lodash.keys": {
      "version": "3.1.2",
      "from": "lodash.keys@>=3.0.0 <4.0.0",
      "resolved": "https://registry.npmjs.org/lodash.keys/-/lodash.keys-3.1.2.tgz"
    },
    "lodash.keysin": {
      "version": "4.2.0",
      "from": "lodash.keysin@>=4.0.0 <5.0.0",
      "resolved": "https://registry.npmjs.org/lodash.keysin/-/lodash.keysin-4.2.0.tgz"
    },
    "lodash.mapvalues": {
      "version": "4.6.0",
      "from": "lodash.mapvalues@>=4.4.0 <5.0.0",
      "resolved": "https://registry.npmjs.org/lodash.mapvalues/-/lodash.mapvalues-4.6.0.tgz"
    },
    "lodash.merge": {
      "version": "4.3.5",
      "from": "lodash.merge@>=4.3.2 <4.4.0",
      "resolved": "https://registry.npmjs.org/lodash.merge/-/lodash.merge-4.3.5.tgz"
    },
    "lodash.mergewith": {
      "version": "4.6.0",
      "from": "lodash.mergewith@>=4.6.0 <5.0.0",
      "resolved": "https://registry.npmjs.org/lodash.mergewith/-/lodash.mergewith-4.6.0.tgz"
    },
    "lodash.rest": {
      "version": "4.0.5",
      "from": "lodash.rest@>=4.0.0 <5.0.0",
      "resolved": "https://registry.npmjs.org/lodash.rest/-/lodash.rest-4.0.5.tgz"
    },
    "lodash.restparam": {
      "version": "3.6.1",
      "from": "lodash.restparam@>=3.0.0 <4.0.0",
      "resolved": "https://registry.npmjs.org/lodash.restparam/-/lodash.restparam-3.6.1.tgz"
    },
    "lodash.template": {
      "version": "3.6.2",
      "from": "lodash.template@>=3.0.0 <4.0.0",
      "resolved": "https://registry.npmjs.org/lodash.template/-/lodash.template-3.6.2.tgz"
    },
    "lodash.templatesettings": {
      "version": "3.1.1",
      "from": "lodash.templatesettings@>=3.0.0 <4.0.0",
      "resolved": "https://registry.npmjs.org/lodash.templatesettings/-/lodash.templatesettings-3.1.1.tgz"
    },
    "lodash.values": {
      "version": "2.4.1",
      "from": "lodash.values@>=2.4.1 <2.5.0",
      "resolved": "https://registry.npmjs.org/lodash.values/-/lodash.values-2.4.1.tgz",
      "dependencies": {
        "lodash.keys": {
          "version": "2.4.1",
          "from": "lodash.keys@>=2.4.1 <2.5.0",
          "resolved": "https://registry.npmjs.org/lodash.keys/-/lodash.keys-2.4.1.tgz"
        }
      }
    },
    "log-symbols": {
      "version": "1.0.2",
      "from": "log-symbols@>=1.0.2 <2.0.0",
      "resolved": "https://registry.npmjs.org/log-symbols/-/log-symbols-1.0.2.tgz"
    },
    "log4js": {
      "version": "0.6.38",
      "from": "log4js@>=0.6.31 <0.7.0",
      "resolved": "https://registry.npmjs.org/log4js/-/log4js-0.6.38.tgz",
      "dependencies": {
        "readable-stream": {
          "version": "1.0.34",
          "from": "readable-stream@>=1.0.2 <1.1.0",
          "resolved": "https://registry.npmjs.org/readable-stream/-/readable-stream-1.0.34.tgz"
        },
        "semver": {
          "version": "4.3.6",
          "from": "semver@>=4.3.3 <4.4.0",
          "resolved": "https://registry.npmjs.org/semver/-/semver-4.3.6.tgz"
        }
      }
    },
    "lolex": {
      "version": "1.4.0",
      "from": "lolex@>=1.4.0 <1.5.0",
      "resolved": "https://registry.npmjs.org/lolex/-/lolex-1.4.0.tgz"
    },
    "longest": {
      "version": "1.0.1",
      "from": "longest@>=1.0.1 <2.0.0",
      "resolved": "https://registry.npmjs.org/longest/-/longest-1.0.1.tgz"
    },
    "loud-rejection": {
      "version": "1.6.0",
      "from": "loud-rejection@>=1.0.0 <2.0.0",
      "resolved": "https://registry.npmjs.org/loud-rejection/-/loud-rejection-1.6.0.tgz"
    },
    "lru-cache": {
      "version": "2.7.3",
      "from": "lru-cache@>=2.0.0 <3.0.0",
      "resolved": "https://registry.npmjs.org/lru-cache/-/lru-cache-2.7.3.tgz"
    },
    "map-cache": {
      "version": "0.2.2",
      "from": "map-cache@>=0.2.0 <0.3.0",
      "resolved": "https://registry.npmjs.org/map-cache/-/map-cache-0.2.2.tgz"
    },
    "map-obj": {
      "version": "1.0.1",
      "from": "map-obj@>=1.0.1 <2.0.0",
      "resolved": "https://registry.npmjs.org/map-obj/-/map-obj-1.0.1.tgz"
    },
    "map-stream": {
      "version": "0.0.7",
      "from": "map-stream@>=0.0.3 <0.1.0",
      "resolved": "https://registry.npmjs.org/map-stream/-/map-stream-0.0.7.tgz"
    },
    "md5": {
      "version": "2.2.1",
      "from": "md5@>=2.2.1 <2.3.0",
      "resolved": "https://registry.npmjs.org/md5/-/md5-2.2.1.tgz"
    },
    "media-typer": {
      "version": "0.3.0",
      "from": "media-typer@0.3.0",
      "resolved": "https://registry.npmjs.org/media-typer/-/media-typer-0.3.0.tgz"
    },
    "mem": {
      "version": "1.1.0",
      "from": "mem@>=1.1.0 <2.0.0",
      "resolved": "https://registry.npmjs.org/mem/-/mem-1.1.0.tgz"
    },
    "memory-fs": {
      "version": "0.4.1",
      "from": "memory-fs@>=0.4.1 <0.5.0",
      "resolved": "https://registry.npmjs.org/memory-fs/-/memory-fs-0.4.1.tgz",
      "dependencies": {
        "isarray": {
          "version": "1.0.0",
          "from": "isarray@>=1.0.0 <1.1.0",
          "resolved": "https://registry.npmjs.org/isarray/-/isarray-1.0.0.tgz"
        },
        "readable-stream": {
          "version": "2.3.3",
          "from": "readable-stream@>=2.0.1 <3.0.0",
          "resolved": "https://registry.npmjs.org/readable-stream/-/readable-stream-2.3.3.tgz"
        },
        "string_decoder": {
          "version": "1.0.3",
          "from": "string_decoder@>=1.0.3 <1.1.0",
          "resolved": "https://registry.npmjs.org/string_decoder/-/string_decoder-1.0.3.tgz"
        }
      }
    },
    "meow": {
      "version": "3.7.0",
      "from": "meow@>=3.3.0 <4.0.0",
      "resolved": "https://registry.npmjs.org/meow/-/meow-3.7.0.tgz"
    },
    "merge-descriptors": {
      "version": "1.0.1",
      "from": "merge-descriptors@1.0.1",
      "resolved": "https://registry.npmjs.org/merge-descriptors/-/merge-descriptors-1.0.1.tgz"
    },
    "merge-stream": {
      "version": "1.0.1",
      "from": "merge-stream@>=1.0.0 <2.0.0",
      "resolved": "https://registry.npmjs.org/merge-stream/-/merge-stream-1.0.1.tgz",
      "dependencies": {
        "isarray": {
          "version": "1.0.0",
          "from": "isarray@>=1.0.0 <1.1.0",
          "resolved": "https://registry.npmjs.org/isarray/-/isarray-1.0.0.tgz"
        },
        "readable-stream": {
          "version": "2.3.3",
          "from": "readable-stream@>=2.0.1 <3.0.0",
          "resolved": "https://registry.npmjs.org/readable-stream/-/readable-stream-2.3.3.tgz"
        },
        "string_decoder": {
          "version": "1.0.3",
          "from": "string_decoder@>=1.0.3 <1.1.0",
          "resolved": "https://registry.npmjs.org/string_decoder/-/string_decoder-1.0.3.tgz"
        }
      }
    },
    "merge2": {
      "version": "1.0.3",
      "from": "merge2@>=1.0.2 <1.1.0",
      "resolved": "https://registry.npmjs.org/merge2/-/merge2-1.0.3.tgz"
    },
    "method-override": {
      "version": "2.3.9",
      "from": "method-override@>=2.3.5 <2.4.0",
      "resolved": "https://registry.npmjs.org/method-override/-/method-override-2.3.9.tgz",
      "dependencies": {
        "debug": {
          "version": "2.6.8",
          "from": "debug@2.6.8",
          "resolved": "https://registry.npmjs.org/debug/-/debug-2.6.8.tgz"
        },
        "ms": {
          "version": "2.0.0",
          "from": "ms@2.0.0",
          "resolved": "https://registry.npmjs.org/ms/-/ms-2.0.0.tgz"
        }
      }
    },
    "methods": {
      "version": "1.1.2",
      "from": "methods@>=1.1.2 <1.2.0",
      "resolved": "https://registry.npmjs.org/methods/-/methods-1.1.2.tgz"
    },
    "micromatch": {
      "version": "2.3.11",
      "from": "micromatch@>=2.3.7 <3.0.0",
      "resolved": "https://registry.npmjs.org/micromatch/-/micromatch-2.3.11.tgz"
    },
    "mime": {
      "version": "1.3.6",
      "from": "mime@>=1.3.4 <2.0.0",
      "resolved": "https://registry.npmjs.org/mime/-/mime-1.3.6.tgz"
    },
    "mime-db": {
      "version": "1.29.0",
      "from": "mime-db@>=1.29.0 <1.30.0",
      "resolved": "https://registry.npmjs.org/mime-db/-/mime-db-1.29.0.tgz"
    },
    "mime-types": {
      "version": "2.1.16",
      "from": "mime-types@>=2.1.7 <2.2.0",
      "resolved": "https://registry.npmjs.org/mime-types/-/mime-types-2.1.16.tgz"
    },
    "mimic-fn": {
      "version": "1.1.0",
      "from": "mimic-fn@>=1.0.0 <2.0.0",
      "resolved": "https://registry.npmjs.org/mimic-fn/-/mimic-fn-1.1.0.tgz"
    },
    "minimatch": {
      "version": "3.0.4",
      "from": "minimatch@>=3.0.2 <3.1.0",
      "resolved": "https://registry.npmjs.org/minimatch/-/minimatch-3.0.4.tgz"
    },
    "minimist": {
      "version": "1.2.0",
      "from": "minimist@>=1.1.0 <2.0.0",
      "resolved": "https://registry.npmjs.org/minimist/-/minimist-1.2.0.tgz"
    },
    "minipass": {
      "version": "2.2.1",
      "from": "minipass@>=2.0.2 <3.0.0",
      "resolved": "https://registry.npmjs.org/minipass/-/minipass-2.2.1.tgz",
      "dependencies": {
        "yallist": {
          "version": "3.0.2",
          "from": "yallist@>=3.0.0 <4.0.0",
          "resolved": "https://registry.npmjs.org/yallist/-/yallist-3.0.2.tgz"
        }
      }
    },
    "minizlib": {
      "version": "1.0.3",
      "from": "minizlib@>=1.0.3 <2.0.0",
      "resolved": "https://registry.npmjs.org/minizlib/-/minizlib-1.0.3.tgz"
    },
    "mkdirp": {
      "version": "0.5.1",
      "from": "mkdirp@>=0.5.0 <0.6.0",
      "resolved": "https://registry.npmjs.org/mkdirp/-/mkdirp-0.5.1.tgz",
      "dependencies": {
        "minimist": {
          "version": "0.0.8",
          "from": "minimist@0.0.8",
          "resolved": "https://registry.npmjs.org/minimist/-/minimist-0.0.8.tgz"
        }
      }
    },
    "mocha": {
      "version": "3.4.2",
      "from": "mocha@>=3.4.2 <3.5.0",
      "resolved": "https://registry.npmjs.org/mocha/-/mocha-3.4.2.tgz",
      "dependencies": {
        "commander": {
          "version": "2.9.0",
          "from": "commander@2.9.0",
          "resolved": "https://registry.npmjs.org/commander/-/commander-2.9.0.tgz"
        },
        "debug": {
          "version": "2.6.0",
          "from": "debug@2.6.0",
          "resolved": "https://registry.npmjs.org/debug/-/debug-2.6.0.tgz"
        },
        "diff": {
          "version": "3.2.0",
          "from": "diff@3.2.0",
          "resolved": "https://registry.npmjs.org/diff/-/diff-3.2.0.tgz"
        },
        "glob": {
          "version": "7.1.1",
          "from": "glob@7.1.1",
          "resolved": "https://registry.npmjs.org/glob/-/glob-7.1.1.tgz"
        },
        "ms": {
          "version": "0.7.2",
          "from": "ms@0.7.2",
          "resolved": "https://registry.npmjs.org/ms/-/ms-0.7.2.tgz"
        },
        "supports-color": {
          "version": "3.1.2",
          "from": "supports-color@3.1.2",
          "resolved": "https://registry.npmjs.org/supports-color/-/supports-color-3.1.2.tgz"
        }
      }
    },
    "mocha-clean": {
      "version": "0.4.0",
      "from": "mocha-clean@>=0.4.0 <0.5.0",
      "resolved": "https://registry.npmjs.org/mocha-clean/-/mocha-clean-0.4.0.tgz"
    },
    "morgan": {
      "version": "1.6.1",
      "from": "morgan@>=1.6.1 <1.7.0",
      "resolved": "https://registry.npmjs.org/morgan/-/morgan-1.6.1.tgz",
      "dependencies": {
        "depd": {
          "version": "1.0.1",
          "from": "depd@>=1.0.1 <1.1.0",
          "resolved": "https://registry.npmjs.org/depd/-/depd-1.0.1.tgz"
        }
      }
    },
    "ms": {
      "version": "0.7.1",
      "from": "ms@0.7.1",
      "resolved": "https://registry.npmjs.org/ms/-/ms-0.7.1.tgz"
    },
    "multiparty": {
      "version": "3.3.2",
      "from": "multiparty@3.3.2",
      "resolved": "https://registry.npmjs.org/multiparty/-/multiparty-3.3.2.tgz"
    },
    "multipipe": {
      "version": "0.1.2",
      "from": "multipipe@>=0.1.2 <0.2.0",
      "resolved": "https://registry.npmjs.org/multipipe/-/multipipe-0.1.2.tgz"
    },
    "mute-stream": {
      "version": "0.0.7",
      "from": "mute-stream@>=0.0.4 <0.1.0",
      "resolved": "https://registry.npmjs.org/mute-stream/-/mute-stream-0.0.7.tgz"
    },
    "nan": {
      "version": "2.6.2",
      "from": "nan@>=2.3.2 <3.0.0",
      "resolved": "https://registry.npmjs.org/nan/-/nan-2.6.2.tgz"
    },
    "natives": {
      "version": "1.1.0",
      "from": "natives@>=1.1.0 <2.0.0",
      "resolved": "https://registry.npmjs.org/natives/-/natives-1.1.0.tgz"
    },
    "negotiator": {
      "version": "0.6.1",
      "from": "negotiator@0.6.1",
      "resolved": "https://registry.npmjs.org/negotiator/-/negotiator-0.6.1.tgz"
    },
    "node-forge": {
      "version": "0.7.1",
      "from": "node-forge@>=0.7.1 <0.8.0",
      "resolved": "https://registry.npmjs.org/node-forge/-/node-forge-0.7.1.tgz"
    },
    "node-gyp": {
      "version": "3.6.2",
      "from": "node-gyp@>=3.3.1 <4.0.0",
      "resolved": "https://registry.npmjs.org/node-gyp/-/node-gyp-3.6.2.tgz",
      "dependencies": {
        "tar": {
          "version": "2.2.1",
          "from": "tar@>=2.0.0 <3.0.0",
          "resolved": "https://registry.npmjs.org/tar/-/tar-2.2.1.tgz"
        }
      }
    },
    "node-libs-browser": {
      "version": "0.6.0",
      "from": "node-libs-browser@>=0.6.0 <0.7.0",
      "resolved": "https://registry.npmjs.org/node-libs-browser/-/node-libs-browser-0.6.0.tgz"
    },
    "node-notifier": {
      "version": "5.0.2",
      "from": "node-notifier@>=5.0.2 <5.1.0",
      "resolved": "https://registry.npmjs.org/node-notifier/-/node-notifier-5.0.2.tgz"
    },
    "node-sass": {
      "version": "4.5.3",
      "from": "node-sass@>=4.2.0 <5.0.0",
      "resolved": "https://registry.npmjs.org/node-sass/-/node-sass-4.5.3.tgz",
      "dependencies": {
        "gaze": {
          "version": "1.1.2",
          "from": "gaze@>=1.0.0 <2.0.0",
          "resolved": "https://registry.npmjs.org/gaze/-/gaze-1.1.2.tgz"
        },
        "globule": {
          "version": "1.2.0",
          "from": "globule@>=1.0.0 <2.0.0",
          "resolved": "https://registry.npmjs.org/globule/-/globule-1.2.0.tgz",
          "dependencies": {
            "glob": {
              "version": "7.1.2",
              "from": "glob@>=7.1.1 <7.2.0",
              "resolved": "https://registry.npmjs.org/glob/-/glob-7.1.2.tgz"
            }
          }
        },
        "lodash": {
          "version": "4.17.4",
          "from": "lodash@>=4.17.4 <4.18.0",
          "resolved": "https://registry.npmjs.org/lodash/-/lodash-4.17.4.tgz"
        }
      }
    },
    "node.extend": {
      "version": "1.1.6",
      "from": "node.extend@>=1.0.10 <2.0.0",
      "resolved": "https://registry.npmjs.org/node.extend/-/node.extend-1.1.6.tgz"
    },
    "nopt": {
      "version": "3.0.6",
      "from": "nopt@>=3.0.0 <4.0.0",
      "resolved": "https://registry.npmjs.org/nopt/-/nopt-3.0.6.tgz"
    },
    "normalize-package-data": {
      "version": "2.4.0",
      "from": "normalize-package-data@>=2.3.2 <3.0.0",
      "resolved": "https://registry.npmjs.org/normalize-package-data/-/normalize-package-data-2.4.0.tgz"
    },
    "normalize-path": {
      "version": "2.1.1",
      "from": "normalize-path@>=2.0.1 <3.0.0",
      "resolved": "https://registry.npmjs.org/normalize-path/-/normalize-path-2.1.1.tgz"
    },
    "normalize-range": {
      "version": "0.1.2",
      "from": "normalize-range@>=0.1.2 <0.2.0",
      "resolved": "https://registry.npmjs.org/normalize-range/-/normalize-range-0.1.2.tgz"
    },
    "npm-package-arg": {
      "version": "5.1.2",
      "from": "npm-package-arg@>=5.1.2 <5.2.0",
      "resolved": "https://registry.npmjs.org/npm-package-arg/-/npm-package-arg-5.1.2.tgz"
    },
    "npmlog": {
      "version": "4.1.2",
      "from": "npmlog@>=4.0.0 <5.0.0",
      "resolved": "https://registry.npmjs.org/npmlog/-/npmlog-4.1.2.tgz"
    },
    "num2fraction": {
      "version": "1.2.2",
      "from": "num2fraction@>=1.2.2 <2.0.0",
      "resolved": "https://registry.npmjs.org/num2fraction/-/num2fraction-1.2.2.tgz"
    },
    "number-is-nan": {
      "version": "1.0.1",
      "from": "number-is-nan@>=1.0.0 <2.0.0",
      "resolved": "https://registry.npmjs.org/number-is-nan/-/number-is-nan-1.0.1.tgz"
    },
    "oauth-sign": {
      "version": "0.8.2",
      "from": "oauth-sign@>=0.8.1 <0.9.0",
      "resolved": "https://registry.npmjs.org/oauth-sign/-/oauth-sign-0.8.2.tgz"
    },
    "object-assign": {
      "version": "4.1.1",
      "from": "object-assign@>=4.1.0 <4.2.0",
      "resolved": "https://registry.npmjs.org/object-assign/-/object-assign-4.1.1.tgz"
    },
    "object-component": {
      "version": "0.0.3",
      "from": "object-component@0.0.3",
      "resolved": "https://registry.npmjs.org/object-component/-/object-component-0.0.3.tgz"
    },
    "object-keys": {
      "version": "0.4.0",
      "from": "object-keys@>=0.4.0 <0.5.0",
      "resolved": "https://registry.npmjs.org/object-keys/-/object-keys-0.4.0.tgz"
    },
    "object.defaults": {
      "version": "1.1.0",
      "from": "object.defaults@>=1.1.0 <2.0.0",
      "resolved": "https://registry.npmjs.org/object.defaults/-/object.defaults-1.1.0.tgz",
      "dependencies": {
        "for-own": {
          "version": "1.0.0",
          "from": "for-own@>=1.0.0 <2.0.0",
          "resolved": "https://registry.npmjs.org/for-own/-/for-own-1.0.0.tgz"
        },
        "isobject": {
          "version": "3.0.1",
          "from": "isobject@>=3.0.0 <4.0.0",
          "resolved": "https://registry.npmjs.org/isobject/-/isobject-3.0.1.tgz"
        }
      }
    },
    "object.omit": {
      "version": "2.0.1",
      "from": "object.omit@>=2.0.0 <3.0.0",
      "resolved": "https://registry.npmjs.org/object.omit/-/object.omit-2.0.1.tgz"
    },
    "object.pick": {
      "version": "1.3.0",
      "from": "object.pick@>=1.2.0 <2.0.0",
      "resolved": "https://registry.npmjs.org/object.pick/-/object.pick-1.3.0.tgz",
      "dependencies": {
        "isobject": {
          "version": "3.0.1",
          "from": "isobject@>=3.0.1 <4.0.0",
          "resolved": "https://registry.npmjs.org/isobject/-/isobject-3.0.1.tgz"
        }
      }
    },
    "on-finished": {
      "version": "2.3.0",
      "from": "on-finished@>=2.3.0 <2.4.0",
      "resolved": "https://registry.npmjs.org/on-finished/-/on-finished-2.3.0.tgz"
    },
    "on-headers": {
      "version": "1.0.1",
      "from": "on-headers@>=1.0.0 <1.1.0",
      "resolved": "https://registry.npmjs.org/on-headers/-/on-headers-1.0.1.tgz"
    },
    "once": {
      "version": "1.4.0",
      "from": "once@>=1.3.0 <2.0.0",
      "resolved": "https://registry.npmjs.org/once/-/once-1.4.0.tgz"
    },
    "onetime": {
      "version": "1.1.0",
      "from": "onetime@>=1.0.0 <2.0.0",
      "resolved": "https://registry.npmjs.org/onetime/-/onetime-1.1.0.tgz"
    },
    "open": {
      "version": "0.0.5",
      "from": "open@0.0.5",
      "resolved": "https://registry.npmjs.org/open/-/open-0.0.5.tgz"
    },
    "optimist": {
      "version": "0.6.1",
      "from": "optimist@>=0.6.1 <0.7.0",
      "resolved": "https://registry.npmjs.org/optimist/-/optimist-0.6.1.tgz",
      "dependencies": {
        "minimist": {
          "version": "0.0.10",
          "from": "minimist@>=0.0.1 <0.1.0",
          "resolved": "https://registry.npmjs.org/minimist/-/minimist-0.0.10.tgz"
        },
        "wordwrap": {
          "version": "0.0.3",
          "from": "wordwrap@>=0.0.2 <0.1.0",
          "resolved": "https://registry.npmjs.org/wordwrap/-/wordwrap-0.0.3.tgz"
        }
      }
    },
    "optionator": {
      "version": "0.8.2",
      "from": "optionator@>=0.8.1 <0.9.0",
      "resolved": "https://registry.npmjs.org/optionator/-/optionator-0.8.2.tgz"
    },
    "options": {
      "version": "0.0.6",
      "from": "options@>=0.0.5",
      "resolved": "https://registry.npmjs.org/options/-/options-0.0.6.tgz"
    },
    "orchestrator": {
      "version": "0.3.8",
      "from": "orchestrator@>=0.3.8 <0.4.0",
      "resolved": "https://registry.npmjs.org/orchestrator/-/orchestrator-0.3.8.tgz",
      "dependencies": {
        "end-of-stream": {
          "version": "0.1.5",
          "from": "end-of-stream@>=0.1.5 <0.2.0",
          "resolved": "https://registry.npmjs.org/end-of-stream/-/end-of-stream-0.1.5.tgz"
        },
        "once": {
          "version": "1.3.3",
          "from": "once@>=1.3.0 <1.4.0",
          "resolved": "https://registry.npmjs.org/once/-/once-1.3.3.tgz"
        }
      }
    },
    "ordered-read-streams": {
      "version": "0.1.0",
      "from": "ordered-read-streams@>=0.1.0 <0.2.0",
      "resolved": "https://registry.npmjs.org/ordered-read-streams/-/ordered-read-streams-0.1.0.tgz"
    },
    "os-browserify": {
      "version": "0.1.2",
      "from": "os-browserify@>=0.1.2 <0.2.0",
      "resolved": "https://registry.npmjs.org/os-browserify/-/os-browserify-0.1.2.tgz"
    },
    "os-homedir": {
      "version": "1.0.2",
      "from": "os-homedir@>=1.0.1 <2.0.0",
      "resolved": "https://registry.npmjs.org/os-homedir/-/os-homedir-1.0.2.tgz"
    },
    "os-locale": {
      "version": "1.4.0",
      "from": "os-locale@>=1.4.0 <2.0.0",
      "resolved": "https://registry.npmjs.org/os-locale/-/os-locale-1.4.0.tgz"
    },
    "os-shim": {
      "version": "0.1.3",
      "from": "os-shim@>=0.1.2 <0.2.0",
      "resolved": "https://registry.npmjs.org/os-shim/-/os-shim-0.1.3.tgz"
    },
    "os-tmpdir": {
      "version": "1.0.2",
      "from": "os-tmpdir@>=1.0.0 <2.0.0",
      "resolved": "https://registry.npmjs.org/os-tmpdir/-/os-tmpdir-1.0.2.tgz"
    },
    "osenv": {
      "version": "0.1.4",
      "from": "osenv@>=0.0.0 <1.0.0",
      "resolved": "https://registry.npmjs.org/osenv/-/osenv-0.1.4.tgz"
    },
    "pako": {
      "version": "0.2.9",
      "from": "pako@>=0.2.0 <0.3.0",
      "resolved": "https://registry.npmjs.org/pako/-/pako-0.2.9.tgz"
    },
    "parse-filepath": {
      "version": "1.0.1",
      "from": "parse-filepath@>=1.0.1 <2.0.0",
      "resolved": "https://registry.npmjs.org/parse-filepath/-/parse-filepath-1.0.1.tgz"
    },
    "parse-glob": {
      "version": "3.0.4",
      "from": "parse-glob@>=3.0.4 <4.0.0",
      "resolved": "https://registry.npmjs.org/parse-glob/-/parse-glob-3.0.4.tgz"
    },
    "parse-json": {
      "version": "2.2.0",
      "from": "parse-json@>=2.2.0 <3.0.0",
      "resolved": "https://registry.npmjs.org/parse-json/-/parse-json-2.2.0.tgz"
    },
    "parse-passwd": {
      "version": "1.0.0",
      "from": "parse-passwd@>=1.0.0 <2.0.0",
      "resolved": "https://registry.npmjs.org/parse-passwd/-/parse-passwd-1.0.0.tgz"
    },
    "parsejson": {
      "version": "0.0.3",
      "from": "parsejson@0.0.3",
      "resolved": "https://registry.npmjs.org/parsejson/-/parsejson-0.0.3.tgz"
    },
    "parseqs": {
      "version": "0.0.5",
      "from": "parseqs@0.0.5",
      "resolved": "https://registry.npmjs.org/parseqs/-/parseqs-0.0.5.tgz"
    },
    "parseuri": {
      "version": "0.0.5",
      "from": "parseuri@0.0.5",
      "resolved": "https://registry.npmjs.org/parseuri/-/parseuri-0.0.5.tgz"
    },
    "parseurl": {
      "version": "1.3.1",
      "from": "parseurl@>=1.3.1 <1.4.0",
      "resolved": "https://registry.npmjs.org/parseurl/-/parseurl-1.3.1.tgz"
    },
    "path-browserify": {
      "version": "0.0.0",
      "from": "path-browserify@0.0.0",
      "resolved": "https://registry.npmjs.org/path-browserify/-/path-browserify-0.0.0.tgz"
    },
    "path-dirname": {
      "version": "1.0.2",
      "from": "path-dirname@>=1.0.0 <2.0.0",
      "resolved": "https://registry.npmjs.org/path-dirname/-/path-dirname-1.0.2.tgz"
    },
    "path-exists": {
      "version": "2.1.0",
      "from": "path-exists@>=2.0.0 <3.0.0",
      "resolved": "https://registry.npmjs.org/path-exists/-/path-exists-2.1.0.tgz"
    },
    "path-is-absolute": {
      "version": "1.0.1",
      "from": "path-is-absolute@>=1.0.0 <2.0.0",
      "resolved": "https://registry.npmjs.org/path-is-absolute/-/path-is-absolute-1.0.1.tgz"
    },
    "path-is-inside": {
      "version": "1.0.2",
      "from": "path-is-inside@>=1.0.1 <2.0.0",
      "resolved": "https://registry.npmjs.org/path-is-inside/-/path-is-inside-1.0.2.tgz"
    },
    "path-parse": {
      "version": "1.0.5",
      "from": "path-parse@>=1.0.5 <2.0.0",
      "resolved": "https://registry.npmjs.org/path-parse/-/path-parse-1.0.5.tgz"
    },
    "path-root": {
      "version": "0.1.1",
      "from": "path-root@>=0.1.1 <0.2.0",
      "resolved": "https://registry.npmjs.org/path-root/-/path-root-0.1.1.tgz"
    },
    "path-root-regex": {
      "version": "0.1.2",
      "from": "path-root-regex@>=0.1.0 <0.2.0",
      "resolved": "https://registry.npmjs.org/path-root-regex/-/path-root-regex-0.1.2.tgz"
    },
    "path-to-regexp": {
      "version": "0.1.7",
      "from": "path-to-regexp@0.1.7",
      "resolved": "https://registry.npmjs.org/path-to-regexp/-/path-to-regexp-0.1.7.tgz"
    },
    "path-type": {
      "version": "1.1.0",
      "from": "path-type@>=1.0.0 <2.0.0",
      "resolved": "https://registry.npmjs.org/path-type/-/path-type-1.1.0.tgz"
    },
    "pause": {
      "version": "0.1.0",
      "from": "pause@0.1.0",
      "resolved": "https://registry.npmjs.org/pause/-/pause-0.1.0.tgz"
    },
    "pause-stream": {
      "version": "0.0.11",
      "from": "pause-stream@0.0.11",
      "resolved": "https://registry.npmjs.org/pause-stream/-/pause-stream-0.0.11.tgz"
    },
    "pbkdf2-compat": {
      "version": "2.0.1",
      "from": "pbkdf2-compat@2.0.1",
      "resolved": "https://registry.npmjs.org/pbkdf2-compat/-/pbkdf2-compat-2.0.1.tgz"
    },
    "pend": {
      "version": "1.2.0",
      "from": "pend@>=1.2.0 <1.3.0",
      "resolved": "https://registry.npmjs.org/pend/-/pend-1.2.0.tgz"
    },
    "performance-now": {
      "version": "0.2.0",
      "from": "performance-now@>=0.2.0 <0.3.0",
      "resolved": "https://registry.npmjs.org/performance-now/-/performance-now-0.2.0.tgz"
    },
    "phantomjs-polyfill": {
      "version": "0.0.2",
      "from": "phantomjs-polyfill@>=0.0.2 <0.1.0",
      "resolved": "https://registry.npmjs.org/phantomjs-polyfill/-/phantomjs-polyfill-0.0.2.tgz"
    },
    "phantomjs-prebuilt": {
      "version": "2.1.15",
      "from": "phantomjs-prebuilt@>=2.1.6 <2.2.0",
      "resolved": "https://registry.npmjs.org/phantomjs-prebuilt/-/phantomjs-prebuilt-2.1.15.tgz",
      "dependencies": {
        "fs-extra": {
          "version": "1.0.0",
          "from": "fs-extra@>=1.0.0 <1.1.0",
          "resolved": "https://registry.npmjs.org/fs-extra/-/fs-extra-1.0.0.tgz"
        },
        "which": {
          "version": "1.2.14",
          "from": "which@>=1.2.10 <1.3.0",
          "resolved": "https://registry.npmjs.org/which/-/which-1.2.14.tgz"
        }
      }
    },
    "pidof": {
      "version": "1.0.2",
      "from": "pidof@>=1.0.2 <1.1.0",
      "resolved": "https://registry.npmjs.org/pidof/-/pidof-1.0.2.tgz"
    },
    "pify": {
      "version": "2.3.0",
      "from": "pify@>=2.0.0 <3.0.0",
      "resolved": "https://registry.npmjs.org/pify/-/pify-2.3.0.tgz"
    },
    "pinkie": {
      "version": "2.0.4",
      "from": "pinkie@>=2.0.0 <3.0.0",
      "resolved": "https://registry.npmjs.org/pinkie/-/pinkie-2.0.4.tgz"
    },
    "pinkie-promise": {
      "version": "2.0.1",
      "from": "pinkie-promise@>=2.0.0 <3.0.0",
      "resolved": "https://registry.npmjs.org/pinkie-promise/-/pinkie-promise-2.0.1.tgz"
    },
    "pkg-conf": {
      "version": "1.1.3",
      "from": "pkg-conf@>=1.1.2 <2.0.0",
      "resolved": "https://registry.npmjs.org/pkg-conf/-/pkg-conf-1.1.3.tgz"
    },
    "plur": {
      "version": "2.1.2",
      "from": "plur@>=2.1.0 <3.0.0",
      "resolved": "https://registry.npmjs.org/plur/-/plur-2.1.2.tgz"
    },
    "postcss": {
      "version": "5.2.17",
      "from": "postcss@>=5.0.21 <6.0.0",
      "resolved": "https://registry.npmjs.org/postcss/-/postcss-5.2.17.tgz",
      "dependencies": {
        "source-map": {
          "version": "0.5.7",
          "from": "source-map@>=0.5.6 <0.6.0",
          "resolved": "https://registry.npmjs.org/source-map/-/source-map-0.5.7.tgz"
        },
        "supports-color": {
          "version": "3.2.3",
          "from": "supports-color@>=3.2.3 <4.0.0",
          "resolved": "https://registry.npmjs.org/supports-color/-/supports-color-3.2.3.tgz"
        }
      }
    },
    "postcss-load-config": {
      "version": "1.2.0",
      "from": "postcss-load-config@>=1.1.0 <2.0.0",
      "resolved": "https://registry.npmjs.org/postcss-load-config/-/postcss-load-config-1.2.0.tgz"
    },
    "postcss-load-options": {
      "version": "1.2.0",
      "from": "postcss-load-options@>=1.2.0 <2.0.0",
      "resolved": "https://registry.npmjs.org/postcss-load-options/-/postcss-load-options-1.2.0.tgz"
    },
    "postcss-load-plugins": {
      "version": "2.3.0",
      "from": "postcss-load-plugins@>=2.3.0 <3.0.0",
      "resolved": "https://registry.npmjs.org/postcss-load-plugins/-/postcss-load-plugins-2.3.0.tgz"
    },
    "postcss-modules": {
      "version": "0.6.4",
      "from": "postcss-modules@>=0.6.4 <0.7.0",
      "resolved": "https://registry.npmjs.org/postcss-modules/-/postcss-modules-0.6.4.tgz"
    },
    "postcss-modules-extract-imports": {
      "version": "1.1.0",
      "from": "postcss-modules-extract-imports@1.1.0",
      "resolved": "https://registry.npmjs.org/postcss-modules-extract-imports/-/postcss-modules-extract-imports-1.1.0.tgz",
      "dependencies": {
        "ansi-styles": {
          "version": "3.2.0",
          "from": "ansi-styles@>=3.1.0 <4.0.0",
          "resolved": "https://registry.npmjs.org/ansi-styles/-/ansi-styles-3.2.0.tgz"
        },
        "chalk": {
          "version": "2.1.0",
          "from": "chalk@>=2.1.0 <3.0.0",
          "resolved": "https://registry.npmjs.org/chalk/-/chalk-2.1.0.tgz"
        },
        "has-flag": {
          "version": "2.0.0",
          "from": "has-flag@>=2.0.0 <3.0.0",
          "resolved": "https://registry.npmjs.org/has-flag/-/has-flag-2.0.0.tgz"
        },
        "postcss": {
          "version": "6.0.9",
          "from": "postcss@>=6.0.1 <7.0.0",
          "resolved": "https://registry.npmjs.org/postcss/-/postcss-6.0.9.tgz"
        },
        "source-map": {
          "version": "0.5.7",
          "from": "source-map@>=0.5.6 <0.6.0",
          "resolved": "https://registry.npmjs.org/source-map/-/source-map-0.5.7.tgz"
        },
        "supports-color": {
          "version": "4.2.1",
          "from": "supports-color@>=4.2.1 <5.0.0",
          "resolved": "https://registry.npmjs.org/supports-color/-/supports-color-4.2.1.tgz"
        }
      }
    },
    "postcss-modules-local-by-default": {
      "version": "1.2.0",
      "from": "postcss-modules-local-by-default@1.2.0",
      "resolved": "https://registry.npmjs.org/postcss-modules-local-by-default/-/postcss-modules-local-by-default-1.2.0.tgz",
      "dependencies": {
        "ansi-styles": {
          "version": "3.2.0",
          "from": "ansi-styles@>=3.1.0 <4.0.0",
          "resolved": "https://registry.npmjs.org/ansi-styles/-/ansi-styles-3.2.0.tgz"
        },
        "chalk": {
          "version": "2.1.0",
          "from": "chalk@>=2.1.0 <3.0.0",
          "resolved": "https://registry.npmjs.org/chalk/-/chalk-2.1.0.tgz"
        },
        "has-flag": {
          "version": "2.0.0",
          "from": "has-flag@>=2.0.0 <3.0.0",
          "resolved": "https://registry.npmjs.org/has-flag/-/has-flag-2.0.0.tgz"
        },
        "postcss": {
          "version": "6.0.9",
          "from": "postcss@>=6.0.1 <7.0.0",
          "resolved": "https://registry.npmjs.org/postcss/-/postcss-6.0.9.tgz"
        },
        "source-map": {
          "version": "0.5.7",
          "from": "source-map@>=0.5.6 <0.6.0",
          "resolved": "https://registry.npmjs.org/source-map/-/source-map-0.5.7.tgz"
        },
        "supports-color": {
          "version": "4.2.1",
          "from": "supports-color@>=4.2.1 <5.0.0",
          "resolved": "https://registry.npmjs.org/supports-color/-/supports-color-4.2.1.tgz"
        }
      }
    },
    "postcss-modules-scope": {
      "version": "1.1.0",
      "from": "postcss-modules-scope@1.1.0",
      "resolved": "https://registry.npmjs.org/postcss-modules-scope/-/postcss-modules-scope-1.1.0.tgz",
      "dependencies": {
        "ansi-styles": {
          "version": "3.2.0",
          "from": "ansi-styles@>=3.1.0 <4.0.0",
          "resolved": "https://registry.npmjs.org/ansi-styles/-/ansi-styles-3.2.0.tgz"
        },
        "chalk": {
          "version": "2.1.0",
          "from": "chalk@>=2.1.0 <3.0.0",
          "resolved": "https://registry.npmjs.org/chalk/-/chalk-2.1.0.tgz"
        },
        "has-flag": {
          "version": "2.0.0",
          "from": "has-flag@>=2.0.0 <3.0.0",
          "resolved": "https://registry.npmjs.org/has-flag/-/has-flag-2.0.0.tgz"
        },
        "postcss": {
          "version": "6.0.9",
          "from": "postcss@>=6.0.1 <7.0.0",
          "resolved": "https://registry.npmjs.org/postcss/-/postcss-6.0.9.tgz"
        },
        "source-map": {
          "version": "0.5.7",
          "from": "source-map@>=0.5.6 <0.6.0",
          "resolved": "https://registry.npmjs.org/source-map/-/source-map-0.5.7.tgz"
        },
        "supports-color": {
          "version": "4.2.1",
          "from": "supports-color@>=4.2.1 <5.0.0",
          "resolved": "https://registry.npmjs.org/supports-color/-/supports-color-4.2.1.tgz"
        }
      }
    },
    "postcss-modules-values": {
      "version": "1.3.0",
      "from": "postcss-modules-values@1.3.0",
      "resolved": "https://registry.npmjs.org/postcss-modules-values/-/postcss-modules-values-1.3.0.tgz",
      "dependencies": {
        "ansi-styles": {
          "version": "3.2.0",
          "from": "ansi-styles@>=3.1.0 <4.0.0",
          "resolved": "https://registry.npmjs.org/ansi-styles/-/ansi-styles-3.2.0.tgz"
        },
        "chalk": {
          "version": "2.1.0",
          "from": "chalk@>=2.1.0 <3.0.0",
          "resolved": "https://registry.npmjs.org/chalk/-/chalk-2.1.0.tgz"
        },
        "has-flag": {
          "version": "2.0.0",
          "from": "has-flag@>=2.0.0 <3.0.0",
          "resolved": "https://registry.npmjs.org/has-flag/-/has-flag-2.0.0.tgz"
        },
        "postcss": {
          "version": "6.0.9",
          "from": "postcss@>=6.0.1 <7.0.0",
          "resolved": "https://registry.npmjs.org/postcss/-/postcss-6.0.9.tgz"
        },
        "source-map": {
          "version": "0.5.7",
          "from": "source-map@>=0.5.6 <0.6.0",
          "resolved": "https://registry.npmjs.org/source-map/-/source-map-0.5.7.tgz"
        },
        "supports-color": {
          "version": "4.2.1",
          "from": "supports-color@>=4.2.1 <5.0.0",
          "resolved": "https://registry.npmjs.org/supports-color/-/supports-color-4.2.1.tgz"
        }
      }
    },
    "postcss-value-parser": {
      "version": "3.3.0",
      "from": "postcss-value-parser@>=3.2.3 <4.0.0",
      "resolved": "https://registry.npmjs.org/postcss-value-parser/-/postcss-value-parser-3.3.0.tgz"
    },
    "prelude-ls": {
      "version": "1.1.2",
      "from": "prelude-ls@>=1.1.2 <1.2.0",
      "resolved": "https://registry.npmjs.org/prelude-ls/-/prelude-ls-1.1.2.tgz"
    },
    "preserve": {
      "version": "0.2.0",
      "from": "preserve@>=0.2.0 <0.3.0",
      "resolved": "https://registry.npmjs.org/preserve/-/preserve-0.2.0.tgz"
    },
    "pretty-hrtime": {
      "version": "1.0.3",
      "from": "pretty-hrtime@>=1.0.2 <1.1.0",
      "resolved": "https://registry.npmjs.org/pretty-hrtime/-/pretty-hrtime-1.0.3.tgz"
    },
    "process": {
      "version": "0.11.10",
      "from": "process@>=0.11.0 <0.12.0",
      "resolved": "https://registry.npmjs.org/process/-/process-0.11.10.tgz"
    },
    "process-nextick-args": {
      "version": "1.0.7",
      "from": "process-nextick-args@>=1.0.6 <1.1.0",
      "resolved": "https://registry.npmjs.org/process-nextick-args/-/process-nextick-args-1.0.7.tgz"
    },
    "progress": {
      "version": "1.1.8",
      "from": "progress@>=1.1.8 <1.2.0",
      "resolved": "https://registry.npmjs.org/progress/-/progress-1.1.8.tgz"
    },
    "proxy-addr": {
      "version": "1.1.5",
      "from": "proxy-addr@>=1.1.3 <1.2.0",
      "resolved": "https://registry.npmjs.org/proxy-addr/-/proxy-addr-1.1.5.tgz"
    },
    "prr": {
      "version": "0.0.0",
      "from": "prr@>=0.0.0 <0.1.0",
      "resolved": "https://registry.npmjs.org/prr/-/prr-0.0.0.tgz"
    },
    "pseudomap": {
      "version": "1.0.2",
      "from": "pseudomap@>=1.0.2 <2.0.0",
      "resolved": "https://registry.npmjs.org/pseudomap/-/pseudomap-1.0.2.tgz"
    },
    "punycode": {
      "version": "1.4.1",
      "from": "punycode@>=1.4.1 <2.0.0",
      "resolved": "https://registry.npmjs.org/punycode/-/punycode-1.4.1.tgz"
    },
    "qs": {
      "version": "6.4.0",
      "from": "qs@>=6.4.0 <6.5.0",
      "resolved": "https://registry.npmjs.org/qs/-/qs-6.4.0.tgz"
    },
    "querystring": {
      "version": "0.2.0",
      "from": "querystring@0.2.0",
      "resolved": "https://registry.npmjs.org/querystring/-/querystring-0.2.0.tgz"
    },
    "querystring-es3": {
      "version": "0.2.1",
      "from": "querystring-es3@>=0.2.0 <0.3.0",
      "resolved": "https://registry.npmjs.org/querystring-es3/-/querystring-es3-0.2.1.tgz"
    },
    "random-bytes": {
      "version": "1.0.0",
      "from": "random-bytes@>=1.0.0 <1.1.0",
      "resolved": "https://registry.npmjs.org/random-bytes/-/random-bytes-1.0.0.tgz"
    },
    "randomatic": {
      "version": "1.1.7",
      "from": "randomatic@>=1.1.3 <2.0.0",
      "resolved": "https://registry.npmjs.org/randomatic/-/randomatic-1.1.7.tgz",
      "dependencies": {
        "is-number": {
          "version": "3.0.0",
          "from": "is-number@>=3.0.0 <4.0.0",
          "resolved": "https://registry.npmjs.org/is-number/-/is-number-3.0.0.tgz",
          "dependencies": {
            "kind-of": {
              "version": "3.2.2",
              "from": "kind-of@^3.0.2",
              "resolved": "https://registry.npmjs.org/kind-of/-/kind-of-3.2.2.tgz"
            }
          }
        },
        "kind-of": {
          "version": "4.0.0",
          "from": "kind-of@>=4.0.0 <5.0.0",
          "resolved": "https://registry.npmjs.org/kind-of/-/kind-of-4.0.0.tgz"
        }
      }
    },
    "range-parser": {
      "version": "1.2.0",
      "from": "range-parser@>=1.0.3 <2.0.0",
      "resolved": "https://registry.npmjs.org/range-parser/-/range-parser-1.2.0.tgz"
    },
    "raw-body": {
      "version": "2.2.0",
      "from": "raw-body@>=2.2.0 <2.3.0",
      "resolved": "https://registry.npmjs.org/raw-body/-/raw-body-2.2.0.tgz"
    },
    "read": {
      "version": "1.0.7",
      "from": "read@>=1.0.3 <1.1.0",
      "resolved": "https://registry.npmjs.org/read/-/read-1.0.7.tgz"
    },
    "read-package-json": {
      "version": "2.0.12",
      "from": "read-package-json@>=2.0.0 <3.0.0",
      "resolved": "https://registry.npmjs.org/read-package-json/-/read-package-json-2.0.12.tgz",
      "dependencies": {
        "glob": {
          "version": "7.1.2",
          "from": "glob@>=7.1.1 <8.0.0",
          "resolved": "https://registry.npmjs.org/glob/-/glob-7.1.2.tgz"
        }
      }
    },
    "read-package-tree": {
      "version": "5.1.6",
      "from": "read-package-tree@>=5.1.5 <5.2.0",
      "resolved": "https://registry.npmjs.org/read-package-tree/-/read-package-tree-5.1.6.tgz"
    },
    "read-pkg": {
      "version": "1.1.0",
      "from": "read-pkg@>=1.0.0 <2.0.0",
      "resolved": "https://registry.npmjs.org/read-pkg/-/read-pkg-1.1.0.tgz"
    },
    "read-pkg-up": {
      "version": "1.0.1",
      "from": "read-pkg-up@>=1.0.1 <2.0.0",
      "resolved": "https://registry.npmjs.org/read-pkg-up/-/read-pkg-up-1.0.1.tgz"
    },
    "readable-stream": {
      "version": "1.1.14",
      "from": "readable-stream@>=1.1.9 <1.2.0",
      "resolved": "https://registry.npmjs.org/readable-stream/-/readable-stream-1.1.14.tgz"
    },
    "readdir-scoped-modules": {
      "version": "1.0.2",
      "from": "readdir-scoped-modules@>=1.0.0 <2.0.0",
      "resolved": "https://registry.npmjs.org/readdir-scoped-modules/-/readdir-scoped-modules-1.0.2.tgz"
    },
    "readdirp": {
      "version": "2.1.0",
      "from": "readdirp@>=2.0.0 <3.0.0",
      "resolved": "https://registry.npmjs.org/readdirp/-/readdirp-2.1.0.tgz",
      "dependencies": {
        "isarray": {
          "version": "1.0.0",
          "from": "isarray@>=1.0.0 <1.1.0",
          "resolved": "https://registry.npmjs.org/isarray/-/isarray-1.0.0.tgz"
        },
        "readable-stream": {
          "version": "2.3.3",
          "from": "readable-stream@>=2.0.2 <3.0.0",
          "resolved": "https://registry.npmjs.org/readable-stream/-/readable-stream-2.3.3.tgz"
        },
        "string_decoder": {
          "version": "1.0.3",
          "from": "string_decoder@>=1.0.3 <1.1.0",
          "resolved": "https://registry.npmjs.org/string_decoder/-/string_decoder-1.0.3.tgz"
        }
      }
    },
    "rechoir": {
      "version": "0.6.2",
      "from": "rechoir@>=0.6.2 <0.7.0",
      "resolved": "https://registry.npmjs.org/rechoir/-/rechoir-0.6.2.tgz"
    },
    "redent": {
      "version": "1.0.0",
      "from": "redent@>=1.0.0 <2.0.0",
      "resolved": "https://registry.npmjs.org/redent/-/redent-1.0.0.tgz"
    },
    "regenerate": {
      "version": "1.3.2",
      "from": "regenerate@>=1.2.1 <2.0.0",
      "resolved": "https://registry.npmjs.org/regenerate/-/regenerate-1.3.2.tgz"
    },
    "regex-cache": {
      "version": "0.4.3",
      "from": "regex-cache@>=0.4.2 <0.5.0",
      "resolved": "https://registry.npmjs.org/regex-cache/-/regex-cache-0.4.3.tgz"
    },
    "regexpu-core": {
      "version": "1.0.0",
      "from": "regexpu-core@>=1.0.0 <2.0.0",
      "resolved": "https://registry.npmjs.org/regexpu-core/-/regexpu-core-1.0.0.tgz"
    },
    "regjsgen": {
      "version": "0.2.0",
      "from": "regjsgen@>=0.2.0 <0.3.0",
      "resolved": "https://registry.npmjs.org/regjsgen/-/regjsgen-0.2.0.tgz"
    },
    "regjsparser": {
      "version": "0.1.5",
      "from": "regjsparser@>=0.1.4 <0.2.0",
      "resolved": "https://registry.npmjs.org/regjsparser/-/regjsparser-0.1.5.tgz"
    },
    "remove-trailing-separator": {
      "version": "1.1.0",
      "from": "remove-trailing-separator@>=1.0.1 <2.0.0",
      "resolved": "https://registry.npmjs.org/remove-trailing-separator/-/remove-trailing-separator-1.1.0.tgz"
    },
    "repeat-element": {
      "version": "1.1.2",
      "from": "repeat-element@>=1.1.2 <2.0.0",
      "resolved": "https://registry.npmjs.org/repeat-element/-/repeat-element-1.1.2.tgz"
    },
    "repeat-string": {
      "version": "1.6.1",
      "from": "repeat-string@>=1.5.2 <2.0.0",
      "resolved": "https://registry.npmjs.org/repeat-string/-/repeat-string-1.6.1.tgz"
    },
    "repeating": {
      "version": "2.0.1",
      "from": "repeating@>=2.0.0 <3.0.0",
      "resolved": "https://registry.npmjs.org/repeating/-/repeating-2.0.1.tgz"
    },
    "replace-ext": {
      "version": "0.0.1",
      "from": "replace-ext@0.0.1",
      "resolved": "https://registry.npmjs.org/replace-ext/-/replace-ext-0.0.1.tgz"
    },
    "replacestream": {
      "version": "4.0.2",
      "from": "replacestream@>=4.0.0 <5.0.0",
      "resolved": "https://registry.npmjs.org/replacestream/-/replacestream-4.0.2.tgz",
      "dependencies": {
        "isarray": {
          "version": "1.0.0",
          "from": "isarray@>=1.0.0 <1.1.0",
          "resolved": "https://registry.npmjs.org/isarray/-/isarray-1.0.0.tgz"
        },
        "readable-stream": {
          "version": "2.3.3",
          "from": "readable-stream@>=2.0.2 <3.0.0",
          "resolved": "https://registry.npmjs.org/readable-stream/-/readable-stream-2.3.3.tgz"
        },
        "string_decoder": {
          "version": "1.0.3",
          "from": "string_decoder@>=1.0.3 <1.1.0",
          "resolved": "https://registry.npmjs.org/string_decoder/-/string_decoder-1.0.3.tgz"
        }
      }
    },
    "request": {
      "version": "2.81.0",
      "from": "request@>=2.54.0 <3.0.0",
      "resolved": "https://registry.npmjs.org/request/-/request-2.81.0.tgz"
    },
    "request-progress": {
      "version": "2.0.1",
      "from": "request-progress@>=2.0.1 <2.1.0",
      "resolved": "https://registry.npmjs.org/request-progress/-/request-progress-2.0.1.tgz"
    },
    "require-directory": {
      "version": "2.1.1",
      "from": "require-directory@>=2.1.1 <3.0.0",
      "resolved": "https://registry.npmjs.org/require-directory/-/require-directory-2.1.1.tgz"
    },
    "require-from-string": {
      "version": "1.2.1",
      "from": "require-from-string@>=1.1.0 <2.0.0",
      "resolved": "https://registry.npmjs.org/require-from-string/-/require-from-string-1.2.1.tgz"
    },
    "require-main-filename": {
      "version": "1.0.1",
      "from": "require-main-filename@>=1.0.1 <2.0.0",
      "resolved": "https://registry.npmjs.org/require-main-filename/-/require-main-filename-1.0.1.tgz"
    },
    "requires-port": {
      "version": "1.0.0",
      "from": "requires-port@>=1.0.0 <2.0.0",
      "resolved": "https://registry.npmjs.org/requires-port/-/requires-port-1.0.0.tgz"
    },
    "resolve": {
      "version": "1.4.0",
      "from": "resolve@>=1.1.7 <2.0.0",
      "resolved": "https://registry.npmjs.org/resolve/-/resolve-1.4.0.tgz"
    },
    "resolve-dir": {
      "version": "0.1.1",
      "from": "resolve-dir@>=0.1.0 <0.2.0",
      "resolved": "https://registry.npmjs.org/resolve-dir/-/resolve-dir-0.1.1.tgz"
    },
    "resolve-from": {
      "version": "1.0.1",
      "from": "resolve-from@>=1.0.0 <2.0.0",
      "resolved": "https://registry.npmjs.org/resolve-from/-/resolve-from-1.0.1.tgz"
    },
    "response-time": {
      "version": "2.3.2",
      "from": "response-time@>=2.3.1 <2.4.0",
      "resolved": "https://registry.npmjs.org/response-time/-/response-time-2.3.2.tgz"
    },
    "restore-cursor": {
      "version": "1.0.1",
      "from": "restore-cursor@>=1.0.1 <2.0.0",
      "resolved": "https://registry.npmjs.org/restore-cursor/-/restore-cursor-1.0.1.tgz"
    },
    "right-align": {
      "version": "0.1.3",
      "from": "right-align@>=0.1.1 <0.2.0",
      "resolved": "https://registry.npmjs.org/right-align/-/right-align-0.1.3.tgz"
    },
    "rimraf": {
      "version": "2.5.4",
      "from": "rimraf@>=2.5.4 <2.6.0",
      "resolved": "https://registry.npmjs.org/rimraf/-/rimraf-2.5.4.tgz"
    },
    "ripemd160": {
      "version": "0.2.0",
      "from": "ripemd160@0.2.0",
      "resolved": "https://registry.npmjs.org/ripemd160/-/ripemd160-0.2.0.tgz"
    },
    "rndm": {
      "version": "1.2.0",
      "from": "rndm@1.2.0",
      "resolved": "https://registry.npmjs.org/rndm/-/rndm-1.2.0.tgz"
    },
    "run-async": {
      "version": "2.3.0",
      "from": "run-async@>=2.2.0 <3.0.0",
      "resolved": "https://registry.npmjs.org/run-async/-/run-async-2.3.0.tgz"
    },
    "rx": {
      "version": "4.1.0",
      "from": "rx@>=4.1.0 <5.0.0",
      "resolved": "https://registry.npmjs.org/rx/-/rx-4.1.0.tgz"
    },
    "safe-buffer": {
      "version": "5.1.1",
      "from": "safe-buffer@>=5.1.1 <5.2.0",
      "resolved": "https://registry.npmjs.org/safe-buffer/-/safe-buffer-5.1.1.tgz"
    },
    "samsam": {
      "version": "1.1.2",
      "from": "samsam@1.1.2",
      "resolved": "https://registry.npmjs.org/samsam/-/samsam-1.1.2.tgz"
    },
    "sass-graph": {
      "version": "2.2.4",
      "from": "sass-graph@>=2.1.1 <3.0.0",
      "resolved": "https://registry.npmjs.org/sass-graph/-/sass-graph-2.2.4.tgz",
      "dependencies": {
        "camelcase": {
          "version": "3.0.0",
          "from": "camelcase@>=3.0.0 <4.0.0",
          "resolved": "https://registry.npmjs.org/camelcase/-/camelcase-3.0.0.tgz"
        },
        "yargs": {
          "version": "7.1.0",
          "from": "yargs@>=7.0.0 <8.0.0",
          "resolved": "https://registry.npmjs.org/yargs/-/yargs-7.1.0.tgz"
        },
        "yargs-parser": {
          "version": "5.0.0",
          "from": "yargs-parser@>=5.0.0 <6.0.0",
          "resolved": "https://registry.npmjs.org/yargs-parser/-/yargs-parser-5.0.0.tgz"
        }
      }
    },
    "scss-tokenizer": {
      "version": "0.2.3",
      "from": "scss-tokenizer@>=0.2.3 <0.3.0",
      "resolved": "https://registry.npmjs.org/scss-tokenizer/-/scss-tokenizer-0.2.3.tgz",
      "dependencies": {
        "source-map": {
          "version": "0.4.4",
          "from": "source-map@>=0.4.2 <0.5.0",
          "resolved": "https://registry.npmjs.org/source-map/-/source-map-0.4.4.tgz"
        }
      }
    },
    "semver": {
      "version": "5.3.0",
      "from": "semver@>=5.3.0 <5.4.0",
      "resolved": "https://registry.npmjs.org/semver/-/semver-5.3.0.tgz"
    },
    "send": {
      "version": "0.14.2",
      "from": "send@0.14.2",
      "resolved": "https://registry.npmjs.org/send/-/send-0.14.2.tgz",
      "dependencies": {
        "http-errors": {
          "version": "1.5.1",
          "from": "http-errors@>=1.5.1 <1.6.0",
          "resolved": "https://registry.npmjs.org/http-errors/-/http-errors-1.5.1.tgz"
        },
        "mime": {
          "version": "1.3.4",
          "from": "mime@1.3.4",
          "resolved": "https://registry.npmjs.org/mime/-/mime-1.3.4.tgz"
        },
        "ms": {
          "version": "0.7.2",
          "from": "ms@0.7.2",
          "resolved": "https://registry.npmjs.org/ms/-/ms-0.7.2.tgz"
        },
        "setprototypeof": {
          "version": "1.0.2",
          "from": "setprototypeof@1.0.2",
          "resolved": "https://registry.npmjs.org/setprototypeof/-/setprototypeof-1.0.2.tgz"
        }
      }
    },
    "sequencify": {
      "version": "0.0.7",
      "from": "sequencify@>=0.0.7 <0.1.0",
      "resolved": "https://registry.npmjs.org/sequencify/-/sequencify-0.0.7.tgz"
    },
    "serve-favicon": {
      "version": "2.3.2",
      "from": "serve-favicon@>=2.3.0 <2.4.0",
      "resolved": "https://registry.npmjs.org/serve-favicon/-/serve-favicon-2.3.2.tgz",
      "dependencies": {
        "ms": {
          "version": "0.7.2",
          "from": "ms@0.7.2",
          "resolved": "https://registry.npmjs.org/ms/-/ms-0.7.2.tgz"
        }
      }
    },
    "serve-index": {
      "version": "1.7.3",
      "from": "serve-index@>=1.7.2 <1.8.0",
      "resolved": "https://registry.npmjs.org/serve-index/-/serve-index-1.7.3.tgz",
      "dependencies": {
        "accepts": {
          "version": "1.2.13",
          "from": "accepts@>=1.2.13 <1.3.0",
          "resolved": "https://registry.npmjs.org/accepts/-/accepts-1.2.13.tgz"
        },
        "http-errors": {
          "version": "1.3.1",
          "from": "http-errors@>=1.3.1 <1.4.0",
          "resolved": "https://registry.npmjs.org/http-errors/-/http-errors-1.3.1.tgz"
        },
        "negotiator": {
          "version": "0.5.3",
          "from": "negotiator@0.5.3",
          "resolved": "https://registry.npmjs.org/negotiator/-/negotiator-0.5.3.tgz"
        }
      }
    },
    "serve-static": {
      "version": "1.11.2",
      "from": "serve-static@>=1.11.2 <1.12.0",
      "resolved": "https://registry.npmjs.org/serve-static/-/serve-static-1.11.2.tgz"
    },
    "set-blocking": {
      "version": "2.0.0",
      "from": "set-blocking@>=2.0.0 <2.1.0",
      "resolved": "https://registry.npmjs.org/set-blocking/-/set-blocking-2.0.0.tgz"
    },
    "set-immediate-shim": {
      "version": "1.0.1",
      "from": "set-immediate-shim@>=1.0.1 <2.0.0",
      "resolved": "https://registry.npmjs.org/set-immediate-shim/-/set-immediate-shim-1.0.1.tgz"
    },
    "setprototypeof": {
      "version": "1.0.3",
      "from": "setprototypeof@1.0.3",
      "resolved": "https://registry.npmjs.org/setprototypeof/-/setprototypeof-1.0.3.tgz"
    },
    "sha.js": {
      "version": "2.2.6",
      "from": "sha.js@2.2.6",
      "resolved": "https://registry.npmjs.org/sha.js/-/sha.js-2.2.6.tgz"
    },
    "shellwords": {
      "version": "0.1.1",
      "from": "shellwords@>=0.1.0 <0.2.0",
      "resolved": "https://registry.npmjs.org/shellwords/-/shellwords-0.1.1.tgz"
    },
    "sigmund": {
      "version": "1.0.1",
      "from": "sigmund@>=1.0.0 <1.1.0",
      "resolved": "https://registry.npmjs.org/sigmund/-/sigmund-1.0.1.tgz"
    },
    "signal-exit": {
      "version": "3.0.2",
      "from": "signal-exit@>=3.0.0 <4.0.0",
      "resolved": "https://registry.npmjs.org/signal-exit/-/signal-exit-3.0.2.tgz"
    },
    "sinon": {
      "version": "1.17.7",
      "from": "sinon@>=1.17.3 <1.18.0",
      "resolved": "https://registry.npmjs.org/sinon/-/sinon-1.17.7.tgz",
      "dependencies": {
        "lolex": {
          "version": "1.3.2",
          "from": "lolex@1.3.2",
          "resolved": "https://registry.npmjs.org/lolex/-/lolex-1.3.2.tgz"
        }
      }
    },
    "sinon-chai": {
      "version": "2.8.0",
      "from": "sinon-chai@>=2.8.0 <2.9.0",
      "resolved": "https://registry.npmjs.org/sinon-chai/-/sinon-chai-2.8.0.tgz"
    },
    "slash": {
      "version": "1.0.0",
      "from": "slash@>=1.0.0 <2.0.0",
      "resolved": "https://registry.npmjs.org/slash/-/slash-1.0.0.tgz"
    },
    "sntp": {
      "version": "1.0.9",
      "from": "sntp@>=1.0.0 <2.0.0",
      "resolved": "https://registry.npmjs.org/sntp/-/sntp-1.0.9.tgz"
    },
    "socket.io": {
      "version": "1.7.4",
      "from": "socket.io@>=1.4.5 <2.0.0",
      "resolved": "https://registry.npmjs.org/socket.io/-/socket.io-1.7.4.tgz",
      "dependencies": {
        "debug": {
          "version": "2.3.3",
          "from": "debug@2.3.3",
          "resolved": "https://registry.npmjs.org/debug/-/debug-2.3.3.tgz"
        },
        "ms": {
          "version": "0.7.2",
          "from": "ms@0.7.2",
          "resolved": "https://registry.npmjs.org/ms/-/ms-0.7.2.tgz"
        },
        "object-assign": {
          "version": "4.1.0",
          "from": "object-assign@4.1.0",
          "resolved": "https://registry.npmjs.org/object-assign/-/object-assign-4.1.0.tgz"
        }
      }
    },
    "socket.io-adapter": {
      "version": "0.5.0",
      "from": "socket.io-adapter@0.5.0",
      "resolved": "https://registry.npmjs.org/socket.io-adapter/-/socket.io-adapter-0.5.0.tgz",
      "dependencies": {
        "debug": {
          "version": "2.3.3",
          "from": "debug@2.3.3",
          "resolved": "https://registry.npmjs.org/debug/-/debug-2.3.3.tgz"
        },
        "ms": {
          "version": "0.7.2",
          "from": "ms@0.7.2",
          "resolved": "https://registry.npmjs.org/ms/-/ms-0.7.2.tgz"
        }
      }
    },
    "socket.io-client": {
      "version": "1.7.4",
      "from": "socket.io-client@1.7.4",
      "resolved": "https://registry.npmjs.org/socket.io-client/-/socket.io-client-1.7.4.tgz",
      "dependencies": {
        "component-emitter": {
          "version": "1.2.1",
          "from": "component-emitter@1.2.1",
          "resolved": "https://registry.npmjs.org/component-emitter/-/component-emitter-1.2.1.tgz"
        },
        "debug": {
          "version": "2.3.3",
          "from": "debug@2.3.3",
          "resolved": "https://registry.npmjs.org/debug/-/debug-2.3.3.tgz"
        },
        "ms": {
          "version": "0.7.2",
          "from": "ms@0.7.2",
          "resolved": "https://registry.npmjs.org/ms/-/ms-0.7.2.tgz"
        }
      }
    },
    "socket.io-parser": {
      "version": "2.3.1",
      "from": "socket.io-parser@2.3.1",
      "resolved": "https://registry.npmjs.org/socket.io-parser/-/socket.io-parser-2.3.1.tgz"
    },
    "source-list-map": {
      "version": "0.1.8",
      "from": "source-list-map@>=0.1.7 <0.2.0",
      "resolved": "https://registry.npmjs.org/source-list-map/-/source-list-map-0.1.8.tgz"
    },
    "source-map": {
      "version": "0.2.0",
      "from": "source-map@>=0.2.0 <0.3.0",
      "resolved": "https://registry.npmjs.org/source-map/-/source-map-0.2.0.tgz",
      "optional": true
    },
    "sparkles": {
      "version": "1.0.0",
      "from": "sparkles@>=1.0.0 <2.0.0",
      "resolved": "https://registry.npmjs.org/sparkles/-/sparkles-1.0.0.tgz"
    },
    "spawn-sync": {
      "version": "1.0.15",
      "from": "spawn-sync@>=1.0.15 <2.0.0",
      "resolved": "https://registry.npmjs.org/spawn-sync/-/spawn-sync-1.0.15.tgz"
    },
    "spdx-correct": {
      "version": "1.0.2",
      "from": "spdx-correct@>=1.0.0 <1.1.0",
      "resolved": "https://registry.npmjs.org/spdx-correct/-/spdx-correct-1.0.2.tgz"
    },
    "spdx-expression-parse": {
      "version": "1.0.4",
      "from": "spdx-expression-parse@>=1.0.0 <1.1.0",
      "resolved": "https://registry.npmjs.org/spdx-expression-parse/-/spdx-expression-parse-1.0.4.tgz"
    },
    "spdx-license-ids": {
      "version": "1.2.2",
      "from": "spdx-license-ids@>=1.0.2 <2.0.0",
      "resolved": "https://registry.npmjs.org/spdx-license-ids/-/spdx-license-ids-1.2.2.tgz"
    },
    "split": {
      "version": "0.2.10",
      "from": "split@>=0.2.0 <0.3.0",
      "resolved": "https://registry.npmjs.org/split/-/split-0.2.10.tgz"
    },
    "sprintf-js": {
      "version": "1.0.3",
      "from": "sprintf-js@>=1.0.2 <1.1.0",
      "resolved": "https://registry.npmjs.org/sprintf-js/-/sprintf-js-1.0.3.tgz"
    },
    "sshpk": {
      "version": "1.13.1",
      "from": "sshpk@>=1.7.0 <2.0.0",
      "resolved": "https://registry.npmjs.org/sshpk/-/sshpk-1.13.1.tgz",
      "dependencies": {
        "assert-plus": {
          "version": "1.0.0",
          "from": "assert-plus@>=1.0.0 <2.0.0",
          "resolved": "https://registry.npmjs.org/assert-plus/-/assert-plus-1.0.0.tgz"
        }
      }
    },
    "statuses": {
      "version": "1.3.1",
      "from": "statuses@>=1.3.1 <2.0.0",
      "resolved": "https://registry.npmjs.org/statuses/-/statuses-1.3.1.tgz"
    },
    "stdout-stream": {
      "version": "1.4.0",
      "from": "stdout-stream@>=1.4.0 <2.0.0",
      "resolved": "https://registry.npmjs.org/stdout-stream/-/stdout-stream-1.4.0.tgz",
      "dependencies": {
        "isarray": {
          "version": "1.0.0",
          "from": "isarray@>=1.0.0 <1.1.0",
          "resolved": "https://registry.npmjs.org/isarray/-/isarray-1.0.0.tgz"
        },
        "readable-stream": {
          "version": "2.3.3",
          "from": "readable-stream@>=2.0.1 <3.0.0",
          "resolved": "https://registry.npmjs.org/readable-stream/-/readable-stream-2.3.3.tgz"
        },
        "string_decoder": {
          "version": "1.0.3",
          "from": "string_decoder@>=1.0.3 <1.1.0",
          "resolved": "https://registry.npmjs.org/string_decoder/-/string_decoder-1.0.3.tgz"
        }
      }
    },
    "stream-browserify": {
      "version": "1.0.0",
      "from": "stream-browserify@>=1.0.0 <2.0.0",
      "resolved": "https://registry.npmjs.org/stream-browserify/-/stream-browserify-1.0.0.tgz"
    },
    "stream-combiner": {
      "version": "0.0.4",
      "from": "stream-combiner@>=0.0.3 <0.1.0",
      "resolved": "https://registry.npmjs.org/stream-combiner/-/stream-combiner-0.0.4.tgz"
    },
    "stream-consume": {
      "version": "0.1.0",
      "from": "stream-consume@>=0.1.0 <0.2.0",
      "resolved": "https://registry.npmjs.org/stream-consume/-/stream-consume-0.1.0.tgz"
    },
    "stream-counter": {
      "version": "0.2.0",
      "from": "stream-counter@>=0.2.0 <0.3.0",
      "resolved": "https://registry.npmjs.org/stream-counter/-/stream-counter-0.2.0.tgz"
    },
    "stream-shift": {
      "version": "1.0.0",
      "from": "stream-shift@>=1.0.0 <2.0.0",
      "resolved": "https://registry.npmjs.org/stream-shift/-/stream-shift-1.0.0.tgz"
    },
    "string_decoder": {
      "version": "0.10.31",
      "from": "string_decoder@>=0.10.0 <0.11.0",
      "resolved": "https://registry.npmjs.org/string_decoder/-/string_decoder-0.10.31.tgz"
    },
    "string-hash": {
      "version": "1.1.3",
      "from": "string-hash@>=1.1.1 <2.0.0",
      "resolved": "https://registry.npmjs.org/string-hash/-/string-hash-1.1.3.tgz"
    },
    "string-width": {
      "version": "1.0.2",
      "from": "string-width@>=1.0.1 <2.0.0",
      "resolved": "https://registry.npmjs.org/string-width/-/string-width-1.0.2.tgz"
    },
    "stringstream": {
      "version": "0.0.5",
      "from": "stringstream@>=0.0.4 <0.1.0",
      "resolved": "https://registry.npmjs.org/stringstream/-/stringstream-0.0.5.tgz"
    },
    "strip-ansi": {
      "version": "3.0.1",
      "from": "strip-ansi@>=3.0.0 <4.0.0",
      "resolved": "https://registry.npmjs.org/strip-ansi/-/strip-ansi-3.0.1.tgz"
    },
    "strip-bom": {
      "version": "1.0.0",
      "from": "strip-bom@>=1.0.0 <2.0.0",
      "resolved": "https://registry.npmjs.org/strip-bom/-/strip-bom-1.0.0.tgz"
    },
    "strip-bom-stream": {
      "version": "1.0.0",
      "from": "strip-bom-stream@>=1.0.0 <2.0.0",
      "resolved": "https://registry.npmjs.org/strip-bom-stream/-/strip-bom-stream-1.0.0.tgz",
      "dependencies": {
        "strip-bom": {
          "version": "2.0.0",
          "from": "strip-bom@>=2.0.0 <3.0.0",
          "resolved": "https://registry.npmjs.org/strip-bom/-/strip-bom-2.0.0.tgz"
        }
      }
    },
    "strip-indent": {
      "version": "1.0.1",
      "from": "strip-indent@>=1.0.1 <2.0.0",
      "resolved": "https://registry.npmjs.org/strip-indent/-/strip-indent-1.0.1.tgz"
    },
    "sudo": {
      "version": "1.0.3",
      "from": "sudo@>=1.0.3 <1.1.0",
      "resolved": "https://registry.npmjs.org/sudo/-/sudo-1.0.3.tgz"
    },
    "supports-color": {
      "version": "2.0.0",
      "from": "supports-color@>=2.0.0 <3.0.0",
      "resolved": "https://registry.npmjs.org/supports-color/-/supports-color-2.0.0.tgz"
    },
    "symbol": {
      "version": "0.2.3",
      "from": "symbol@>=0.2.1 <0.3.0",
      "resolved": "https://registry.npmjs.org/symbol/-/symbol-0.2.3.tgz"
    },
    "tapable": {
      "version": "0.1.10",
      "from": "tapable@>=0.1.8 <0.2.0",
      "resolved": "https://registry.npmjs.org/tapable/-/tapable-0.1.10.tgz"
    },
    "tar": {
      "version": "3.1.15",
      "from": "tar@>=3.1.12 <3.2.0",
      "resolved": "https://registry.npmjs.org/tar/-/tar-3.1.15.tgz",
      "dependencies": {
        "yallist": {
          "version": "3.0.2",
          "from": "yallist@>=3.0.2 <4.0.0",
          "resolved": "https://registry.npmjs.org/yallist/-/yallist-3.0.2.tgz"
        }
      }
    },
    "temp": {
      "version": "0.8.3",
      "from": "temp@>=0.8.3 <0.9.0",
      "resolved": "https://registry.npmjs.org/temp/-/temp-0.8.3.tgz",
      "dependencies": {
        "rimraf": {
          "version": "2.2.8",
          "from": "rimraf@>=2.2.6 <2.3.0",
          "resolved": "https://registry.npmjs.org/rimraf/-/rimraf-2.2.8.tgz"
        }
      }
    },
    "ternary-stream": {
      "version": "2.0.1",
      "from": "ternary-stream@>=2.0.1 <3.0.0",
      "resolved": "https://registry.npmjs.org/ternary-stream/-/ternary-stream-2.0.1.tgz"
    },
    "textextensions": {
      "version": "1.0.2",
      "from": "textextensions@>=1.0.0 <1.1.0",
      "resolved": "https://registry.npmjs.org/textextensions/-/textextensions-1.0.2.tgz"
    },
    "throttleit": {
      "version": "1.0.0",
      "from": "throttleit@>=1.0.0 <2.0.0",
      "resolved": "https://registry.npmjs.org/throttleit/-/throttleit-1.0.0.tgz"
    },
    "through": {
      "version": "2.3.8",
      "from": "through@>=2.3.4 <3.0.0",
      "resolved": "https://registry.npmjs.org/through/-/through-2.3.8.tgz"
    },
    "through2": {
      "version": "2.0.3",
      "from": "through2@>=2.0.1 <2.1.0",
      "resolved": "https://registry.npmjs.org/through2/-/through2-2.0.3.tgz",
      "dependencies": {
        "isarray": {
          "version": "1.0.0",
          "from": "isarray@>=1.0.0 <1.1.0",
          "resolved": "https://registry.npmjs.org/isarray/-/isarray-1.0.0.tgz"
        },
        "readable-stream": {
          "version": "2.3.3",
          "from": "readable-stream@>=2.1.5 <3.0.0",
          "resolved": "https://registry.npmjs.org/readable-stream/-/readable-stream-2.3.3.tgz"
        },
        "string_decoder": {
          "version": "1.0.3",
          "from": "string_decoder@>=1.0.3 <1.1.0",
          "resolved": "https://registry.npmjs.org/string_decoder/-/string_decoder-1.0.3.tgz"
        }
      }
    },
    "through2-filter": {
      "version": "2.0.0",
      "from": "through2-filter@>=2.0.0 <3.0.0",
      "resolved": "https://registry.npmjs.org/through2-filter/-/through2-filter-2.0.0.tgz"
    },
    "tildify": {
      "version": "1.2.0",
      "from": "tildify@>=1.0.0 <2.0.0",
      "resolved": "https://registry.npmjs.org/tildify/-/tildify-1.2.0.tgz"
    },
    "time-stamp": {
      "version": "1.1.0",
      "from": "time-stamp@>=1.0.0 <2.0.0",
      "resolved": "https://registry.npmjs.org/time-stamp/-/time-stamp-1.1.0.tgz"
    },
    "timers-browserify": {
      "version": "1.4.2",
      "from": "timers-browserify@>=1.0.1 <2.0.0",
      "resolved": "https://registry.npmjs.org/timers-browserify/-/timers-browserify-1.4.2.tgz"
    },
    "tiny-lr": {
      "version": "0.2.1",
      "from": "tiny-lr@>=0.2.1 <0.3.0",
      "resolved": "https://registry.npmjs.org/tiny-lr/-/tiny-lr-0.2.1.tgz",
      "dependencies": {
        "body-parser": {
          "version": "1.14.2",
          "from": "body-parser@>=1.14.0 <1.15.0",
          "resolved": "https://registry.npmjs.org/body-parser/-/body-parser-1.14.2.tgz",
          "dependencies": {
            "qs": {
              "version": "5.2.0",
              "from": "qs@5.2.0",
              "resolved": "https://registry.npmjs.org/qs/-/qs-5.2.0.tgz"
            }
          }
        },
        "bytes": {
          "version": "2.2.0",
          "from": "bytes@2.2.0",
          "resolved": "https://registry.npmjs.org/bytes/-/bytes-2.2.0.tgz"
        },
        "http-errors": {
          "version": "1.3.1",
          "from": "http-errors@>=1.3.1 <1.4.0",
          "resolved": "https://registry.npmjs.org/http-errors/-/http-errors-1.3.1.tgz"
        },
        "iconv-lite": {
          "version": "0.4.13",
          "from": "iconv-lite@0.4.13",
          "resolved": "https://registry.npmjs.org/iconv-lite/-/iconv-lite-0.4.13.tgz"
        },
        "qs": {
          "version": "5.1.0",
          "from": "qs@>=5.1.0 <5.2.0",
          "resolved": "https://registry.npmjs.org/qs/-/qs-5.1.0.tgz"
        },
        "raw-body": {
          "version": "2.1.7",
          "from": "raw-body@>=2.1.5 <2.2.0",
          "resolved": "https://registry.npmjs.org/raw-body/-/raw-body-2.1.7.tgz",
          "dependencies": {
            "bytes": {
              "version": "2.4.0",
              "from": "bytes@2.4.0",
              "resolved": "https://registry.npmjs.org/bytes/-/bytes-2.4.0.tgz"
            }
          }
        }
      }
    },
    "tmp": {
      "version": "0.0.33",
      "from": "tmp@>=0.0.0 <0.1.0",
      "resolved": "https://registry.npmjs.org/tmp/-/tmp-0.0.33.tgz"
    },
    "to-absolute-glob": {
      "version": "0.1.1",
      "from": "to-absolute-glob@>=0.1.1 <0.2.0",
      "resolved": "https://registry.npmjs.org/to-absolute-glob/-/to-absolute-glob-0.1.1.tgz"
    },
    "to-array": {
      "version": "0.1.4",
      "from": "to-array@0.1.4",
      "resolved": "https://registry.npmjs.org/to-array/-/to-array-0.1.4.tgz"
    },
    "to-iso-string": {
      "version": "0.0.2",
      "from": "to-iso-string@0.0.2",
      "resolved": "https://registry.npmjs.org/to-iso-string/-/to-iso-string-0.0.2.tgz"
    },
    "tough-cookie": {
      "version": "2.3.2",
      "from": "tough-cookie@>=2.3.0 <2.4.0",
      "resolved": "https://registry.npmjs.org/tough-cookie/-/tough-cookie-2.3.2.tgz"
    },
    "trim-newlines": {
      "version": "1.0.0",
      "from": "trim-newlines@>=1.0.0 <2.0.0",
      "resolved": "https://registry.npmjs.org/trim-newlines/-/trim-newlines-1.0.0.tgz"
    },
    "try-json-parse": {
      "version": "0.1.1",
      "from": "try-json-parse@>=0.1.1 <0.2.0",
      "resolved": "https://registry.npmjs.org/try-json-parse/-/try-json-parse-0.1.1.tgz"
    },
    "tslib": {
      "version": "1.7.1",
      "from": "tslib@>=1.7.1 <2.0.0",
      "resolved": "https://registry.npmjs.org/tslib/-/tslib-1.7.1.tgz"
    },
    "tslint": {
      "version": "5.6.0",
      "from": "tslint@>=5.6.0 <5.7.0",
      "resolved": "https://registry.npmjs.org/tslint/-/tslint-5.6.0.tgz",
      "dependencies": {
        "diff": {
          "version": "3.3.0",
          "from": "diff@>=3.2.0 <4.0.0",
          "resolved": "https://registry.npmjs.org/diff/-/diff-3.3.0.tgz"
        },
        "glob": {
          "version": "7.1.2",
          "from": "glob@>=7.1.1 <8.0.0",
          "resolved": "https://registry.npmjs.org/glob/-/glob-7.1.2.tgz"
        }
      }
    },
    "tslint-microsoft-contrib": {
      "version": "5.0.1",
      "from": "tslint-microsoft-contrib@>=5.0.0 <5.1.0",
      "resolved": "https://registry.npmjs.org/tslint-microsoft-contrib/-/tslint-microsoft-contrib-5.0.1.tgz",
      "dependencies": {
        "tsutils": {
          "version": "1.9.1",
          "from": "tsutils@>=1.4.0 <2.0.0",
          "resolved": "https://registry.npmjs.org/tsutils/-/tsutils-1.9.1.tgz"
        }
      }
    },
    "tsscmp": {
      "version": "1.0.5",
      "from": "tsscmp@1.0.5",
      "resolved": "https://registry.npmjs.org/tsscmp/-/tsscmp-1.0.5.tgz"
    },
    "tsutils": {
      "version": "2.8.1",
      "from": "tsutils@>=2.5.1 <3.0.0",
      "resolved": "https://registry.npmjs.org/tsutils/-/tsutils-2.8.1.tgz"
    },
    "tty-browserify": {
      "version": "0.0.0",
      "from": "tty-browserify@0.0.0",
      "resolved": "https://registry.npmjs.org/tty-browserify/-/tty-browserify-0.0.0.tgz"
    },
    "tunnel-agent": {
      "version": "0.6.0",
      "from": "tunnel-agent@>=0.6.0 <0.7.0",
      "resolved": "https://registry.npmjs.org/tunnel-agent/-/tunnel-agent-0.6.0.tgz"
    },
    "tweetnacl": {
      "version": "0.14.5",
      "from": "tweetnacl@>=0.14.0 <0.15.0",
      "resolved": "https://registry.npmjs.org/tweetnacl/-/tweetnacl-0.14.5.tgz",
      "optional": true
    },
    "type-check": {
      "version": "0.3.2",
      "from": "type-check@>=0.3.2 <0.4.0",
      "resolved": "https://registry.npmjs.org/type-check/-/type-check-0.3.2.tgz"
    },
    "type-detect": {
      "version": "1.0.0",
      "from": "type-detect@>=1.0.0 <2.0.0",
      "resolved": "https://registry.npmjs.org/type-detect/-/type-detect-1.0.0.tgz"
    },
    "type-is": {
      "version": "1.6.15",
      "from": "type-is@>=1.6.15 <1.7.0",
      "resolved": "https://registry.npmjs.org/type-is/-/type-is-1.6.15.tgz"
    },
    "typedarray": {
      "version": "0.0.6",
      "from": "typedarray@>=0.0.6 <0.0.7",
      "resolved": "https://registry.npmjs.org/typedarray/-/typedarray-0.0.6.tgz"
    },
    "typescript": {
      "version": "2.4.2",
      "from": "typescript@>=2.4.1 <2.5.0",
      "resolved": "https://registry.npmjs.org/typescript/-/typescript-2.4.2.tgz"
    },
    "uglify-js": {
      "version": "2.8.29",
      "from": "uglify-js@>=2.8.22 <2.9.0",
      "resolved": "https://registry.npmjs.org/uglify-js/-/uglify-js-2.8.29.tgz",
      "dependencies": {
        "camelcase": {
          "version": "1.2.1",
          "from": "camelcase@>=1.0.2 <2.0.0",
          "resolved": "https://registry.npmjs.org/camelcase/-/camelcase-1.2.1.tgz"
        },
        "cliui": {
          "version": "2.1.0",
          "from": "cliui@>=2.1.0 <3.0.0",
          "resolved": "https://registry.npmjs.org/cliui/-/cliui-2.1.0.tgz"
        },
        "source-map": {
          "version": "0.5.7",
          "from": "source-map@>=0.5.1 <0.6.0",
          "resolved": "https://registry.npmjs.org/source-map/-/source-map-0.5.7.tgz"
        },
        "window-size": {
          "version": "0.1.0",
          "from": "window-size@0.1.0",
          "resolved": "https://registry.npmjs.org/window-size/-/window-size-0.1.0.tgz"
        },
        "wordwrap": {
          "version": "0.0.2",
          "from": "wordwrap@0.0.2",
          "resolved": "https://registry.npmjs.org/wordwrap/-/wordwrap-0.0.2.tgz"
        },
        "yargs": {
          "version": "3.10.0",
          "from": "yargs@>=3.10.0 <3.11.0",
          "resolved": "https://registry.npmjs.org/yargs/-/yargs-3.10.0.tgz"
        }
      }
    },
    "uglify-to-browserify": {
      "version": "1.0.2",
      "from": "uglify-to-browserify@>=1.0.0 <1.1.0",
      "resolved": "https://registry.npmjs.org/uglify-to-browserify/-/uglify-to-browserify-1.0.2.tgz"
    },
    "uid-safe": {
      "version": "2.1.4",
      "from": "uid-safe@2.1.4",
      "resolved": "https://registry.npmjs.org/uid-safe/-/uid-safe-2.1.4.tgz"
    },
    "ultron": {
      "version": "1.0.2",
      "from": "ultron@>=1.0.0 <1.1.0",
      "resolved": "https://registry.npmjs.org/ultron/-/ultron-1.0.2.tgz"
    },
    "unc-path-regex": {
      "version": "0.1.2",
      "from": "unc-path-regex@>=0.1.0 <0.2.0",
      "resolved": "https://registry.npmjs.org/unc-path-regex/-/unc-path-regex-0.1.2.tgz"
    },
    "unique-stream": {
      "version": "1.0.0",
      "from": "unique-stream@>=1.0.0 <2.0.0",
      "resolved": "https://registry.npmjs.org/unique-stream/-/unique-stream-1.0.0.tgz"
    },
    "unpipe": {
      "version": "1.0.0",
      "from": "unpipe@1.0.0",
      "resolved": "https://registry.npmjs.org/unpipe/-/unpipe-1.0.0.tgz"
    },
    "url": {
      "version": "0.10.3",
      "from": "url@>=0.10.1 <0.11.0",
      "resolved": "https://registry.npmjs.org/url/-/url-0.10.3.tgz",
      "dependencies": {
        "punycode": {
          "version": "1.3.2",
          "from": "punycode@1.3.2",
          "resolved": "https://registry.npmjs.org/punycode/-/punycode-1.3.2.tgz"
        }
      }
    },
    "user-home": {
      "version": "1.1.1",
      "from": "user-home@>=1.1.1 <2.0.0",
      "resolved": "https://registry.npmjs.org/user-home/-/user-home-1.1.1.tgz"
    },
    "useragent": {
      "version": "2.2.1",
      "from": "useragent@>=2.1.6 <3.0.0",
      "resolved": "https://registry.npmjs.org/useragent/-/useragent-2.2.1.tgz",
      "dependencies": {
        "lru-cache": {
          "version": "2.2.4",
          "from": "lru-cache@>=2.2.0 <2.3.0",
          "resolved": "https://registry.npmjs.org/lru-cache/-/lru-cache-2.2.4.tgz"
        }
      }
    },
    "util": {
      "version": "0.10.3",
      "from": "util@>=0.10.3 <1.0.0",
      "resolved": "https://registry.npmjs.org/util/-/util-0.10.3.tgz",
      "dependencies": {
        "inherits": {
          "version": "2.0.1",
          "from": "inherits@2.0.1",
          "resolved": "https://registry.npmjs.org/inherits/-/inherits-2.0.1.tgz"
        }
      }
    },
    "util-deprecate": {
      "version": "1.0.2",
      "from": "util-deprecate@>=1.0.1 <1.1.0",
      "resolved": "https://registry.npmjs.org/util-deprecate/-/util-deprecate-1.0.2.tgz"
    },
    "utils-merge": {
      "version": "1.0.0",
      "from": "utils-merge@1.0.0",
      "resolved": "https://registry.npmjs.org/utils-merge/-/utils-merge-1.0.0.tgz"
    },
    "uuid": {
      "version": "3.1.0",
      "from": "uuid@>=3.0.0 <4.0.0",
      "resolved": "https://registry.npmjs.org/uuid/-/uuid-3.1.0.tgz"
    },
    "v8flags": {
      "version": "2.1.1",
      "from": "v8flags@>=2.0.2 <3.0.0",
      "resolved": "https://registry.npmjs.org/v8flags/-/v8flags-2.1.1.tgz"
    },
    "vali-date": {
      "version": "1.0.0",
      "from": "vali-date@>=1.0.0 <2.0.0",
      "resolved": "https://registry.npmjs.org/vali-date/-/vali-date-1.0.0.tgz"
    },
    "validate-npm-package-license": {
      "version": "3.0.1",
      "from": "validate-npm-package-license@>=3.0.1 <4.0.0",
      "resolved": "https://registry.npmjs.org/validate-npm-package-license/-/validate-npm-package-license-3.0.1.tgz"
    },
    "validate-npm-package-name": {
      "version": "3.0.0",
      "from": "validate-npm-package-name@>=3.0.0 <4.0.0",
      "resolved": "https://registry.npmjs.org/validate-npm-package-name/-/validate-npm-package-name-3.0.0.tgz"
    },
    "validator": {
      "version": "5.7.0",
      "from": "validator@>=5.0.0 <6.0.0",
      "resolved": "https://registry.npmjs.org/validator/-/validator-5.7.0.tgz"
    },
    "vary": {
      "version": "1.1.1",
      "from": "vary@>=1.1.0 <1.2.0",
      "resolved": "https://registry.npmjs.org/vary/-/vary-1.1.1.tgz"
    },
    "verror": {
      "version": "1.10.0",
      "from": "verror@1.10.0",
      "resolved": "https://registry.npmjs.org/verror/-/verror-1.10.0.tgz",
      "dependencies": {
        "assert-plus": {
          "version": "1.0.0",
          "from": "assert-plus@>=1.0.0 <2.0.0",
          "resolved": "https://registry.npmjs.org/assert-plus/-/assert-plus-1.0.0.tgz"
        }
      }
    },
    "vhost": {
      "version": "3.0.2",
      "from": "vhost@>=3.0.1 <3.1.0",
      "resolved": "https://registry.npmjs.org/vhost/-/vhost-3.0.2.tgz"
    },
    "vinyl": {
      "version": "0.5.3",
      "from": "vinyl@>=0.5.0 <0.6.0",
      "resolved": "https://registry.npmjs.org/vinyl/-/vinyl-0.5.3.tgz"
    },
    "vinyl-fs": {
      "version": "0.3.14",
      "from": "vinyl-fs@>=0.3.0 <0.4.0",
      "resolved": "https://registry.npmjs.org/vinyl-fs/-/vinyl-fs-0.3.14.tgz",
      "dependencies": {
        "clone": {
          "version": "0.2.0",
          "from": "clone@>=0.2.0 <0.3.0",
          "resolved": "https://registry.npmjs.org/clone/-/clone-0.2.0.tgz"
        },
        "graceful-fs": {
          "version": "3.0.11",
          "from": "graceful-fs@>=3.0.0 <4.0.0",
          "resolved": "https://registry.npmjs.org/graceful-fs/-/graceful-fs-3.0.11.tgz"
        },
        "readable-stream": {
          "version": "1.0.34",
          "from": "readable-stream@>=1.0.33-1 <1.1.0-0",
          "resolved": "https://registry.npmjs.org/readable-stream/-/readable-stream-1.0.34.tgz"
        },
        "through2": {
          "version": "0.6.5",
          "from": "through2@>=0.6.1 <0.7.0",
          "resolved": "https://registry.npmjs.org/through2/-/through2-0.6.5.tgz"
        },
        "vinyl": {
          "version": "0.4.6",
          "from": "vinyl@>=0.4.0 <0.5.0",
          "resolved": "https://registry.npmjs.org/vinyl/-/vinyl-0.4.6.tgz"
        }
      }
    },
    "vinyl-sourcemaps-apply": {
      "version": "0.2.1",
      "from": "vinyl-sourcemaps-apply@>=0.2.1 <0.3.0",
      "resolved": "https://registry.npmjs.org/vinyl-sourcemaps-apply/-/vinyl-sourcemaps-apply-0.2.1.tgz",
      "dependencies": {
        "source-map": {
          "version": "0.5.7",
          "from": "source-map@>=0.5.1 <0.6.0",
          "resolved": "https://registry.npmjs.org/source-map/-/source-map-0.5.7.tgz"
        }
      }
    },
    "vm-browserify": {
      "version": "0.0.4",
      "from": "vm-browserify@0.0.4",
      "resolved": "https://registry.npmjs.org/vm-browserify/-/vm-browserify-0.0.4.tgz"
    },
    "void-elements": {
      "version": "2.0.1",
      "from": "void-elements@>=2.0.0 <3.0.0",
      "resolved": "https://registry.npmjs.org/void-elements/-/void-elements-2.0.1.tgz"
    },
    "watchpack": {
      "version": "0.2.9",
      "from": "watchpack@>=0.2.1 <0.3.0",
      "resolved": "https://registry.npmjs.org/watchpack/-/watchpack-0.2.9.tgz",
      "dependencies": {
        "async": {
          "version": "0.9.2",
          "from": "async@>=0.9.0 <0.10.0",
          "resolved": "https://registry.npmjs.org/async/-/async-0.9.2.tgz"
        }
      }
    },
    "webpack": {
      "version": "1.13.3",
      "from": "webpack@>=1.13.0 <1.14.0",
      "resolved": "https://registry.npmjs.org/webpack/-/webpack-1.13.3.tgz",
      "dependencies": {
        "camelcase": {
          "version": "1.2.1",
          "from": "camelcase@>=1.0.2 <2.0.0",
          "resolved": "https://registry.npmjs.org/camelcase/-/camelcase-1.2.1.tgz"
        },
        "cliui": {
          "version": "2.1.0",
          "from": "cliui@>=2.1.0 <3.0.0",
          "resolved": "https://registry.npmjs.org/cliui/-/cliui-2.1.0.tgz"
        },
        "interpret": {
          "version": "0.6.6",
          "from": "interpret@>=0.6.4 <0.7.0",
          "resolved": "https://registry.npmjs.org/interpret/-/interpret-0.6.6.tgz"
        },
        "isarray": {
          "version": "1.0.0",
          "from": "isarray@>=1.0.0 <1.1.0",
          "resolved": "https://registry.npmjs.org/isarray/-/isarray-1.0.0.tgz"
        },
        "loader-utils": {
          "version": "0.2.17",
          "from": "loader-utils@>=0.2.11 <0.3.0",
          "resolved": "https://registry.npmjs.org/loader-utils/-/loader-utils-0.2.17.tgz"
        },
        "memory-fs": {
          "version": "0.3.0",
          "from": "memory-fs@>=0.3.0 <0.4.0",
          "resolved": "https://registry.npmjs.org/memory-fs/-/memory-fs-0.3.0.tgz"
        },
        "readable-stream": {
          "version": "2.3.3",
          "from": "readable-stream@>=2.0.1 <3.0.0",
          "resolved": "https://registry.npmjs.org/readable-stream/-/readable-stream-2.3.3.tgz"
        },
        "source-map": {
          "version": "0.5.7",
          "from": "source-map@>=0.5.1 <0.6.0",
          "resolved": "https://registry.npmjs.org/source-map/-/source-map-0.5.7.tgz"
        },
        "string_decoder": {
          "version": "1.0.3",
          "from": "string_decoder@>=1.0.3 <1.1.0",
          "resolved": "https://registry.npmjs.org/string_decoder/-/string_decoder-1.0.3.tgz"
        },
        "supports-color": {
          "version": "3.2.3",
          "from": "supports-color@>=3.1.0 <4.0.0",
          "resolved": "https://registry.npmjs.org/supports-color/-/supports-color-3.2.3.tgz"
        },
        "uglify-js": {
          "version": "2.7.5",
          "from": "uglify-js@>=2.7.3 <2.8.0",
          "resolved": "https://registry.npmjs.org/uglify-js/-/uglify-js-2.7.5.tgz",
          "dependencies": {
            "async": {
              "version": "0.2.10",
              "from": "async@>=0.2.6 <0.3.0",
              "resolved": "https://registry.npmjs.org/async/-/async-0.2.10.tgz"
            }
          }
        },
        "window-size": {
          "version": "0.1.0",
          "from": "window-size@0.1.0",
          "resolved": "https://registry.npmjs.org/window-size/-/window-size-0.1.0.tgz"
        },
        "wordwrap": {
          "version": "0.0.2",
          "from": "wordwrap@0.0.2",
          "resolved": "https://registry.npmjs.org/wordwrap/-/wordwrap-0.0.2.tgz"
        },
        "yargs": {
          "version": "3.10.0",
          "from": "yargs@>=3.10.0 <3.11.0",
          "resolved": "https://registry.npmjs.org/yargs/-/yargs-3.10.0.tgz"
        }
      }
    },
    "webpack-core": {
      "version": "0.6.9",
      "from": "webpack-core@>=0.6.0 <0.7.0",
      "resolved": "https://registry.npmjs.org/webpack-core/-/webpack-core-0.6.9.tgz",
      "dependencies": {
        "source-map": {
          "version": "0.4.4",
          "from": "source-map@>=0.4.1 <0.5.0",
          "resolved": "https://registry.npmjs.org/source-map/-/source-map-0.4.4.tgz"
        }
      }
    },
    "webpack-dev-middleware": {
      "version": "1.12.0",
      "from": "webpack-dev-middleware@>=1.0.11 <2.0.0",
      "resolved": "https://registry.npmjs.org/webpack-dev-middleware/-/webpack-dev-middleware-1.12.0.tgz",
      "dependencies": {
        "time-stamp": {
          "version": "2.0.0",
          "from": "time-stamp@>=2.0.0 <3.0.0",
          "resolved": "https://registry.npmjs.org/time-stamp/-/time-stamp-2.0.0.tgz"
        }
      }
    },
    "websocket-driver": {
      "version": "0.6.5",
      "from": "websocket-driver@>=0.5.1",
      "resolved": "https://registry.npmjs.org/websocket-driver/-/websocket-driver-0.6.5.tgz"
    },
    "websocket-extensions": {
      "version": "0.1.1",
      "from": "websocket-extensions@>=0.1.1",
      "resolved": "https://registry.npmjs.org/websocket-extensions/-/websocket-extensions-0.1.1.tgz"
    },
    "which": {
      "version": "1.3.0",
      "from": "which@>=1.2.12 <2.0.0",
      "resolved": "https://registry.npmjs.org/which/-/which-1.3.0.tgz"
    },
    "which-module": {
      "version": "1.0.0",
      "from": "which-module@>=1.0.0 <2.0.0",
      "resolved": "https://registry.npmjs.org/which-module/-/which-module-1.0.0.tgz"
    },
    "wide-align": {
      "version": "1.1.2",
      "from": "wide-align@>=1.1.0 <2.0.0",
      "resolved": "https://registry.npmjs.org/wide-align/-/wide-align-1.1.2.tgz"
    },
    "window-size": {
      "version": "0.2.0",
      "from": "window-size@>=0.2.0 <0.3.0",
      "resolved": "https://registry.npmjs.org/window-size/-/window-size-0.2.0.tgz"
    },
    "wordwrap": {
      "version": "1.0.0",
      "from": "wordwrap@>=1.0.0 <1.1.0",
      "resolved": "https://registry.npmjs.org/wordwrap/-/wordwrap-1.0.0.tgz"
    },
    "wrap-ansi": {
      "version": "2.1.0",
      "from": "wrap-ansi@>=2.0.0 <3.0.0",
      "resolved": "https://registry.npmjs.org/wrap-ansi/-/wrap-ansi-2.1.0.tgz"
    },
    "wrappy": {
      "version": "1.0.2",
      "from": "wrappy@>=1.0.0 <2.0.0",
      "resolved": "https://registry.npmjs.org/wrappy/-/wrappy-1.0.2.tgz"
    },
    "ws": {
      "version": "1.1.4",
      "from": "ws@1.1.4",
      "resolved": "https://registry.npmjs.org/ws/-/ws-1.1.4.tgz"
    },
    "wtf-8": {
      "version": "1.0.0",
      "from": "wtf-8@1.0.0",
      "resolved": "https://registry.npmjs.org/wtf-8/-/wtf-8-1.0.0.tgz"
    },
    "xmlhttprequest-ssl": {
      "version": "1.5.3",
      "from": "xmlhttprequest-ssl@1.5.3",
      "resolved": "https://registry.npmjs.org/xmlhttprequest-ssl/-/xmlhttprequest-ssl-1.5.3.tgz"
    },
    "xtend": {
      "version": "4.0.1",
      "from": "xtend@>=4.0.1 <4.1.0",
      "resolved": "https://registry.npmjs.org/xtend/-/xtend-4.0.1.tgz"
    },
    "y18n": {
      "version": "3.2.1",
      "from": "y18n@>=3.2.1 <4.0.0",
      "resolved": "https://registry.npmjs.org/y18n/-/y18n-3.2.1.tgz"
    },
    "yallist": {
      "version": "2.1.2",
      "from": "yallist@>=2.1.2 <3.0.0",
      "resolved": "https://registry.npmjs.org/yallist/-/yallist-2.1.2.tgz"
    },
    "yargs": {
      "version": "4.6.0",
      "from": "yargs@>=4.6.0 <4.7.0",
      "resolved": "https://registry.npmjs.org/yargs/-/yargs-4.6.0.tgz"
    },
    "yargs-parser": {
      "version": "2.4.1",
      "from": "yargs-parser@>=2.4.0 <3.0.0",
      "resolved": "https://registry.npmjs.org/yargs-parser/-/yargs-parser-2.4.1.tgz",
      "dependencies": {
        "camelcase": {
          "version": "3.0.0",
          "from": "camelcase@>=3.0.0 <4.0.0",
          "resolved": "https://registry.npmjs.org/camelcase/-/camelcase-3.0.0.tgz"
        }
      }
    },
    "yauzl": {
      "version": "2.4.1",
      "from": "yauzl@2.4.1",
      "resolved": "https://registry.npmjs.org/yauzl/-/yauzl-2.4.1.tgz"
    },
    "yeast": {
      "version": "0.1.2",
      "from": "yeast@0.1.2",
      "resolved": "https://registry.npmjs.org/yeast/-/yeast-0.1.2.tgz"
    },
    "z-schema": {
      "version": "3.18.3",
      "from": "z-schema@>=3.18.3 <3.19.0",
      "resolved": "https://registry.npmjs.org/z-schema/-/z-schema-3.18.3.tgz",
      "dependencies": {
        "validator": {
          "version": "8.1.0",
          "from": "validator@>=8.0.0 <9.0.0",
          "resolved": "https://registry.npmjs.org/validator/-/validator-8.1.0.tgz"
        }
      }
    }
  }
}<|MERGE_RESOLUTION|>--- conflicted
+++ resolved
@@ -146,7 +146,14 @@
     "@rush-temp/rush": {
       "version": "0.0.0",
       "from": "projects\\rush",
-      "resolved": "file:projects\\rush"
+      "resolved": "file:projects\\rush",
+      "dependencies": {
+        "@types/js-yaml": {
+          "version": "3.5.31",
+          "from": "@types/js-yaml@>=3.5.31 <3.6.0",
+          "resolved": "https://registry.npmjs.org/@types/js-yaml/-/js-yaml-3.5.31.tgz"
+        }
+      }
     },
     "@rush-temp/rush-lib": {
       "version": "0.0.0",
@@ -249,15 +256,9 @@
       "resolved": "https://registry.npmjs.org/@types/gulp-util/-/gulp-util-3.0.30.tgz"
     },
     "@types/js-yaml": {
-<<<<<<< HEAD
-      "version": "3.5.31",
-      "from": "@types/js-yaml@>=3.5.31 <3.6.0",
-      "resolved": "https://registry.npmjs.org/@types/js-yaml/-/js-yaml-3.5.31.tgz"
-=======
       "version": "3.9.1",
       "from": "@types/js-yaml@>=3.9.1 <3.10.0",
       "resolved": "https://registry.npmjs.org/@types/js-yaml/-/js-yaml-3.9.1.tgz"
->>>>>>> 2a3f3891
     },
     "@types/karma": {
       "version": "0.13.33",
@@ -797,9 +798,9 @@
       "resolved": "https://registry.npmjs.org/camelcase-keys/-/camelcase-keys-2.1.0.tgz"
     },
     "caniuse-db": {
-      "version": "1.0.30000717",
+      "version": "1.0.30000718",
       "from": "caniuse-db@>=1.0.30000488 <2.0.0",
-      "resolved": "https://registry.npmjs.org/caniuse-db/-/caniuse-db-1.0.30000717.tgz"
+      "resolved": "https://registry.npmjs.org/caniuse-db/-/caniuse-db-1.0.30000718.tgz"
     },
     "caseless": {
       "version": "0.12.0",
@@ -3823,9 +3824,9 @@
       "resolved": "https://registry.npmjs.org/micromatch/-/micromatch-2.3.11.tgz"
     },
     "mime": {
-      "version": "1.3.6",
+      "version": "1.4.0",
       "from": "mime@>=1.3.4 <2.0.0",
-      "resolved": "https://registry.npmjs.org/mime/-/mime-1.3.6.tgz"
+      "resolved": "https://registry.npmjs.org/mime/-/mime-1.4.0.tgz"
     },
     "mime-db": {
       "version": "1.29.0",
@@ -4459,13 +4460,13 @@
           "resolved": "https://registry.npmjs.org/has-flag/-/has-flag-2.0.0.tgz"
         },
         "postcss": {
-          "version": "6.0.9",
+          "version": "6.0.10",
           "from": "postcss@>=6.0.1 <7.0.0",
-          "resolved": "https://registry.npmjs.org/postcss/-/postcss-6.0.9.tgz"
+          "resolved": "https://registry.npmjs.org/postcss/-/postcss-6.0.10.tgz"
         },
         "source-map": {
           "version": "0.5.7",
-          "from": "source-map@>=0.5.6 <0.6.0",
+          "from": "source-map@>=0.5.7 <0.6.0",
           "resolved": "https://registry.npmjs.org/source-map/-/source-map-0.5.7.tgz"
         },
         "supports-color": {
@@ -4496,13 +4497,13 @@
           "resolved": "https://registry.npmjs.org/has-flag/-/has-flag-2.0.0.tgz"
         },
         "postcss": {
-          "version": "6.0.9",
+          "version": "6.0.10",
           "from": "postcss@>=6.0.1 <7.0.0",
-          "resolved": "https://registry.npmjs.org/postcss/-/postcss-6.0.9.tgz"
+          "resolved": "https://registry.npmjs.org/postcss/-/postcss-6.0.10.tgz"
         },
         "source-map": {
           "version": "0.5.7",
-          "from": "source-map@>=0.5.6 <0.6.0",
+          "from": "source-map@>=0.5.7 <0.6.0",
           "resolved": "https://registry.npmjs.org/source-map/-/source-map-0.5.7.tgz"
         },
         "supports-color": {
@@ -4533,13 +4534,13 @@
           "resolved": "https://registry.npmjs.org/has-flag/-/has-flag-2.0.0.tgz"
         },
         "postcss": {
-          "version": "6.0.9",
+          "version": "6.0.10",
           "from": "postcss@>=6.0.1 <7.0.0",
-          "resolved": "https://registry.npmjs.org/postcss/-/postcss-6.0.9.tgz"
+          "resolved": "https://registry.npmjs.org/postcss/-/postcss-6.0.10.tgz"
         },
         "source-map": {
           "version": "0.5.7",
-          "from": "source-map@>=0.5.6 <0.6.0",
+          "from": "source-map@>=0.5.7 <0.6.0",
           "resolved": "https://registry.npmjs.org/source-map/-/source-map-0.5.7.tgz"
         },
         "supports-color": {
@@ -4570,13 +4571,13 @@
           "resolved": "https://registry.npmjs.org/has-flag/-/has-flag-2.0.0.tgz"
         },
         "postcss": {
-          "version": "6.0.9",
+          "version": "6.0.10",
           "from": "postcss@>=6.0.1 <7.0.0",
-          "resolved": "https://registry.npmjs.org/postcss/-/postcss-6.0.9.tgz"
+          "resolved": "https://registry.npmjs.org/postcss/-/postcss-6.0.10.tgz"
         },
         "source-map": {
           "version": "0.5.7",
-          "from": "source-map@>=0.5.6 <0.6.0",
+          "from": "source-map@>=0.5.7 <0.6.0",
           "resolved": "https://registry.npmjs.org/source-map/-/source-map-0.5.7.tgz"
         },
         "supports-color": {
