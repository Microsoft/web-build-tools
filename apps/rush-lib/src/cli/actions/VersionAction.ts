--- conflicted
+++ resolved
@@ -92,50 +92,43 @@
     });
   }
 
-<<<<<<< HEAD
-  protected runAsync(): Promise<void> {
-    return Promise.resolve().then(() => {
-=======
-  protected run(): Promise<void> {
-    return Promise.resolve().then(async () => {
->>>>>>> 16b0d2e2
-      PolicyValidator.validatePolicy(this.rushConfiguration, { bypassPolicy: this._bypassPolicy.value });
-      const userEmail: string = Git.getGitEmail(this.rushConfiguration);
-
-      this._validateInput();
-
-      this._versionManager = new VersionManager(
-        this.rushConfiguration,
-        userEmail,
-        this.rushConfiguration.versionPolicyConfiguration,
-        this.parser.rushGlobalFolder
-      );
-
-      if (this._ensureVersionPolicy.value) {
-        this._overwritePolicyVersionIfNeeded();
-        const tempBranch: string = 'version/ensure-' + new Date().getTime();
-        this._versionManager.ensure(
-          this._versionPolicy.value,
-          true,
-          !!this._overrideVersion.value || !!this._prereleaseIdentifier.value
-        );
-
-        const updatedPackages: Map<string, IPackageJson> = this._versionManager.updatedProjects;
-        if (updatedPackages.size > 0) {
-          console.log(`${updatedPackages.size} packages are getting updated.`);
-          this._gitProcess(tempBranch);
-        }
-      } else if (this._bumpVersion.value) {
-        const tempBranch: string = 'version/bump-' + new Date().getTime();
-        await this._versionManager.bumpAsync(
-          this._versionPolicy.value,
-          this._overwriteBump.value ? BumpType[this._overwriteBump.value] : undefined,
-          this._prereleaseIdentifier.value,
-          true
-        );
+  protected async runAsync(): Promise<void> {
+    PolicyValidator.validatePolicy(this.rushConfiguration, { bypassPolicy: this._bypassPolicy.value });
+    const userEmail: string = Git.getGitEmail(this.rushConfiguration);
+
+    this._validateInput();
+
+    this._versionManager = new VersionManager(
+      this.rushConfiguration,
+      userEmail,
+      this.rushConfiguration.versionPolicyConfiguration,
+      this.parser.rushGlobalFolder
+    );
+
+    if (this._ensureVersionPolicy.value) {
+      this._overwritePolicyVersionIfNeeded();
+      const tempBranch: string = 'version/ensure-' + new Date().getTime();
+      this._versionManager.ensure(
+        this._versionPolicy.value,
+        true,
+        !!this._overrideVersion.value || !!this._prereleaseIdentifier.value
+      );
+
+      const updatedPackages: Map<string, IPackageJson> = this._versionManager.updatedProjects;
+      if (updatedPackages.size > 0) {
+        console.log(`${updatedPackages.size} packages are getting updated.`);
         this._gitProcess(tempBranch);
       }
-    });
+    } else if (this._bumpVersion.value) {
+      const tempBranch: string = 'version/bump-' + new Date().getTime();
+      await this._versionManager.bumpAsync(
+        this._versionPolicy.value,
+        this._overwriteBump.value ? BumpType[this._overwriteBump.value] : undefined,
+        this._prereleaseIdentifier.value,
+        true
+      );
+      this._gitProcess(tempBranch);
+    }
   }
 
   private _overwritePolicyVersionIfNeeded(): void {
