--- conflicted
+++ resolved
@@ -1,13 +1,4 @@
 // DO NOT ADD COMMENTS IN THIS FILE.  They will be lost when the Rush tool resaves it.
 {
-<<<<<<< HEAD
-  "packages": [
-    {
-      "name": "encode-registry",
-      "allowedCategories": [ "libraries" ]
-    }
-  ]
-=======
   "packages": []
->>>>>>> 9be3284c
 }