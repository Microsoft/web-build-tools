--- conflicted
+++ resolved
@@ -469,21 +469,16 @@
 
     this._generateRollupDtsFiles(collector);
 
-<<<<<<< HEAD
     if (this.actualConfig.tsdocMetadata.enabled) {
       // Write the tsdoc-metadata.json file for this project
       PackageMetadataManager.writeTsdocMetadataFile(
         PackageMetadataManager.resolveTsdocMetadataPath(
-          collector.package.packageFolder,
-          collector.package.packageJson,
+          collector.workingPackage.packageFolder,
+          collector.workingPackage.packageJson,
           this.actualConfig.tsdocMetadata.tsdocMetadataPath
         )
       );
     }
-=======
-    // Write the tsdoc-metadata.json file for this project
-    PackageMetadataManager.writeTsdocMetadataFile(collector.workingPackage.packageFolder);
->>>>>>> 0b8d78a6
 
     if (this._localBuild) {
       // For a local build, fail if there were errors (but ignore warnings)
