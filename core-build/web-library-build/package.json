--- conflicted
+++ resolved
@@ -29,12 +29,7 @@
     "gulp-replace": "^0.5.4"
   },
   "devDependencies": {
-<<<<<<< HEAD
-    "@microsoft/node-library-build": "6.0.28",
-    "@microsoft/rush-stack-compiler-3.1": "0.5.1"
-=======
     "@microsoft/node-library-build": "6.0.29",
-    "@microsoft/rush-stack-compiler-3.0": "0.5.2"
->>>>>>> 24cf755d
+    "@microsoft/rush-stack-compiler-3.1": "0.5.2"
   }
 }