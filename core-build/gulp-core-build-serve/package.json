{
  "name": "@microsoft/gulp-core-build-serve",
  "version": "3.1.12",
  "description": "",
  "main": "lib/index.js",
  "typings": "lib/index.d.ts",
  "license": "MIT",
  "repository": {
    "type": "git",
    "url": "https://github.com/microsoft/web-build-tools"
  },
  "scripts": {
    "build": "gulp",
    "clean": "gulp clean",
    "test": "gulp"
  },
  "dependencies": {
<<<<<<< HEAD
    "@microsoft/gulp-core-build": "3.1.0",
    "@types/chalk": "0.4.31",
=======
    "@microsoft/gulp-core-build": "3.2.5",
>>>>>>> 81231a8e
    "@types/node": "6.0.88",
    "chalk": "~2.1.0",
    "deasync": "~0.1.7",
    "express": "~4.14.0",
    "gulp": "~3.9.1",
    "gulp-connect": "~5.0.0",
    "gulp-open": "~2.0.0",
    "gulp-util": "~3.0.7",
    "node-forge": "~0.7.1",
    "sudo": "~1.0.3"
  },
  "devDependencies": {
    "@microsoft/node-library-build": "4.2.3",
    "@types/express": "4.0.35",
    "@types/express-serve-static-core": "4.0.41",
    "@types/gulp": "3.8.33",
    "@types/gulp-util": "3.0.30",
    "@types/mime": "0.0.29",
    "@types/node-forge": "0.6.8",
    "@types/orchestrator": "0.3.0",
    "@types/q": "0.0.32",
    "@types/serve-static": "1.7.31",
    "@types/through2": "2.0.32",
    "@types/vinyl": "1.2.30"
  }
}<|MERGE_RESOLUTION|>--- conflicted
+++ resolved
@@ -15,12 +15,8 @@
     "test": "gulp"
   },
   "dependencies": {
-<<<<<<< HEAD
-    "@microsoft/gulp-core-build": "3.1.0",
     "@types/chalk": "0.4.31",
-=======
     "@microsoft/gulp-core-build": "3.2.5",
->>>>>>> 81231a8e
     "@types/node": "6.0.88",
     "chalk": "~2.1.0",
     "deasync": "~0.1.7",
