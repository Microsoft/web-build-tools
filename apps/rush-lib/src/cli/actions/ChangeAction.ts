--- conflicted
+++ resolved
@@ -28,14 +28,9 @@
   VersionPolicyDefinitionName
 } from '../../api/VersionPolicy';
 
-<<<<<<< HEAD
-// TODO: Convert this to "import type" after we upgrade to TypeScript 3.8
-import * as inquirerTypes from 'inquirer';
+import type * as inquirerTypes from 'inquirer';
 import { RushConstants } from '../../logic/RushConstants';
 import { flatMap, memoize } from 'lodash';
-=======
-import type * as inquirerTypes from 'inquirer';
->>>>>>> 95e1f086
 const inquirer: typeof inquirerTypes = Import.lazy('inquirer', require);
 
 export class ChangeAction extends BaseRushAction {
